--- conflicted
+++ resolved
@@ -29,11 +29,7 @@
 
 #[widestrs]
 fn parse_cmd_opts(
-<<<<<<< HEAD
-    args: &mut [&wstr],
-=======
     args: &mut [WString],
->>>>>>> e82e8edd
     parser: &mut Parser,
     streams: &mut IoStreams<'_>,
 ) -> Result<(Options, usize), Option<c_int>> {
@@ -289,11 +285,7 @@
 
 /// The math builtin evaluates math expressions.
 #[widestrs]
-<<<<<<< HEAD
-pub fn math(parser: &mut Parser, streams: &mut IoStreams, argv: &mut [&wstr]) -> Option<c_int> {
-=======
 pub fn math(parser: &mut Parser, streams: &mut IoStreams, argv: &mut [WString]) -> Option<c_int> {
->>>>>>> e82e8edd
     let cmd = argv[0];
 
     let (opts, mut optind) = match parse_cmd_opts(argv, parser, streams) {
