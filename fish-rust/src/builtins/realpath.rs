--- conflicted
+++ resolved
@@ -37,11 +37,6 @@
     parser: &mut Parser,
     streams: &mut IoStreams<'_>,
 ) -> Result<(Options, usize), Option<c_int>> {
-<<<<<<< HEAD
-    let cmd = &args[0];
-
-=======
->>>>>>> ac62c9be
     let mut opts = Options::default();
 
     let mut w = wgetopter_t::new(short_options, long_options, args);
@@ -73,10 +68,6 @@
     streams: &mut IoStreams<'_>,
     args: &mut [WString],
 ) -> Option<c_int> {
-<<<<<<< HEAD
-    let cmd = &args[0];
-=======
->>>>>>> ac62c9be
     let (opts, optind) = match parse_options(args, parser, streams) {
         Ok((opts, optind)) => (opts, optind),
         Err(err @ Some(_)) if err != STATUS_CMD_OK => return err,
@@ -103,11 +94,7 @@
     let arg = &args[optind];
 
     if !opts.no_symlinks {
-<<<<<<< HEAD
-        if let Some(real_path) = wrealpath(arg) {
-=======
         if let Some(real_path) = wrealpath(&arg) {
->>>>>>> ac62c9be
             streams.out.append(&real_path);
         } else {
             let errno = errno();
