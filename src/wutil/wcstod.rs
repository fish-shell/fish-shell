use super::errors::Error;
use super::hex_float;
use crate::wchar::IntoCharIter;

// Parse a decimal float from a sequence of characters.
// Return the parsed float, and (on success) the number of characters consumed.
fn parse_dec_float<I>(chars: I, decimal_sep: char, consumed: &mut usize) -> Option<f64>
where
    I: Iterator<Item = char>,
{
    // This uses Rust's native float parsing and a temporary string.
    // The EBNF grammar is at https://doc.rust-lang.org/std/primitive.f64.html#method.from_str
    // Note it is case-insensitive and we replace the decimal separator with a period.
    let mut s = String::new();
    let mut chars = chars.peekable();
    if let Some(sign) = chars.next_if(|c| ['-', '+'].contains(c)) {
        s.push(sign);
    }
    if chars
        .peek()
        .map(|c| c.is_ascii_alphabetic())
        .unwrap_or(false)
    {
        return parse_inf_nan(chars, s.as_bytes().get(0).copied(), consumed);
    }

    while let Some(c) = chars.next_if(|c| c.is_ascii_digit()) {
        s.push(c);
    }
    if chars.next_if(|c| *c == decimal_sep).is_some() {
        s.push('.'); // Replace decimal separator with a period.
        while let Some(c) = chars.next_if(|c| c.is_ascii_digit()) {
            s.push(c);
        }
    }

    // Note that for a string like "5e", we should just parse the "5" out
    // and leave the "e" as remaining in the string. So we require at least
    // one digit after the decimal separator. Keep track of how many we have,
    // and the length before.
    let len_before_exp = s.len();
    if let Some(e) = chars.next_if(|c| ['E', 'e'].contains(c)) {
        s.push(e);
        if let Some(sign) = chars.next_if(|c| matches!(c, '+' | '-')) {
            s.push(sign);
        }
        let mut saw_exp_digit = false;
        while let Some(c) = chars.next_if(|c| c.is_ascii_digit()) {
            saw_exp_digit = true;
            s.push(c);
        }
        if !saw_exp_digit {
            // We didn't see any digits after the exponent.
            // Roll back to the length before the exponent.
            s.truncate(len_before_exp);
        }
    }
    let res = s.parse::<f64>().ok()?;
    // Note: this is the number of chars because only ASCII is recognized.
    // XXX: This assumption only holds if decimal_sep is also ASCII!
    *consumed = s.len();
    Some(res)
}

#[cold]
#[inline(never)]
pub fn parse_inf_nan(
    chars: impl Iterator<Item = char>,
    sign: Option<u8>,
    consumed: &mut usize,
) -> Option<f64> {
    let mut chars = chars
        .take_while(|c| c.is_ascii())
        .map(|c| c.to_ascii_lowercase() as u8);
    let (count, neg) = match sign {
        None => (3, false),
        Some(b'-') => (4, true),
        _ => (4, false),
    };
    let [c1, c2, c3] = [chars.next()?, chars.next()?, chars.next()?];
    // Using non-short-circuiting comparisons lets the compiler optimize it a bit more.
    if (c1 == b'n') & (c2 == b'a') & (c3 == b'n') {
        *consumed += count;
        if !neg {
            return Some(f64::NAN);
        }
        // LLVM understands this and returns f64::from_bits(0xFFF8000000000000) directly
        return Some(f64::NAN.copysign(-1.0));
    }
    if (c1 == b'i') & (c2 == b'n') & (c3 == b'f') {
        *consumed += count;
        // "xyz".chars().all(..) inlines nicely while "xyz".chars().eq(chars.take(3)) doesn't.
        if b"inity".iter().all(|c| Some(*c) == chars.next()) {
            *consumed += 5;
        }
        if !neg {
            return Some(f64::INFINITY);
        }
        return Some(f64::NEG_INFINITY);
    }
    return None;
}

fn wcstod_inner<I>(mut chars: I, decimal_sep: char, consumed: &mut usize) -> Result<f64, Error>
where
    I: Iterator<Item = char> + Clone,
{
    let mut whitespace_skipped = 0;
    // Skip leading whitespace.
    loop {
        match chars.clone().next() {
            Some(c) if c.is_whitespace() => {
                whitespace_skipped += 1;
                chars.next();
            }
            None => {
                *consumed = 0;
                return Err(Error::Empty);
            }
            _ => break,
        }
    }

    // If it's a hex float, parse it.
    if is_hex_float(chars.clone()) {
        return if let Ok((f, amt)) = hex_float::parse_hex_float(chars, decimal_sep) {
            *consumed = whitespace_skipped + amt;
            Ok(f)
        } else {
            Err(Error::InvalidChar)
        };
    }

    let ret = parse_dec_float(chars.clone(), decimal_sep, consumed);
    if ret.is_none() {
        *consumed = 0;
        return Err(Error::InvalidChar);
    }
    let val = ret.unwrap();

    // Rust's float parsing does not return overflow errors; instead it just returns +/- infinity.
    // Check to see if the first character is a digit or the decimal; if so that indicates overflow.
    if val.is_infinite() {
        for c in chars {
            if c.is_whitespace() {
                continue;
            } else if c.is_ascii_digit() || c == decimal_sep {
                return Err(Error::Overflow);
            } else {
                break;
            }
        }
    }
    *consumed += whitespace_skipped;
    Ok(val)
}

/// Parses a 64-bit floating point number.
///
/// Leading whitespace and trailing characters are ignored. If the input
/// string does not contain a valid floating point number (where e.g.
/// `"."` is seen as a valid floating point number), `None` is returned.
/// Otherwise the parsed floating point number is returned.
///
/// The `decimal_sep` parameter is used to specify the decimal separator.
/// '.' is a normal default.
///
/// The `consumed` parameter is used to return the number of characters
/// consumed, similar to the "end" parameter to strtod.
/// This is only meaningful if parsing succeeds.
///
/// Error::Overflow is returned if the value is too large in magnitude.
pub fn wcstod<Chars>(input: Chars, decimal_sep: char, consumed: &mut usize) -> Result<f64, Error>
where
    Chars: IntoCharIter,
{
    wcstod_inner(input.chars(), decimal_sep, consumed)
}

/// Check if a character iterator appears to be a hex float.
/// That is, an optional + or -, followed by 0x or 0X, and a hex digit.
pub fn is_hex_float<Chars: Iterator<Item = char>>(mut chars: Chars) -> bool {
    match chars.next() {
        Some('+' | '-') => {
            if chars.next() != Some('0') {
                return false;
            }
        }
        Some('0') => (),
        _ => return false,
    };
    match chars.next() {
        Some('x') | Some('X') => (),
        _ => return false,
    };
    match chars.next() {
        Some(c) => c.is_ascii_hexdigit(),
        None => false,
    }
}

/// Like [`wcstod()`], but allows underscore separators. Leading, trailing, and multiple underscores
/// are allowed, as are underscores next to decimal (`.`), exponent (`E`/`e`/`P`/`p`), and
/// hexadecimal (`X`/`x`) delimiters. This consumes trailing underscores -- `consumed` will include
/// the last underscore which is legal to include in a parse (according to the above rules).
/// Free-floating leading underscores (`"_ 3"`) are not allowed and will result in a no-parse.
/// Underscores are not allowed before or inside of `"infinity"` or `"nan"` input. Trailing
/// underscores after `"infinity"` or `"nan"` are not consumed.
pub fn wcstod_underscores<Chars>(s: Chars, consumed: &mut usize) -> Result<f64, Error>
where
    Chars: IntoCharIter,
{
    // TODO: integrate underscore skipping into parse_dec_float?
    let mut chars = s.chars().peekable();

    let mut leading_whitespace = 0;
    // Skip leading whitespace.
    while let Some(c) = chars.peek() {
        if c.is_ascii_whitespace() {
            leading_whitespace += 1;
            chars.next();
        } else {
            break;
        }
    }

    // Detect "infinity" and "nan" case-insensitively.
    {
        // Skip leading underscores.
        let mut inf_nan_chars = chars.clone();
        while inf_nan_chars.peek() == Some(&'_') {
            inf_nan_chars.next();
        }
        // Skip at most one leading sign.
        if matches!(inf_nan_chars.peek(), Some('+') | Some('-')) {
            inf_nan_chars.next();
        }

        // Look for characters leading "infinity" or "nan", case-insensitive.
<<<<<<< HEAD
        if inf_nan_chars.next().is_some_and(|c| "iInN".contains(c)) {
=======
        if matches!(inf_nan_chars.next(), Some('i' | 'I' | 'n' | 'N')) {
>>>>>>> 76923de6
            // We think it's inf or nan, so use the parser without underscores.
            // Note that leading underscores will now trigger an error.
            let f = wcstod_inner(chars, '.', consumed)?;
            *consumed += leading_whitespace;
            return Ok(f);
        }
    }

    // Parse with an iterator which filters out underscores.
    let chars_no_uscore = chars.clone().filter(|&c| c != '_');

    // No spaces allowed after underscores.
    if let Some(c) = chars_no_uscore.clone().next() {
        if c.is_whitespace() {
            return Err(Error::Empty);
        }
    }

    let mut non_uscores_consumed = 0;
    let f = wcstod_inner(chars_no_uscore, '.', &mut non_uscores_consumed)?;

    // We consumed non_underscores_consumed characters, skipping underscores.
    // Count how many we skipped. Also skip trailing underscores.
    let mut remaining_chars = non_uscores_consumed;
    let consumed_chars_with_uscores = chars
        .take_while(|&c| {
            if c == '_' {
                true
            } else if remaining_chars > 0 {
                remaining_chars -= 1;
                true
            } else {
                false
            }
        })
        .count();
    *consumed = leading_whitespace + consumed_chars_with_uscores;
    Ok(f)
}

#[cfg(test)]
mod test {
    use super::{wcstod, Error};

    #[test]
    #[allow(clippy::all)]
    pub fn tests() {
        test_consumed("12.345", Ok(12.345), 6);
        test_consumed("  12.345", Ok(12.345), 8);
        test_consumed("  12.345  ", Ok(12.345), 8);
        test_consumed("12.345    ", Ok(12.345), 6);
        test("12.345e19", Ok(12.345e19));
        test("-.1e+9", Ok(-0.1e+9));
        test(".125", Ok(0.125));
        test("1e20", Ok(1e20));
        test("0e-19", Ok(0.0));
        test_consumed("4\00012", Ok(4.0), 1);
        test("5.9e-76", Ok(5.9e-76));
        test("", Err(Error::Empty));
        test("Inf", Ok(f64::INFINITY));
        test("-Inf", Ok(f64::NEG_INFINITY));
        test("+InFiNiTy", Ok(f64::INFINITY));
        test("1e-324", Ok(0.0));
        test(
            "+1.000000000116415321826934814453125",
            Ok(1.000000000116415321826934814453125),
        );
        test("42.0000000000000000001", Ok(42.0000000000000000001));
        test("42.00000000000000000001", Ok(42.00000000000000000001));
        test("42.000000000000000000001", Ok(42.000000000000000000001));
        test("179769313486231570814527423731704356798070567525844996598917476803157260780028538760589558632766878171540458953514382464234321326889464182768467546703537516986049910576551282076245490090389328944075868508455133942304583236903222948165808559332123348274797826204144723168738177180919299881250404026184124858368", Ok(179769313486231570814527423731704356798070567525844996598917476803157260780028538760589558632766878171540458953514382464234321326889464182768467546703537516986049910576551282076245490090389328944075868508455133942304583236903222948165808559332123348274797826204144723168738177180919299881250404026184124858368.000000));
        test_consumed("1y", Ok(1.0), 1);
        test_consumed("0.y", Ok(0.0), 2);
        test_consumed(".0y", Ok(0.0), 2);
        test_consumed("000,,,e1", Ok(0.0), 3);
        test_consumed("0x1", Ok(1.0), 3);
        test_consumed("0X1p2", Ok(4.0), 5);
        test_consumed("0X1P3", Ok(8.0), 5);
        test("000e1", Ok(0.0));
        test_consumed("000,1e1", Ok(0.0), 3);
        test("0", Ok(0.0));
        test("000", Ok(0.0));
        test("-0", Ok(-0.0));
        test("-000", Ok(-0.0));
        test_consumed("0,", Ok(0.0), 1);
        test_consumed("-0,", Ok(-0.0), 2);
        test_consumed("0,0", Ok(0.0), 1);
        test_consumed("-0,0", Ok(-0.0), 2);
        test("0e-10", Ok(0.0));
        test("-0e-10", Ok(-0.0));
        test_consumed("0,e-10", Ok(0.0), 1);
        test_consumed("-0,e-10", Ok(-0.0), 2);
        test_consumed("0,0e-10", Ok(0.0), 1);
        test_consumed("-0,0e-10", Ok(-0.0), 2);
        test("0e-1000000", Ok(0.0));
        test("-0e-1000000", Ok(-0.0));
        test_consumed("0,0e-1000000", Ok(0.0), 1);
        test_consumed("-0,0e-1000000", Ok(-0.0), 2);
        test("0", Ok(0.0));
        test("000", Ok(0.0));
        test("-0", Ok(-0.0));
        test("-000", Ok(-0.0));
        test("0e-10", Ok(0.0));
        test("-0e-10", Ok(-0.0));
        test("0e-1000000", Ok(0.0));
        test("-0e-1000000", Ok(-0.0));
        test("1", Ok(1_f64));
        test("1.1", Ok(1.1));
        test("1.1e1", Ok(1.1e1));
        test("1234.1234", Ok(1234.1234));
        test("1234.12345678", Ok(1234.12345678));
        test("1234.123456789012", Ok(1234.123456789012));
        test(
            "1.797693134862315708145274237317e+10",
            Ok(1.797693134862315708145274237317e+10),
        );
        test(
            "1.797693134862315708145274237317e+308",
            Ok(1.797693134862315708145274237317e+308_f64),
        );
        test("000000000e123", Ok(0.0));
        test("0000000010000e-329", Ok(0.0));
        test("000000001e-325", Ok(0.0));
        test("0000000020000e-328", Ok(0.0));
        test("0000000090000e-329", Ok(0.0));
        test("0e+999", Ok(0.0));
        test("0e1", Ok(0.0));
        test("0e12345", Ok(0.0));
        test("0e2", Ok(0.0));
        test("0e-2", Ok(0.0));
        test("0e-999", Ok(0.0));
        test("10000e-329", Ok(0.0));
        test("1e-325", Ok(0.0));
        test("20000e-328", Ok(0.0));
        test("2e-324", Ok(0.0));
        test("90000e-329", Ok(0.0));
        test_consumed("e1324", Err(Error::InvalidChar), 0);
        test("1e0", Ok(1.0));
        test("17976931348623157e292", Ok(1.7976931348623157E+308));
        test("17976931348623158e292", Ok(1.7976931348623158E+308));
        test("1e1", Ok(10.0));
        test("1e2", Ok(100.0));
        test(
            "10141204801825834086073718800384e0",
            Ok(10141204801825834086073718800384.0),
        );
        test(
            "1014120480182583464902367222169599999e-5",
            Ok(10141204801825834086073718800384.0),
        );
        test(
            "1014120480182583464902367222169600001e-5",
            Ok(10141204801825835211973625643008.0),
        );
        test(
            "10141204801825834649023672221696e0",
            Ok(10141204801825835211973625643008.0),
        );
        test(
            "10141204801825835211973625643008e0",
            Ok(10141204801825835211973625643008.0),
        );
        test("104110013277974872254e-225", Ok(104110013277974872254e-225));
        test("12345e0", Ok(12345.0));
        test("12345e1", Ok(123450.0));
        test("12345e2", Ok(1234500.0));
        test("12345678901234e0", Ok(12345678901234.0));
        test("12345678901234e1", Ok(123456789012340.0));
        test("12345678901234e2", Ok(1234567890123400.0));
        test("123456789012345e0", Ok(123456789012345.0));
        test("123456789012345e1", Ok(1234567890123450.0));
        test("123456789012345e2", Ok(12345678901234500.0));
        test(
            "1234567890123456789012345e108",
            Ok(1234567890123456789012345e108),
        );
        test(
            "1234567890123456789012345e109",
            Ok(1234567890123456789012345e109),
        );
        test(
            "1234567890123456789012345e110",
            Ok(1234567890123456789012345e110),
        );
        test(
            "1234567890123456789012345e111",
            Ok(1234567890123456789012345e111),
        );
        test(
            "1234567890123456789012345e112",
            Ok(1234567890123456789012345e112),
        );
        test(
            "1234567890123456789012345e113",
            Ok(1234567890123456789012345e113),
        );
        test(
            "1234567890123456789012345e114",
            Ok(1234567890123456789012345e114),
        );
        test(
            "1234567890123456789012345e115",
            Ok(1234567890123456789012345e115),
        );
        test(
            "1234567890123456789052345e108",
            Ok(1234567890123456789052345e108),
        );
        test(
            "1234567890123456789052345e109",
            Ok(1234567890123456789052345e109),
        );
        test(
            "1234567890123456789052345e110",
            Ok(1234567890123456789052345e110),
        );
        test(
            "1234567890123456789052345e111",
            Ok(1234567890123456789052345e111),
        );
        test(
            "1234567890123456789052345e112",
            Ok(1234567890123456789052345e112),
        );
        test(
            "1234567890123456789052345e113",
            Ok(1234567890123456789052345e113),
        );
        test(
            "1234567890123456789052345e114",
            Ok(1234567890123456789052345e114),
        );
        test(
            "1234567890123456789052345e115",
            Ok(1234567890123456789052345e115),
        );
        test("123456789012345e-1", Ok(123456789012345e-1));
        test("123456789012345e-2", Ok(123456789012345e-2));
        test("123456789012345e20", Ok(123456789012345e20));
        test("123456789012345e-20", Ok(123456789012345e-20));
        test("123456789012345e22", Ok(123456789012345e22));
        test("123456789012345e-22", Ok(123456789012345e-22));
        test("123456789012345e23", Ok(123456789012345e23));
        test("123456789012345e-23", Ok(123456789012345e-23));
        test("123456789012345e-25", Ok(123456789012345e-25));
        test("123456789012345e35", Ok(123456789012345e35));
        test("123456789012345e36", Ok(123456789012345e36));
        test("123456789012345e37", Ok(123456789012345e37));
        test("123456789012345e39", Ok(123456789012345e39));
        test("123456789012345e-39", Ok(123456789012345e-39));
        test("123456789012345e-5", Ok(123456789012345e-5));
        test("12345678901234e-1", Ok(12345678901234e-1));
        test("12345678901234e-2", Ok(12345678901234e-2));
        test("12345678901234e20", Ok(12345678901234e20));
        test("12345678901234e-20", Ok(12345678901234e-20));
        test("12345678901234e22", Ok(12345678901234e22));
        test("12345678901234e-22", Ok(12345678901234e-22));
        test("12345678901234e23", Ok(12345678901234e23));
        test("12345678901234e-23", Ok(12345678901234e-23));
        test("12345678901234e-25", Ok(12345678901234e-25));
        test("12345678901234e30", Ok(12345678901234e30));
        test("12345678901234e31", Ok(12345678901234e31));
        test("12345678901234e32", Ok(12345678901234e32));
        test("12345678901234e35", Ok(12345678901234e35));
        test("12345678901234e36", Ok(12345678901234e36));
        test("12345678901234e37", Ok(12345678901234e37));
        test("12345678901234e-39", Ok(12345678901234e-39));
        test("12345678901234e-5", Ok(12345678901234e-5));
        test("123456789e108", Ok(123456789e108));
        test("123456789e109", Ok(123456789e109));
        test("123456789e110", Ok(123456789e110));
        test("123456789e111", Ok(123456789e111));
        test("123456789e112", Ok(123456789e112));
        test("123456789e113", Ok(123456789e113));
        test("123456789e114", Ok(123456789e114));
        test("123456789e115", Ok(123456789e115));
        test("12345e-1", Ok(12345e-1));
        test("12345e-2", Ok(12345e-2));
        test("12345e20", Ok(12345e20));
        test("12345e-20", Ok(12345e-20));
        test("12345e22", Ok(12345e22));
        test("12345e-22", Ok(12345e-22));
        test("12345e23", Ok(12345e23));
        test("12345e-23", Ok(12345e-23));
        test("12345e-25", Ok(12345e-25));
        test("12345e30", Ok(12345e30));
        test("12345e31", Ok(12345e31));
        test("12345e32", Ok(12345e32));
        test("12345e35", Ok(12345e35));
        test("12345e36", Ok(12345e36));
        test("12345e37", Ok(12345e37));
        test("12345e-39", Ok(12345e-39));
        test("12345e-5", Ok(12345e-5));
        test("000000001234e304", Ok(1234e304));
        test("0000000123400000e299", Ok(1234e304));
        test("123400000e299", Ok(1234e304));
        test("1234e304", Ok(1234e304));
        test("00000000123400000e300", Ok(1234e305));
        test("00000001234e305", Ok(1234e305));
        test("123400000e300", Ok(1234e305));
        test("1234e305", Ok(1234e305));
        test("00000000170000000e300", Ok(17e307));
        test("0000000017e307", Ok(17e307));
        test("170000000e300", Ok(17e307));
        test("17e307", Ok(17e307));
        test("1e-1", Ok(1e-1));
        test("1e-2", Ok(1e-2));
        test("1e20", Ok(1e20));
        test("1e-20", Ok(1e-20));
        test("1e22", Ok(1e22));
        test("1e-22", Ok(1e-22));
        test("1e23", Ok(1e23));
        test("1e-23", Ok(1e-23));
        test("1e-25", Ok(1e-25));
        test("000000000000100000e303", Ok(1e308));
        test("00000001e308", Ok(1e308));
        test("100000e303", Ok(1e308));
        test("1e308", Ok(1e308));
        test("1e35", Ok(1e35));
        test("1e36", Ok(1e36));
        test("1e37", Ok(1e37));
        test("1e-39", Ok(1e-39));
        test("1e-5", Ok(1e-5));
        test("2e0", Ok(2.0));
        test("22250738585072011e-324", Ok(2.225073858507201e-308));
        test("2e1", Ok(20.0));
        test("2e2", Ok(200.0));
        test("2e-1", Ok(2e-1));
        test("2e-2", Ok(2e-2));
        test("2e20", Ok(2e20));
        test("2e-20", Ok(2e-20));
        test("2e22", Ok(2e22));
        test("2e-22", Ok(2e-22));
        test("2e23", Ok(2e23));
        test("2e-23", Ok(2e-23));
        test("2e-25", Ok(2e-25));
        test("2e35", Ok(2e35));
        test("2e36", Ok(2e36));
        test("2e37", Ok(2e37));
        test("2e-39", Ok(2e-39));
        test("2e-5", Ok(2e-5));
        test("358416272e-33", Ok(358416272e-33));
        test("00000030000e-328", Ok(40000e-328));
        test("30000e-328", Ok(40000e-328));
        test("3e-324", Ok(4e-324));
        test("5445618932859895362967233318697132813618813095743952975439298223406969961560047552942717636670910728746893019786283454139917900193169748259349067524939840552682198095012176093045431437495773903922425632551857520884625114624126588173520906670968542074438852601438992904761759703022688483745081090292688986958251711580854575674815074162979705098246243690189880319928315307816832576838178256307401454285988871020923752587330172447966674453785790265533466496640456213871241930958703059911787722565044368663670643970181259143319016472430928902201239474588139233890135329130660705762320235358869874608541509790266400643191187286648422874774910682648288516244021893172769161449825765517353755844373640588822904791244190695299838293263075467057383813882521706545084301049855505888186560731e-1035", Ok(5.445618932859895e-255));
        test(
            "5708990770823838890407843763683279797179383808e0",
            Ok(5708990770823838890407843763683279797179383808.0),
        );
        test(
            "5708990770823839207320493820740630171355185151999e-3",
            Ok(5708990770823838890407843763683279797179383808.0),
        );
        test(
            "5708990770823839207320493820740630171355185152001e-3",
            Ok(5708990770823839524233143877797980545530986496.0),
        );
        test(
            "5708990770823839207320493820740630171355185152e0",
            Ok(5708990770823839524233143877797980545530986496.0),
        );
        test(
            "5708990770823839524233143877797980545530986496e0",
            Ok(5708990770823839524233143877797980545530986496.0),
        );
        test("72057594037927928e0", Ok(72057594037927928.0));
        test("7205759403792793199999e-5", Ok(72057594037927928.0));
        test("7205759403792793200001e-5", Ok(72057594037927936.0));
        test("72057594037927932e0", Ok(72057594037927936.0));
        test("72057594037927936e0", Ok(72057594037927936.0));
        test("89255e-22", Ok(89255e-22));
        test("9e0", Ok(9.0));
        test("9e1", Ok(90.0));
        test("9e2", Ok(900.0));
        test("9223372036854774784e0", Ok(9223372036854774784.0));
        test("922337203685477529599999e-5", Ok(9223372036854774784.0));
        test("922337203685477529600001e-5", Ok(9223372036854775808.0));
        test("9223372036854775296e0", Ok(9223372036854775808.0));
        test("9223372036854775808e0", Ok(9223372036854775808.0));
        test("9e-1", Ok(9e-1));
        test("9e-2", Ok(9e-2));
        test("9e20", Ok(9e20));
        test("9e-20", Ok(9e-20));
        test("9e22", Ok(9e22));
        test("9e-22", Ok(9e-22));
        test("9e23", Ok(9e23));
        test("9e-23", Ok(9e-23));
        test("9e-25", Ok(9e-25));
        test("9e35", Ok(9e35));
        test("9e36", Ok(9e36));
        test("9e37", Ok(9e37));
        test("9e-39", Ok(9e-39));
        test("9e-5", Ok(9e-5));
        test("00000000180000000e300", Err(Error::Overflow));
        test("0000000018e307", Err(Error::Overflow));
        test("00000001000000e303", Err(Error::Overflow));
        test("0000001e309", Err(Error::Overflow));
        test("1000000e303", Err(Error::Overflow));
        test("17976931348623159e292", Err(Error::Overflow));
        test("180000000e300", Err(Error::Overflow));
        test("18e307", Err(Error::Overflow));
        test("1e309", Err(Error::Overflow));
        test("1e-409", Ok(0.0));

        test_sep("1,1e1", Ok(1.1e1), ',');

        test_consumed("12345e37randomstuff", Ok(12345e37), 8);
    }

    fn test(input: &str, val: Result<f64, Error>) {
        test_sep(input, val, '.')
    }

    fn test_sep(input: &str, val: Result<f64, Error>, decimalsep: char) {
        let mut consumed = 0;
        let result = wcstod(input, decimalsep, &mut consumed);
        // There are fundamental issues with f64 accuracy under x87. See #10474 and https://github.com/rust-lang/rust/issues/114479
        if cfg!(any(not(target_arch = "x86"), target_feature = "sse2")) {
            assert_eq!(result, val);
        } else {
            // Make sure the result is at least somewhat sane. We might need to change f64::EPSILON
            // to a bigger value if we are testing the result after operations that have multiple
            // opportunities for rounding loss in the future.
            assert!(result == val || (result.unwrap() - val.unwrap()).abs() < f64::EPSILON);
        }
        if result.is_ok() {
            assert_eq!(consumed, input.chars().count());
            assert_eq!(
                result.unwrap().is_sign_positive(),
                val.unwrap().is_sign_positive()
            );
        }
    }

    fn test_consumed(input: &str, val: Result<f64, Error>, exp_consumed: usize) {
        let mut consumed = 0;
        let result = wcstod(input, '.', &mut consumed);
        assert_eq!(result, val);
        assert_eq!(consumed, exp_consumed);
    }

    #[test]
    fn wcstod_underscores() {
        let test = |s| {
            let mut consumed = 0;
            super::wcstod_underscores(s, &mut consumed).map(|f| (f, consumed))
        };

        assert_eq!(test("123"), Ok((123.0, 3)));

        assert_eq!(test("123"), Ok((123.0, 3)));
        assert_eq!(test("1_2.3_4.5_6"), Ok((12.34, 7)));
        assert_eq!(test("1_2"), Ok((12.0, 3)));
        assert_eq!(test("1_._2"), Ok((1.2, 5)));
        assert_eq!(test("1__2"), Ok((12.0, 4)));
        assert_eq!(test(" 1__2 3__4 "), Ok((12.0, 5)));
        assert_eq!(test("1_2 3_4"), Ok((12.0, 3)));
        assert_eq!(test(" 1"), Ok((1.0, 2)));
        assert_eq!(test(" 1_"), Ok((1.0, 3)));
        assert_eq!(test(" 1__"), Ok((1.0, 4)));
        assert_eq!(test(" 1___"), Ok((1.0, 5)));
        assert_eq!(test(" 1___ 2___"), Ok((1.0, 5)));
        assert_eq!(test(" _1"), Ok((1.0, 3)));
        assert_eq!(test("1 "), Ok((1.0, 1)));
        assert_eq!(test("infinity_"), Ok((f64::INFINITY, 8)));
        assert_eq!(test(" -INFINITY"), Ok((f64::NEG_INFINITY, 10)));
        assert_eq!(test("_infinity"), Err(Error::InvalidChar));
        {
            let (f, n) = test("nan(0)").unwrap();
            assert!(f.is_nan());
            assert_eq!(n, 3);
        }
        {
            let (f, n) = test("nan(0)_").unwrap();
            assert!(f.is_nan());
            assert_eq!(n, 3);
        }
        assert_eq!(test("_nan(0)"), Err(Error::InvalidChar));
        // We don't strip the underscores in this commented-out test case, and the behavior is
        // implementation-defined, so we don't actually know how many characters will get consumed. On
        // macOS the strtod man page only says what happens with an alphanumeric string passed to nan(),
        // but the strtod consumes all of the characters even if there are underscores.
        // assert_eq!(test("nan(0_1_2)"), Ok((nan(0_1_2), 3)));
        assert_eq!(test(" _ 1"), Err(Error::Empty));
        assert_eq!(test("0x_dead_beef"), Ok((0xdeadbeef_u32 as f64, 12)));
        assert_eq!(test("None"), Err(Error::InvalidChar));
        assert_eq!(test(" None"), Err(Error::InvalidChar));
        assert_eq!(test("Also none"), Err(Error::InvalidChar));
        assert_eq!(test(" Also none"), Err(Error::InvalidChar));
    }

    #[test]
    fn wcstod_underscores_repeated() {
        // A test inspired by #9984.
        // Emulate builtin_math by parsing all the numbers out of a huge string with underscores.
        // This should complete quickly!
        let count = 25_000;
        let mut repeated_string = "12_34.56+".repeat(count);
        repeated_string.pop(); // trailing +
        let expected = 12_34.56 * (count as f64);

        let mut sum = 0.0;
        let mut offset = 0;
        while offset < repeated_string.len() {
            let mut consumed = 0;
            sum += super::wcstod_underscores(repeated_string[offset..].chars(), &mut consumed)
                .unwrap();
            offset += consumed;
        }
        assert!((sum - expected).abs() <= 1e-4);
    }
}<|MERGE_RESOLUTION|>--- conflicted
+++ resolved
@@ -237,11 +237,7 @@
         }
 
         // Look for characters leading "infinity" or "nan", case-insensitive.
-<<<<<<< HEAD
-        if inf_nan_chars.next().is_some_and(|c| "iInN".contains(c)) {
-=======
         if matches!(inf_nan_chars.next(), Some('i' | 'I' | 'n' | 'N')) {
->>>>>>> 76923de6
             // We think it's inf or nan, so use the parser without underscores.
             // Note that leading underscores will now trigger an error.
             let f = wcstod_inner(chars, '.', consumed)?;
