use crate::{
    common::escape,
    ffi::{self, wcharz_t, wcstring_list_ffi_t},
    global_safety::RelaxedAtomicBool,
    parser::Parser,
    wchar::{self, wstr, L},
    wchar_ffi::{WCharFromFFI, WCharToFFI},
};

#[cxx::bridge]
mod trace_ffi {
    extern "C++" {
        include!("wutil.h");
        include!("parser.h");
        type wcstring_list_ffi_t = super::wcstring_list_ffi_t;
        type wcharz_t = super::wcharz_t;
        type Parser = super::Parser;
    }

    extern "Rust" {
        fn trace_set_enabled(do_enable: bool);
        fn trace_enabled(parser: &Parser) -> bool;
        #[cxx_name = "trace_argv"]
        fn trace_argv_ffi(parser: &Parser, command: wcharz_t, args: &wcstring_list_ffi_t);
    }
}

static DO_TRACE: RelaxedAtomicBool = RelaxedAtomicBool::new(false);

pub fn trace_set_enabled(do_enable: bool) {
    DO_TRACE.store(do_enable);
}

/// return whether tracing is enabled.
pub fn trace_enabled(parser: &Parser) -> bool {
<<<<<<< HEAD
    let ld = parser.libdata_pod();
=======
    let ld = &parser.libdata().pods;
>>>>>>> 11c252ca
    if ld.suppress_fish_trace {
        return false;
    }
    DO_TRACE.load()
}

/// Trace an "argv": a list of arguments where the first is the command.
// Allow the `&Vec` parameter as this function only exists temporarily for the FFI
#[allow(clippy::ptr_arg)]
fn trace_argv_ffi(parser: &Parser, command: wcharz_t, args: &wcstring_list_ffi_t) {
    let command: wchar::WString = command.into();
    let args: Vec<wchar::WString> = args.from_ffi();
    let args_ref: Vec<&wstr> = args.iter().map(wchar::WString::as_utfstr).collect();
    trace_argv(parser, command.as_utfstr(), &args_ref);
}

pub fn trace_argv<S: AsRef<wstr>>(parser: &Parser, command: &wstr, args: &[S]) {
    // Format into a string to prevent interleaving with flog in other threads.
    // Add the + prefix.
    let mut trace_text = L!("-").repeat(parser.blocks_size() - 1);
    trace_text.push('>');

    if !command.is_empty() {
        trace_text.push(' ');
        trace_text.push_utfstr(command);
    }
    for arg in args {
        trace_text.push(' ');
        trace_text.push_utfstr(&escape(arg.as_ref()));
    }
    trace_text.push('\n');
    ffi::log_extra_to_flog_file(&trace_text.to_ffi());
}

pub fn trace_if_enabled_ffi<S: AsRef<wstr>>(parser: &Parser, command: &wstr, args: &[S]) {
    if trace_enabled(parser) {
        trace_argv(parser, command, args);
    }
}

/// Convenience helper to trace a single command if tracing is enabled.
pub fn trace_if_enabled(parser: &Parser, command: &wstr) {
    todo!()
}
/// Convenience helper to trace a single command and arguments if tracing is enabled.
pub fn trace_if_enabled_with_args<S: AsRef<wstr>>(parser: &Parser, command: &wstr, args: &[S]) {
    todo!()
}<|MERGE_RESOLUTION|>--- conflicted
+++ resolved
@@ -33,11 +33,7 @@
 
 /// return whether tracing is enabled.
 pub fn trace_enabled(parser: &Parser) -> bool {
-<<<<<<< HEAD
-    let ld = parser.libdata_pod();
-=======
     let ld = &parser.libdata().pods;
->>>>>>> 11c252ca
     if ld.suppress_fish_trace {
         return false;
     }
