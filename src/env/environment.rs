--- conflicted
+++ resolved
@@ -33,11 +33,6 @@
 use std::mem::MaybeUninit;
 use std::os::unix::prelude::*;
 use std::sync::Arc;
-
-#[cfg(any(target_os = "dragonfly", target_os = "freebsd"))]
-const CONFSTR_PATH_KEY: c_int = libc::USER_CS_PATH;
-#[cfg(not(any(target_os = "dragonfly", target_os = "freebsd")))]
-const CONFSTR_PATH_KEY: c_int = libc::_CS_PATH;
 
 /// Set when a universal variable has been modified but not yet been written to disk via sync().
 static UVARS_LOCALLY_MODIFIED: RelaxedAtomicBool = RelaxedAtomicBool::new(false);
@@ -571,27 +566,6 @@
 }
 
 pub(crate) static FALLBACK_PATH: Lazy<&[WString]> = Lazy::new(|| {
-<<<<<<< HEAD
-    // _CS_PATH: colon-separated paths to find POSIX utilities
-    let buf_size = unsafe { confstr(CONFSTR_PATH_KEY, std::ptr::null_mut(), 0) };
-    Box::leak(
-        (if buf_size > 0 {
-            let mut buf = vec![b'\0' as libc::c_char; buf_size];
-            unsafe { confstr(CONFSTR_PATH_KEY, buf.as_mut_ptr(), buf_size) };
-            let buf = buf;
-            // safety: buf should contain a null-byte, and is not mutable unless we move ownership
-            let cstr = unsafe { CStr::from_ptr(buf.as_ptr()) };
-            colon_split(&[str2wcstring(cstr.to_bytes())])
-        } else {
-            vec![
-                WString::from_str(env!("PREFIX")) + L!("/bin"),
-                L!("/usr/bin").to_owned(),
-                L!("/bin").to_owned(),
-            ]
-        })
-        .into_boxed_slice(),
-    )
-=======
     // _CS_PATH: colon-separated paths to find POSIX utilities. Same as USER_CS_PATH.
     // BSDs only have the "USER_" form, while Linux only has the "CS_" form.
     #[cfg(any(apple, bsd))]
@@ -615,7 +589,6 @@
         ]
     };
     Box::leak(paths.into_boxed_slice())
->>>>>>> fbfd29d6
 });
 
 /// Make sure the PATH variable contains something.
