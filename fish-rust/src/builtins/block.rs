// Implementation of the block builtin.
use super::shared::{
    builtin_missing_argument, builtin_print_help, STATUS_CMD_ERROR, STATUS_CMD_OK,
    STATUS_INVALID_ARGS,
};
use crate::io::IoStreams;
use crate::parser::Parser;
use crate::wchar::WString;
use crate::{
    builtins::shared::builtin_unknown_option,
    ffi::Repin,
    wchar::{wstr, L},
    wgetopt::{wgetopter_t, wopt, woption, woption_argument_t},
    wutil::wgettext_fmt,
};
use libc::c_int;

#[derive(Debug, Clone, Copy, PartialEq, Eq)]
enum Scope {
    Unset,
    Global,
    Local,
}

impl Default for Scope {
    fn default() -> Self {
        Self::Unset
    }
}

#[derive(Debug, Clone, Copy, Default)]
struct Options {
    scope: Scope,
    erase: bool,
    print_help: bool,
}

fn parse_options(
    args: &mut [WString],
    parser: &mut Parser,
    streams: &mut IoStreams<'_>,
) -> Result<(Options, usize), Option<c_int>> {
<<<<<<< HEAD
    let cmd = &args[0];

=======
>>>>>>> ac62c9be
    const SHORT_OPTS: &wstr = L!(":eghl");
    const LONG_OPTS: &[woption] = &[
        wopt(L!("erase"), woption_argument_t::no_argument, 'e'),
        wopt(L!("local"), woption_argument_t::no_argument, 'l'),
        wopt(L!("global"), woption_argument_t::no_argument, 'g'),
        wopt(L!("help"), woption_argument_t::no_argument, 'h'),
    ];

    let mut opts = Options::default();

    let mut w = wgetopter_t::new(SHORT_OPTS, LONG_OPTS, args);
    while let Some(c) = w.wgetopt_long() {
        match c {
            'h' => {
                opts.print_help = true;
            }
            'g' => {
                opts.scope = Scope::Global;
            }
            'l' => {
                opts.scope = Scope::Local;
            }
            'e' => {
                opts.erase = true;
            }
            ':' => {
                builtin_missing_argument(parser, streams, w.cmd(), &w.argv()[w.woptind - 1], false);
                return Err(STATUS_INVALID_ARGS);
            }
            '?' => {
                builtin_unknown_option(parser, streams, w.cmd(), &w.argv()[w.woptind - 1], false);
                return Err(STATUS_INVALID_ARGS);
            }
            _ => {
                panic!("unexpected retval from wgetopt_long");
            }
        }
    }

    Ok((opts, w.woptind))
}

/// The block builtin, used for temporarily blocking events.
pub fn block(
    parser: &mut Parser,
    streams: &mut IoStreams<'_>,
    args: &mut [WString],
) -> Option<c_int> {
<<<<<<< HEAD
    let cmd = &args[0];

=======
>>>>>>> ac62c9be
    let opts = match parse_options(args, parser, streams) {
        Ok((opts, _)) => opts,
        Err(err @ Some(_)) if err != STATUS_CMD_OK => return err,
        Err(err) => panic!("Illogical exit code from parse_options(): {err:?}"),
    };

    let cmd = &args[0];

    if opts.print_help {
        builtin_print_help(parser, streams, cmd);
        return STATUS_CMD_OK;
    }

    if opts.erase {
        if opts.scope != Scope::Unset {
            streams.err.append(&wgettext_fmt!(
                "%ls: Can not specify scope when removing block\n",
                cmd
            ));
            return STATUS_INVALID_ARGS;
        }

        if parser.global_event_blocks == 0 {
            streams
                .err
                .append(&wgettext_fmt!("%ls: No blocks defined\n", cmd));
            return STATUS_CMD_ERROR;
        }
        parser.global_event_blocks -= 1;
        return STATUS_CMD_OK;
    }

    let mut block_idx = 0;
    let mut block = parser.block_at_index(block_idx);

    match opts.scope {
        Scope::Local => {
            // If this is the outermost block, then we're global
            if block_idx + 1 >= parser.blocks_size() {
                block = None;
            }
        }
        Scope::Global => {
            block = None;
        }
        Scope::Unset => {
            loop {
                block = if let Some(block) = block.as_mut() {
                    if !block.is_function_call() {
                        break;
                    }
                    // Set it in function scope
                    block_idx += 1;
                    parser.block_at_index(block_idx)
                } else {
                    break;
                }
            }
        }
    }

    if block.is_some() {
        parser.block_at_index_mut(block_idx).unwrap().event_blocks += 1;
    } else {
        parser.global_event_blocks += 1;
    }

    return STATUS_CMD_OK;
}<|MERGE_RESOLUTION|>--- conflicted
+++ resolved
@@ -40,11 +40,6 @@
     parser: &mut Parser,
     streams: &mut IoStreams<'_>,
 ) -> Result<(Options, usize), Option<c_int>> {
-<<<<<<< HEAD
-    let cmd = &args[0];
-
-=======
->>>>>>> ac62c9be
     const SHORT_OPTS: &wstr = L!(":eghl");
     const LONG_OPTS: &[woption] = &[
         wopt(L!("erase"), woption_argument_t::no_argument, 'e'),
@@ -93,11 +88,6 @@
     streams: &mut IoStreams<'_>,
     args: &mut [WString],
 ) -> Option<c_int> {
-<<<<<<< HEAD
-    let cmd = &args[0];
-
-=======
->>>>>>> ac62c9be
     let opts = match parse_options(args, parser, streams) {
         Ok((opts, _)) => opts,
         Err(err @ Some(_)) if err != STATUS_CMD_OK => return err,
