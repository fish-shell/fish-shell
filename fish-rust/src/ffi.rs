--- conflicted
+++ resolved
@@ -41,8 +41,6 @@
     #include "wildcard.h"
     #include "wutil.h"
 
-<<<<<<< HEAD
-=======
     #include "builtins/argparse.h"
     #include "builtins/bind.h"
     #include "builtins/break_continue.h"
@@ -69,7 +67,6 @@
     #include "builtins/true.h"
     #include "builtins/ulimit.h"
 
->>>>>>> 3cbaf77f
     safety!(unsafe_ffi)
 
     generate_pod!("wcharz_t")
@@ -113,11 +110,6 @@
 
     generate!("colorize_shell")
     generate!("reader_status_count")
-<<<<<<< HEAD
-    generate!("kill_entries_ffi")
-
-    generate!("get_history_variable_text_ffi")
-=======
     generate!("reader_read")
     generate!("kill_entries_ffi")
 
@@ -148,7 +140,6 @@
     generate!("builtin_test")
     generate!("builtin_true")
     generate!("builtin_ulimit")
->>>>>>> 3cbaf77f
 }
 
 impl environment_t {
