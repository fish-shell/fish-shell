/** \file function.c

    Prototypes for functions for storing and retrieving function
	information. These functions also take care of autoloading
	functions in the $fish_function_path. Actual function evaluation
	is taken care of by the parser and to some degree the builtin
	handling library.
*/

#include "config.h"

#include <stdlib.h>
#include <stdio.h>
#include <string.h>
#include <wchar.h>
#include <unistd.h>
#include <termios.h>
#include <signal.h>
#include <pthread.h>
#include <errno.h>

#include "wutil.h"
#include "fallback.h"
#include "util.h"

#include "function.h"
#include "proc.h"
#include "parser.h"
#include "common.h"
#include "intern.h"
#include "event.h"
#include "reader.h"
#include "parse_util.h"
#include "parser_keywords.h"
#include "env.h"
#include "expand.h"
#include "halloc.h"
#include "halloc_util.h"


/**
   Struct describing a function
*/
typedef struct
{
	/** Function definition */
	wchar_t *definition;
	/** Function description */
	wchar_t *description;	
	/**
	   File where this function was defined
	*/
	const wchar_t *definition_file;
	/**
	   Line where definition started
	*/
	int definition_offset;	
	
	/**
	   List of all named arguments for this function
	 */
	array_list_t *named_arguments;
	
	
	/**
	   Flag for specifying that this function was automatically loaded
	*/
	int is_autoload;

	/**
	   Set to non-zero if invoking this function shadows the variables
	   of the underlying function.
	 */
	int shadows;
}
	function_internal_data_t;

/**
   Table containing all functions
*/
static hash_table_t functions;

/* Lock for functions */
static pthread_mutex_t functions_lock;

/* Helper macro for vomiting */
#define VOMIT_ON_FAILURE(a) do { if (0 != (a)) { int err = errno; fprintf(stderr, "%s failed on line %d in file %s: %d (%s)\n", #a, __LINE__, __FILE__, err, strerror(err)); abort(); }} while (0)

static int kLockDepth = 0;
static char kLockFunction[1024];

/**
   Lock and unlock the functions hash
*/
static void lock_functions(const char *func) {
    VOMIT_ON_FAILURE(pthread_mutex_lock(&functions_lock));
    if (! kLockDepth++) {
        strcat(kLockFunction, func);
    }
}

static void unlock_functions(void) {
    if (! --kLockDepth) {
        memset(kLockFunction, 0, sizeof kLockFunction);
    }
    VOMIT_ON_FAILURE(pthread_mutex_unlock(&functions_lock));
}

#define LOCK_FUNCTIONS() lock_functions(__FUNCTION__)
#define UNLOCK_FUNCTIONS() unlock_functions()


/**
   Kludgy flag set by the load function in order to tell function_add
   that the function being defined is autoloaded. There should be a
   better way to do this...
*/
static int is_autoload = 0;

/**
   Make sure that if the specified function is a dynamically loaded
   function, it has been fully loaded.
*/
static int load( const wchar_t *name )
{
    ASSERT_IS_MAIN_THREAD();
	int was_autoload = is_autoload;
	int res;
	function_internal_data_t *data;
    LOCK_FUNCTIONS();
	data = (function_internal_data_t *)hash_get( &functions, name );
	if( data && !data->is_autoload ) {
        UNLOCK_FUNCTIONS();
		return 0;
    }
    UNLOCK_FUNCTIONS();
	
	is_autoload = 1;	
	res = parse_util_load( name,
						   L"fish_function_path",
						   &function_remove,
						   1 );
	is_autoload = was_autoload;
	return res;
}

/**
   Insert a list of all dynamically loaded functions into the
   specified list.
*/
static void autoload_names( array_list_t *out, int get_hidden )
{
	size_t i;
	
<<<<<<< HEAD
	const wchar_t *path_var = env_get( L"fish_function_path" );
	
=======
	array_list_t path_list;
	const wcstring path_var_wstr =  env_get_string( L"fish_function_path" );
	const wchar_t *path_var = path_var_wstr.empty()?NULL:path_var_wstr.c_str(); 

>>>>>>> 610246c4
	if( ! path_var )
		return;
	
    wcstring_list_t path_list;

	tokenize_variable_array2( path_var, path_list );
	for( i=0; i<path_list.size(); i++ )
	{
        const wcstring &ndir_str = path_list.at(i);
		const wchar_t *ndir = (wchar_t *)ndir_str.c_str();
		DIR *dir = wopendir( ndir );
		if( !dir )
			continue;
		
		wcstring name;
		while (wreaddir(dir, name))
		{
			const wchar_t *fn = name.c_str();
			wchar_t *suffix;
			if( !get_hidden && fn[0] == L'_' )
				continue;
			
			suffix = const_cast<wchar_t*>(wcsrchr( fn, L'.' ));
			if( suffix && (wcscmp( suffix, L".fish" ) == 0 ) )
			{
				const wchar_t *dup;
				*suffix = 0;
				dup = intern( fn );
				if( !dup )
					DIE_MEM();
				al_push( out, dup );
			}
		}				
		closedir(dir);
	}
}

void function_init()
{
	hash_init( &functions,
			   &hash_wcs_func,
			   &hash_wcs_cmp );
    
    pthread_mutexattr_t a;
    VOMIT_ON_FAILURE(pthread_mutexattr_init(&a));
    VOMIT_ON_FAILURE(pthread_mutexattr_settype(&a,PTHREAD_MUTEX_RECURSIVE));
    VOMIT_ON_FAILURE(pthread_mutex_init(&functions_lock, &a));
    VOMIT_ON_FAILURE(pthread_mutexattr_destroy(&a));
}

/**
   Clear specified value, but not key
 */
static void clear_entry( void *key, void *value )
{
	halloc_free( value );
}

void function_destroy()
{
    LOCK_FUNCTIONS();
	hash_foreach( &functions, &clear_entry );
	hash_destroy( &functions );
    UNLOCK_FUNCTIONS();
}


void function_add( function_data_t *data )
{
	int i;
	wchar_t *cmd_end;
	function_internal_data_t *d;
	
	CHECK( data->name, );
	CHECK( data->definition, );
	LOCK_FUNCTIONS();
	function_remove( data->name );
	
	d = (function_internal_data_t *)halloc( 0, sizeof( function_internal_data_t ) );
	d->definition_offset = parse_util_lineno( parser_get_buffer(), current_block->tok_pos )-1;
	d->definition = halloc_wcsdup( d, data->definition );

	if( data->named_arguments )
	{
		d->named_arguments = al_halloc( d );

		for( i=0; i<al_get_count( data->named_arguments ); i++ )
		{
			al_push( d->named_arguments, halloc_wcsdup( d, (wchar_t *)al_get( data->named_arguments, i ) ) );
		}
	}
	
	cmd_end = d->definition + wcslen(d->definition)-1;
	
	d->description = data->description?halloc_wcsdup( d, data->description ):0;
	d->definition_file = intern(reader_current_filename());
	d->is_autoload = is_autoload;
	d->shadows = data->shadows;
	
	hash_put( &functions, intern(data->name), d );
	
	for( i=0; i<al_get_count( data->events ); i++ )
	{
		event_add_handler( (event_t *)al_get( data->events, i ) );
	}
	UNLOCK_FUNCTIONS();
}

static int function_exists_internal( const wchar_t *cmd, bool autoload )
{
	int res;
	CHECK( cmd, 0 );
	
	if( parser_keywords_is_reserved(cmd) )
		return 0;
	
    LOCK_FUNCTIONS();
	if ( autoload ) load( cmd );
    res = (hash_get(&functions, cmd) != 0 );
	UNLOCK_FUNCTIONS();
    return res;
}

int function_exists( const wchar_t *cmd )
{
    return function_exists_internal( cmd, true );
}

int function_exists_no_autoload( const wchar_t *cmd )
{
    return function_exists_internal( cmd, false );    
}

void function_remove( const wchar_t *name )
{
	void *key;
	void *dv;
	function_internal_data_t *d;
	event_t ev;
	
	CHECK( name, );

    LOCK_FUNCTIONS();
	hash_remove( &functions,
				 name,
				 &key,
				 &dv );

	d=(function_internal_data_t *)dv;
	
	if( !key ) {
        UNLOCK_FUNCTIONS();
		return;
    }

	ev.type=EVENT_ANY;
	ev.function_name=name;	
	event_remove( &ev );

	halloc_free( d );

	/*
	  Notify the autoloader that the specified function is erased, but
	  only if this call to fish_remove is not made by the autoloader
	  itself.
	*/
	if( !is_autoload )
	{
		parse_util_unload( name, L"fish_function_path", 0 );
	}
    UNLOCK_FUNCTIONS();
}
	
const wchar_t *function_get_definition( const wchar_t *name )
{
	function_internal_data_t *data;
	
	CHECK( name, 0 );
	LOCK_FUNCTIONS();
	load( name );
	data = (function_internal_data_t *)hash_get( &functions, name );
    UNLOCK_FUNCTIONS();
	if( data == 0 )
		return 0;
	return data->definition;
}

array_list_t *function_get_named_arguments( const wchar_t *name )
{
	function_internal_data_t *data;
	
	CHECK( name, 0 );
    LOCK_FUNCTIONS();
	load( name );
	data = (function_internal_data_t *)hash_get( &functions, name );
    UNLOCK_FUNCTIONS();
	if( data == 0 )
		return 0;
	return data->named_arguments;
}

int function_get_shadows( const wchar_t *name )
{
	function_internal_data_t *data;
	
	CHECK( name, 0 );
	LOCK_FUNCTIONS();
	load( name );
	data = (function_internal_data_t *)hash_get( &functions, name );
    UNLOCK_FUNCTIONS();
	if( data == 0 )
		return 0;
	return data->shadows;
}

	
const wchar_t *function_get_desc( const wchar_t *name )
{
	function_internal_data_t *data;
	
	CHECK( name, 0 );
		
	load( name );
    LOCK_FUNCTIONS();
	data = (function_internal_data_t *)hash_get( &functions, name );
    UNLOCK_FUNCTIONS();
	if( data == 0 )
		return 0;
	
	return _(data->description);
}

void function_set_desc( const wchar_t *name, const wchar_t *desc )
{
	function_internal_data_t *data;
	
	CHECK( name, );
	CHECK( desc, );
	
	load( name );
    LOCK_FUNCTIONS();
	data = (function_internal_data_t *)hash_get( &functions, name );
    UNLOCK_FUNCTIONS();
	if( data == 0 )
		return;

	data->description = halloc_wcsdup( data, desc );
}

int function_copy( const wchar_t *name, const wchar_t *new_name )
{
	int i;
	function_internal_data_t *d, *orig_d;
	
	CHECK( name, 0 );
	CHECK( new_name, 0 );

	orig_d = (function_internal_data_t *)hash_get(&functions, name);
	if( !orig_d )
		return 0;

	d = (function_internal_data_t *)halloc(0, sizeof( function_internal_data_t ) );
	d->definition_offset = orig_d->definition_offset;
	d->definition = halloc_wcsdup( d, orig_d->definition );
	if( orig_d->named_arguments )
	{
		d->named_arguments = al_halloc( d );
		for( i=0; i<al_get_count( orig_d->named_arguments ); i++ )
		{
			al_push( d->named_arguments, halloc_wcsdup( d, (wchar_t *)al_get( orig_d->named_arguments, i ) ) );
		}
		d->description = orig_d->description?halloc_wcsdup(d, orig_d->description):0;
		d->shadows = orig_d->shadows;

		// This new instance of the function shouldn't be tied to the def 
		// file of the original. 
		d->definition_file = 0;
		d->is_autoload = 0;
	}

	hash_put( &functions, intern(new_name), d );

	return 1;
}

/**
   Search arraylist of strings for specified string
*/
static int al_contains_str( array_list_t *list, const wchar_t * str )
{
	int i;

	CHECK( list, 0 );
	CHECK( str, 0 );
	
	for( i=0; i<al_get_count( list ); i++ )
	{
		if( wcscmp( (const wchar_t *)al_get( list, i ), str) == 0 )
		{
			return 1;
		}
	}
	return 0;
}
	
/**
   Helper function for removing hidden functions 
*/
static void get_names_internal( void *key,
								void *val,
								void *aux )
{
	wchar_t *name = (wchar_t *)key;
	if( name[0] != L'_' && !al_contains_str( (array_list_t *)aux, name ) )
	{
		al_push( (array_list_t *)aux, name );
	}
}

/**
   Helper function for removing hidden functions 
*/
static void get_names_internal_all( void *key,
									void *val,
									void *aux )
{
	wchar_t *name = (wchar_t *)key;
	
	if( !al_contains_str( (array_list_t *)aux, name ) )
	{
		al_push( (array_list_t *)aux, name );
	}
}

void function_get_names( array_list_t *list, int get_hidden )
{
	CHECK( list, );
    LOCK_FUNCTIONS();
	autoload_names( list, get_hidden );
	
	if( get_hidden )
	{
		hash_foreach2( &functions, &get_names_internal_all, list );
	}
	else
	{
		hash_foreach2( &functions, &get_names_internal, list );
	}
    UNLOCK_FUNCTIONS();
	
}

const wchar_t *function_get_definition_file( const wchar_t *name )
{
	function_internal_data_t *data;

	CHECK( name, 0 );
    LOCK_FUNCTIONS();
	data = (function_internal_data_t *)hash_get( &functions, name );
    UNLOCK_FUNCTIONS();
	if( data == 0 )
		return 0;
	
	return data->definition_file;
}


int function_get_definition_offset( const wchar_t *name )
{
	function_internal_data_t *data;

	CHECK( name, -1 );
    LOCK_FUNCTIONS();
	data = (function_internal_data_t *)hash_get( &functions, name );
    UNLOCK_FUNCTIONS();
	if( data == 0 )
		return -1;
	
	return data->definition_offset;
}
<|MERGE_RESOLUTION|>--- conflicted
+++ resolved
@@ -152,15 +152,10 @@
 {
 	size_t i;
 	
-<<<<<<< HEAD
-	const wchar_t *path_var = env_get( L"fish_function_path" );
-	
-=======
 	array_list_t path_list;
 	const wcstring path_var_wstr =  env_get_string( L"fish_function_path" );
 	const wchar_t *path_var = path_var_wstr.empty()?NULL:path_var_wstr.c_str(); 
 
->>>>>>> 610246c4
 	if( ! path_var )
 		return;
 	
