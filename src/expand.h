// Prototypes for string expansion functions. These functions perform several kinds of parameter
// expansion. There are a lot of issues with regards to memory allocation. Overall, these functions
// would benefit from using a more clever memory allocation scheme, perhaps an evil combination of
// talloc, string buffers and reference counting.
#ifndef FISH_EXPAND_H
#define FISH_EXPAND_H

#include "config.h"

#include <initializer_list>
#include <map>
#include <string>
#include <vector>

#include "common.h"
#include "enum_set.h"
#include "env.h"
#include "maybe.h"
#include "operation_context.h"
#include "parse_constants.h"

<<<<<<< HEAD
#if INCLUDE_RUST_HEADERS
#include "expand.rs.h"
#endif

=======
>>>>>>> 3cbaf77f
/// Set of flags controlling expansions.
enum class expand_flag {
    /// Skip command substitutions.
    skip_cmdsubst,
    /// Skip variable expansion.
    skip_variables,
    /// Skip wildcard expansion.
    skip_wildcards,
    /// The expansion is being done for tab or auto completions. Returned completions may have the
    /// wildcard as a prefix instead of a match.
    for_completions,
    /// Only match files that are executable by the current user.
    executables_only,
    /// Only match directories.
    directories_only,
    /// Generate descriptions, stored in the description field of completions.
    gen_descriptions,
    /// Un-expand home directories to tildes after.
    preserve_home_tildes,
    /// Allow fuzzy matching.
    fuzzy_match,
    /// Disallow directory abbreviations like /u/l/b for /usr/local/bin. Only applicable if
    /// fuzzy_match is set.
    no_fuzzy_directories,
    /// Allows matching a leading dot even if the wildcard does not contain one.
    /// By default, wildcards only match a leading dot literally; this is why e.g. '*' does not
    /// match hidden files.
    allow_nonliteral_leading_dot,
    /// Do expansions specifically to support cd. This means using CDPATH as a list of potential
    /// working directories, and to use logical instead of physical paths.
    special_for_cd,
    /// Do expansions specifically for cd autosuggestion. This is to differentiate between cd
    /// completions and cd autosuggestions.
    special_for_cd_autosuggestion,
    /// Do expansions specifically to support external command completions. This means using PATH as
    /// a list of potential working directories.
    special_for_command,

    COUNT,
};

template <>
struct enum_info_t<expand_flag> {
    static constexpr auto count = expand_flag::COUNT;
};

using expand_flags_t = enum_set_t<expand_flag>;

enum : wchar_t {
    /// Character representing a home directory.
    HOME_DIRECTORY = EXPAND_RESERVED_BASE,
    /// Character representing process expansion for %self.
    PROCESS_EXPAND_SELF,
    /// Character representing variable expansion.
    VARIABLE_EXPAND,
    /// Character representing variable expansion into a single element.
    VARIABLE_EXPAND_SINGLE,
    /// Character representing the start of a bracket expansion.
    BRACE_BEGIN,
    /// Character representing the end of a bracket expansion.
    BRACE_END,
    /// Character representing separation between two bracket elements.
    BRACE_SEP,
    /// Character that takes the place of any whitespace within non-quoted text in braces
    BRACE_SPACE,
    /// Separate subtokens in a token with this character.
    INTERNAL_SEPARATOR,
    /// Character representing an empty variable expansion. Only used transitively while expanding
    /// variables.
    VARIABLE_EXPAND_EMPTY,
    /// This is a special pseudo-char that is not used other than to mark the end of the the special
    /// characters so we can sanity check the enum range.
    EXPAND_SENTINEL
};

<<<<<<< HEAD
=======
#if INCLUDE_RUST_HEADERS
#include "expand.rs.h"
#endif

>>>>>>> 3cbaf77f
#if 0
/// These are the possible return values for expand_string.
struct expand_result_t {
    enum result_t {
        /// There was an error, for example, unmatched braces.
        error,
        /// Expansion succeeded.
        ok,
        /// Expansion was cancelled (e.g. control-C).
        cancel,
        /// Expansion succeeded, but a wildcard in the string matched no files,
        /// so the output is empty.
        wildcard_no_match,
    };

    /// The result of expansion.
    result_t result;

    /// If expansion resulted in an error, this is an appropriate value with which to populate
    /// $status.
    int status{0};

    /* implicit */ expand_result_t(result_t result) : result(result) {}

    /// operator== allows for comparison against result_t values.
    bool operator==(result_t rhs) const { return result == rhs; }
    bool operator!=(result_t rhs) const { return !(*this == rhs); }

    /// Make an error value with the given status.
    static expand_result_t make_error(int status) {
        assert(status != 0 && "status cannot be 0 for an error result");
        expand_result_t result(error);
        result.status = status;
        return result;
    }
};

/// The string represented by PROCESS_EXPAND_SELF
#define PROCESS_EXPAND_SELF_STR L"%self"
#define PROCESS_EXPAND_SELF_STR_LEN 5

/// Perform various forms of expansion on in, such as tilde expansion (\~USER becomes the users home
/// directory), variable expansion (\$VAR_NAME becomes the value of the environment variable
/// VAR_NAME), cmdsubst expansion and wildcard expansion. The results are inserted into the list
/// out.
///
/// If the parameter does not need expansion, it is copied into the list out.
///
/// \param input The parameter to expand
/// \param output The list to which the result will be appended.
/// \param flags Specifies if any expansion pass should be skipped. Legal values are any combination
/// of skip_cmdsubst skip_variables and skip_wildcards
/// \param ctx The parser, variables, and cancellation checker for this operation.  The parser may
/// be null. \param errors Resulting errors, or nullptr to ignore
///
/// \return An expand_result_t.
/// wildcard_no_match and wildcard_match are normal exit conditions used only on
/// strings containing wildcards to tell if the wildcard produced any matches.
__warn_unused expand_result_t expand_string(wcstring input, completion_list_t *output,
                                            expand_flags_t flags, const operation_context_t &ctx,
                                            parse_error_list_t *errors = nullptr);

/// Variant of string that inserts its results into a completion_receiver_t.
__warn_unused expand_result_t expand_string(wcstring input, completion_receiver_t *output,
                                            expand_flags_t flags, const operation_context_t &ctx,
                                            parse_error_list_t *errors = nullptr);

/// expand_one is identical to expand_string, except it will fail if in expands to more than one
/// string. This is used for expanding command names.
///
/// \param inout_str The parameter to expand in-place
/// \param flags Specifies if any expansion pass should be skipped. Legal values are any combination
/// of skip_cmdsubst skip_variables and skip_wildcards
/// \param ctx The parser, variables, and cancellation checker for this operation. The parser may be
/// null. \param errors Resulting errors, or nullptr to ignore
///
/// \return Whether expansion succeeded.
bool expand_one(wcstring &string, expand_flags_t flags, const operation_context_t &ctx,
                parse_error_list_t *errors = nullptr);

/// Expand a command string like $HOME/bin/cmd into a command and list of arguments.
/// Return the command and arguments by reference.
/// If the expansion resulted in no or an empty command, the command will be an empty string. Note
/// that API does not distinguish between expansion resulting in an empty command (''), and
/// expansion resulting in no command (e.g. unset variable).
/// If \p skip_wildcards is true, then do not do wildcard expansion
/// \return an expand error.
expand_result_t expand_to_command_and_args(const wcstring &instr, const operation_context_t &ctx,
                                           wcstring *out_cmd, std::vector<wcstring> *out_args,
                                           parse_error_list_t *errors = nullptr,
                                           bool skip_wildcards = false);

/// Convert the variable value to a human readable form, i.e. escape things, handle arrays, etc.
/// Suitable for pretty-printing.
wcstring expand_escape_variable(const env_var_t &var);

/// Convert a string value to a human readable form, i.e. escape things, handle arrays, etc.
/// Suitable for pretty-printing.
wcstring expand_escape_string(const wcstring &el);

/// Perform tilde expansion and nothing else on the specified string, which is modified in place.
///
/// \param input the string to tilde expand
void expand_tilde(wcstring &input, const environment_t &vars);

/// Perform the opposite of tilde expansion on the string, which is modified in place.
wcstring replace_home_directory_with_tilde(const wcstring &str, const environment_t &vars);

// Terrible hacks
bool fish_xdm_login_hack_hack_hack_hack(std::vector<std::string> *cmds, int argc,
                                        const char *const *argv);
#endif
#endif<|MERGE_RESOLUTION|>--- conflicted
+++ resolved
@@ -19,13 +19,6 @@
 #include "operation_context.h"
 #include "parse_constants.h"
 
-<<<<<<< HEAD
-#if INCLUDE_RUST_HEADERS
-#include "expand.rs.h"
-#endif
-
-=======
->>>>>>> 3cbaf77f
 /// Set of flags controlling expansions.
 enum class expand_flag {
     /// Skip command substitutions.
@@ -101,13 +94,10 @@
     EXPAND_SENTINEL
 };
 
-<<<<<<< HEAD
-=======
 #if INCLUDE_RUST_HEADERS
 #include "expand.rs.h"
 #endif
 
->>>>>>> 3cbaf77f
 #if 0
 /// These are the possible return values for expand_string.
 struct expand_result_t {
