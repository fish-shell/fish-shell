// Implementation of the string builtin.
#include "config.h"  // IWYU pragma: keep

#define PCRE2_CODE_UNIT_WIDTH WCHAR_T_BITS
#ifdef _WIN32
#define PCRE2_STATIC
#endif
#include <algorithm>
#include <cerrno>
#include <climits>
#include <cstdarg>
#include <cstddef>
#include <cstdint>
#include <cstdlib>
#include <cwchar>
#include <cwctype>
#include <iterator>
#include <memory>
#include <string>
#include <unordered_map>
#include <utility>
#include <vector>

#include "builtin.h"
#include "common.h"
#include "fallback.h"  // IWYU pragma: keep
#include "future_feature_flags.h"
#include "io.h"
#include "parse_util.h"
#include "pcre2.h"
#include "wcstringutil.h"
#include "wgetopt.h"
#include "wildcard.h"
#include "wutil.h"  // IWYU pragma: keep

class parser_t;

// How many bytes we read() at once.
// Bash uses 128 here, so we do too (see READ_CHUNK_SIZE).
// This should be about the size of a line.
#define STRING_CHUNK_SIZE 128

static void string_error(io_streams_t &streams, const wchar_t *fmt, ...) {
    streams.err.append(L"string ");
    va_list va;
    va_start(va, fmt);
    streams.err.append_formatv(fmt, va);
    va_end(va);
}

static void string_unknown_option(parser_t &parser, io_streams_t &streams, const wchar_t *subcmd,
                                  const wchar_t *opt) {
    string_error(streams, BUILTIN_ERR_UNKNOWN, subcmd, opt);
    builtin_print_error_trailer(parser, streams.err, L"string");
}

// We read from stdin if we are the second or later process in a pipeline.
static bool string_args_from_stdin(const io_streams_t &streams) {
    return streams.stdin_is_directly_redirected;
}

static const wchar_t *string_get_arg_argv(int *argidx, const wchar_t *const *argv) {
    return argv && argv[*argidx] ? argv[(*argidx)++] : nullptr;
}

// A helper type for extracting arguments from either argv or stdin.
namespace {
class arg_iterator_t {
    // The list of arguments passed to the string builtin.
    const wchar_t *const *argv_;
    // If using argv, index of the next argument to return.
    int argidx_;
    // If not using argv, a string to store bytes that have been read but not yet returned.
    std::string buffer_;
    // If set, when reading from a stream, split on newlines.
    const bool split_;
    // Backing storage for the next() string.
    wcstring storage_;
    const io_streams_t &streams_;

    /// Reads the next argument from stdin, returning true if an argument was produced and false if
    /// not. On true, the string is stored in storage_.
    bool get_arg_stdin() {
        assert(string_args_from_stdin(streams_) && "should not be reading from stdin");
        // Read in chunks from fd until buffer has a line (or the end if split_ is unset).
        size_t pos;
        while (!split_ || (pos = buffer_.find('\n')) == std::string::npos) {
            char buf[STRING_CHUNK_SIZE];
            long n = read_blocked(streams_.stdin_fd, buf, STRING_CHUNK_SIZE);
            if (n == 0) {
                // If we still have buffer contents, flush them,
                // in case there was no trailing sep.
                if (buffer_.empty()) return false;
                storage_ = str2wcstring(buffer_);
                buffer_.clear();
                return true;
            }
            if (n == -1) {
                // Some error happened. We can't do anything about it,
                // so ignore it.
                // (read_blocked already retries for EAGAIN and EINTR)
                storage_ = str2wcstring(buffer_);
                buffer_.clear();
                return false;
            }
            buffer_.append(buf, n);
        }

        // Split the buffer on the sep and return the first part.
        storage_ = str2wcstring(buffer_, pos);
        buffer_.erase(0, pos + 1);
        return true;
    }

   public:
    arg_iterator_t(const wchar_t *const *argv, int argidx, const io_streams_t &streams,
                   bool split = true)
        : argv_(argv), argidx_(argidx), split_(split), streams_(streams) {}

    const wcstring *nextstr() {
        if (string_args_from_stdin(streams_)) {
            return get_arg_stdin() ? &storage_ : nullptr;
        }
        if (auto arg = string_get_arg_argv(&argidx_, argv_)) {
            storage_ = arg;
            return &storage_;
        } else {
            return nullptr;
        }
    }
};
}  // namespace

// This is used by the string subcommands to communicate with the option parser which flags are
// valid and get the result of parsing the command for flags.
typedef struct {  //!OCLINT(too many fields)
    bool all_valid = false;
    bool chars_valid = false;
    bool count_valid = false;
    bool entire_valid = false;
    bool filter_valid = false;
    bool ignore_case_valid = false;
    bool index_valid = false;
    bool invert_valid = false;
    bool left_valid = false;
    bool length_valid = false;
    bool max_valid = false;
    bool no_newline_valid = false;
    bool no_quoted_valid = false;
    bool quiet_valid = false;
    bool regex_valid = false;
    bool right_valid = false;
    bool start_valid = false;
    bool end_valid = false;
    bool style_valid = false;
    bool no_empty_valid = false;
    bool no_trim_newlines_valid = false;
    bool fields_valid = false;

    bool all = false;
    bool entire = false;
    bool filter = false;
    bool ignore_case = false;
    bool index = false;
    bool invert_match = false;
    bool left = false;
    bool no_newline = false;
    bool no_quoted = false;
    bool quiet = false;
    bool regex = false;
    bool right = false;
    bool no_empty = false;
    bool no_trim_newlines = false;

    long count = 0;
    long length = 0;
    long max = 0;
    long start = 0;
    long end = 0;

<<<<<<< HEAD
    std::vector<int> fields;

    const wchar_t *chars_to_trim = L" \f\n\r\t";
=======
    const wchar_t *chars_to_trim = L" \f\n\r\t\v";
>>>>>>> d0bedf3b
    const wchar_t *arg1 = nullptr;
    const wchar_t *arg2 = nullptr;

    escape_string_style_t escape_style = STRING_STYLE_SCRIPT;
} options_t;

/// This handles the `--style=xxx` flag.
static int handle_flag_1(wchar_t **argv, parser_t &parser, io_streams_t &streams,
                         const wgetopter_t &w, options_t *opts) {
    const wchar_t *cmd = argv[0];

    if (opts->style_valid) {
        if (std::wcscmp(w.woptarg, L"script") == 0) {
            opts->escape_style = STRING_STYLE_SCRIPT;
        } else if (std::wcscmp(w.woptarg, L"url") == 0) {
            opts->escape_style = STRING_STYLE_URL;
        } else if (std::wcscmp(w.woptarg, L"var") == 0) {
            opts->escape_style = STRING_STYLE_VAR;
        } else if (std::wcscmp(w.woptarg, L"regex") == 0) {
            opts->escape_style = STRING_STYLE_REGEX;
        } else {
            string_error(streams, _(L"%ls: Invalid escape style '%ls'\n"), cmd, w.woptarg);
            return STATUS_INVALID_ARGS;
        }
        return STATUS_CMD_OK;
    }

    string_unknown_option(parser, streams, cmd, argv[w.woptind - 1]);
    return STATUS_INVALID_ARGS;
}

static int handle_flag_N(wchar_t **argv, parser_t &parser, io_streams_t &streams,
                         const wgetopter_t &w, options_t *opts) {
    if (opts->no_newline_valid) {
        opts->no_newline = true;
        return STATUS_CMD_OK;
    } else if (opts->no_trim_newlines_valid) {
        opts->no_trim_newlines = true;
        return STATUS_CMD_OK;
    }
    string_unknown_option(parser, streams, argv[0], argv[w.woptind - 1]);
    return STATUS_INVALID_ARGS;
}

static int handle_flag_a(wchar_t **argv, parser_t &parser, io_streams_t &streams,
                         const wgetopter_t &w, options_t *opts) {
    if (opts->all_valid) {
        opts->all = true;
        return STATUS_CMD_OK;
    }
    string_unknown_option(parser, streams, argv[0], argv[w.woptind - 1]);
    return STATUS_INVALID_ARGS;
}

static int handle_flag_c(wchar_t **argv, parser_t &parser, io_streams_t &streams,
                         const wgetopter_t &w, options_t *opts) {
    if (opts->chars_valid) {
        opts->chars_to_trim = w.woptarg;
        return STATUS_CMD_OK;
    }
    string_unknown_option(parser, streams, argv[0], argv[w.woptind - 1]);
    return STATUS_INVALID_ARGS;
}

static int handle_flag_e(wchar_t **argv, parser_t &parser, io_streams_t &streams,
                         const wgetopter_t &w, options_t *opts) {
    if (opts->end_valid) {
        opts->end = fish_wcstol(w.woptarg);
        if (opts->end == 0 || opts->end == LONG_MIN || errno == ERANGE) {
            string_error(streams, _(L"%ls: Invalid end value '%ls'\n"), argv[0], w.woptarg);
            return STATUS_INVALID_ARGS;
        } else if (errno) {
            string_error(streams, BUILTIN_ERR_NOT_NUMBER, argv[0], w.woptarg);
            return STATUS_INVALID_ARGS;
        }
        return STATUS_CMD_OK;
    } else if (opts->entire_valid) {
        opts->entire = true;
        return STATUS_CMD_OK;
    }
    string_unknown_option(parser, streams, argv[0], argv[w.woptind - 1]);
    return STATUS_INVALID_ARGS;
}

static int handle_flag_f(wchar_t **argv, parser_t &parser, io_streams_t &streams,
                         const wgetopter_t &w, options_t *opts) {
    if (opts->filter_valid) {
        opts->filter = true;
        return STATUS_CMD_OK;
    } else if (opts->fields_valid) {
        for (const wcstring &s : split_string(w.woptarg, L',')) {
            wcstring_list_t range = split_string(s, L'-');
            if (range.size() == 2) {
                int begin = fish_wcstoi(wcsdup(range.at(0).c_str()));
                if (begin <= 0 || begin == INT_MIN || errno == ERANGE) {
                    string_error(streams, _(L"%ls: Invalid range value for field '%ls'\n"), argv[0],
                                 w.woptarg);
                    return STATUS_INVALID_ARGS;
                } else if (errno) {
                    string_error(streams, BUILTIN_ERR_NOT_NUMBER, argv[0], w.woptarg);
                    return STATUS_INVALID_ARGS;
                }
                int end = fish_wcstoi(wcsdup(range.at(1).c_str()));
                if (end <= 0 || end == INT_MIN || errno == ERANGE) {
                    string_error(streams, _(L"%ls: Invalid range value for field '%ls'\n"), argv[0],
                                 w.woptarg);
                    return STATUS_INVALID_ARGS;
                } else if (errno) {
                    string_error(streams, BUILTIN_ERR_NOT_NUMBER, argv[0], w.woptarg);
                    return STATUS_INVALID_ARGS;
                }
                if (begin <= end) {
                    for (int i = begin; i <= end; i++) {
                        opts->fields.push_back(i);
                    }
                } else {
                    for (int i = begin; i >= end; i--) {
                        opts->fields.push_back(i);
                    }
                }
            } else {
                int field = fish_wcstoi(wcsdup(s.c_str()));
                if (field <= 0 || field == INT_MIN || errno == ERANGE) {
                    string_error(streams, _(L"%ls: Invalid fields value '%ls'\n"), argv[0],
                                 w.woptarg);
                    return STATUS_INVALID_ARGS;
                } else if (errno) {
                    string_error(streams, BUILTIN_ERR_NOT_NUMBER, argv[0], w.woptarg);
                    return STATUS_INVALID_ARGS;
                }
                opts->fields.push_back(field);
            }
        }
        return STATUS_CMD_OK;
    }
    string_unknown_option(parser, streams, argv[0], argv[w.woptind - 1]);
    return STATUS_INVALID_ARGS;
}

static int handle_flag_i(wchar_t **argv, parser_t &parser, io_streams_t &streams,
                         const wgetopter_t &w, options_t *opts) {
    if (opts->ignore_case_valid) {
        opts->ignore_case = true;
        return STATUS_CMD_OK;
    } else if (opts->index_valid) {
        opts->index = true;
        return STATUS_CMD_OK;
    }
    string_unknown_option(parser, streams, argv[0], argv[w.woptind - 1]);
    return STATUS_INVALID_ARGS;
}

static int handle_flag_l(wchar_t **argv, parser_t &parser, io_streams_t &streams,
                         const wgetopter_t &w, options_t *opts) {
    if (opts->length_valid) {
        opts->length = fish_wcstol(w.woptarg);
        if (opts->length < 0 || opts->length == LONG_MIN || errno == ERANGE) {
            string_error(streams, _(L"%ls: Invalid length value '%ls'\n"), argv[0], w.woptarg);
            return STATUS_INVALID_ARGS;
        } else if (errno) {
            string_error(streams, BUILTIN_ERR_NOT_NUMBER, argv[0], w.woptarg);
            return STATUS_INVALID_ARGS;
        }
        return STATUS_CMD_OK;
    } else if (opts->left_valid) {
        opts->left = true;
        return STATUS_CMD_OK;
    }
    string_unknown_option(parser, streams, argv[0], argv[w.woptind - 1]);
    return STATUS_INVALID_ARGS;
}

static int handle_flag_m(wchar_t **argv, parser_t &parser, io_streams_t &streams,
                         const wgetopter_t &w, options_t *opts) {
    if (opts->max_valid) {
        opts->max = fish_wcstol(w.woptarg);
        if (opts->max < 0 || errno == ERANGE) {
            string_error(streams, _(L"%ls: Invalid max value '%ls'\n"), argv[0], w.woptarg);
            return STATUS_INVALID_ARGS;
        } else if (errno) {
            string_error(streams, BUILTIN_ERR_NOT_NUMBER, argv[0], w.woptarg);
            return STATUS_INVALID_ARGS;
        }
        return STATUS_CMD_OK;
    }
    string_unknown_option(parser, streams, argv[0], argv[w.woptind - 1]);
    return STATUS_INVALID_ARGS;
}

static int handle_flag_n(wchar_t **argv, parser_t &parser, io_streams_t &streams,
                         const wgetopter_t &w, options_t *opts) {
    if (opts->count_valid) {
        opts->count = fish_wcstol(w.woptarg);
        if (opts->count < 0 || errno == ERANGE) {
            string_error(streams, _(L"%ls: Invalid count value '%ls'\n"), argv[0], w.woptarg);
            return STATUS_INVALID_ARGS;
        } else if (errno) {
            string_error(streams, BUILTIN_ERR_NOT_NUMBER, argv[0], w.woptarg);
            return STATUS_INVALID_ARGS;
        }
        return STATUS_CMD_OK;
    } else if (opts->index_valid) {
        opts->index = true;
        return STATUS_CMD_OK;
    } else if (opts->no_quoted_valid) {
        opts->no_quoted = true;
        return STATUS_CMD_OK;
    } else if (opts->no_empty_valid) {
        opts->no_empty = true;
        return STATUS_CMD_OK;
    }
    string_unknown_option(parser, streams, argv[0], argv[w.woptind - 1]);
    return STATUS_INVALID_ARGS;
}

static int handle_flag_q(wchar_t **argv, parser_t &parser, io_streams_t &streams,
                         const wgetopter_t &w, options_t *opts) {
    if (opts->quiet_valid) {
        opts->quiet = true;
        return STATUS_CMD_OK;
    }
    string_unknown_option(parser, streams, argv[0], argv[w.woptind - 1]);
    return STATUS_INVALID_ARGS;
}

static int handle_flag_r(wchar_t **argv, parser_t &parser, io_streams_t &streams,
                         const wgetopter_t &w, options_t *opts) {
    if (opts->regex_valid) {
        opts->regex = true;
        return STATUS_CMD_OK;
    } else if (opts->right_valid) {
        opts->right = true;
        return STATUS_CMD_OK;
    }
    string_unknown_option(parser, streams, argv[0], argv[w.woptind - 1]);
    return STATUS_INVALID_ARGS;
}

static int handle_flag_s(wchar_t **argv, parser_t &parser, io_streams_t &streams,
                         const wgetopter_t &w, options_t *opts) {
    if (opts->start_valid) {
        opts->start = fish_wcstol(w.woptarg);
        if (opts->start == 0 || opts->start == LONG_MIN || errno == ERANGE) {
            string_error(streams, _(L"%ls: Invalid start value '%ls'\n"), argv[0], w.woptarg);
            return STATUS_INVALID_ARGS;
        } else if (errno) {
            string_error(streams, BUILTIN_ERR_NOT_NUMBER, argv[0], w.woptarg);
            return STATUS_INVALID_ARGS;
        }
        return STATUS_CMD_OK;
    }
    string_unknown_option(parser, streams, argv[0], argv[w.woptind - 1]);
    return STATUS_INVALID_ARGS;
}

static int handle_flag_v(wchar_t **argv, parser_t &parser, io_streams_t &streams,
                         const wgetopter_t &w, options_t *opts) {
    if (opts->invert_valid) {
        opts->invert_match = true;
        return STATUS_CMD_OK;
    }
    string_unknown_option(parser, streams, argv[0], argv[w.woptind - 1]);
    return STATUS_INVALID_ARGS;
}

/// This constructs the wgetopt() short options string based on which arguments are valid for the
/// subcommand. We have to do this because many short flags have multiple meanings and may or may
/// not require an argument depending on the meaning.
static wcstring construct_short_opts(options_t *opts) {  //!OCLINT(high npath complexity)
    wcstring short_opts(L":");
    if (opts->all_valid) short_opts.append(L"a");
    if (opts->chars_valid) short_opts.append(L"c:");
    if (opts->count_valid) short_opts.append(L"n:");
    if (opts->entire_valid) short_opts.append(L"e");
    if (opts->filter_valid) short_opts.append(L"f");
    if (opts->ignore_case_valid) short_opts.append(L"i");
    if (opts->index_valid) short_opts.append(L"n");
    if (opts->invert_valid) short_opts.append(L"v");
    if (opts->left_valid) short_opts.append(L"l");
    if (opts->length_valid) short_opts.append(L"l:");
    if (opts->max_valid) short_opts.append(L"m:");
    if (opts->no_newline_valid) short_opts.append(L"N");
    if (opts->no_quoted_valid) short_opts.append(L"n");
    if (opts->quiet_valid) short_opts.append(L"q");
    if (opts->regex_valid) short_opts.append(L"r");
    if (opts->right_valid) short_opts.append(L"r");
    if (opts->start_valid) short_opts.append(L"s:");
    if (opts->end_valid) short_opts.append(L"e:");
    if (opts->no_empty_valid) short_opts.append(L"n");
    if (opts->no_trim_newlines_valid) short_opts.append(L"N");
    if (opts->fields_valid) short_opts.append(L"f:");
    return short_opts;
}

// Note that several long flags share the same short flag. That is okay. The caller is expected
// to indicate that a max of one of the long flags sharing a short flag is valid.
// Remember: adjust share/completions/string.fish when `string` options change

static const struct woption long_options[] = {
    {L"all", no_argument, nullptr, 'a'},          {L"chars", required_argument, nullptr, 'c'},
    {L"count", required_argument, nullptr, 'n'},  {L"entire", no_argument, nullptr, 'e'},
    {L"filter", no_argument, nullptr, 'f'},       {L"ignore-case", no_argument, nullptr, 'i'},
    {L"index", no_argument, nullptr, 'n'},        {L"invert", no_argument, nullptr, 'v'},
    {L"left", no_argument, nullptr, 'l'},         {L"length", required_argument, nullptr, 'l'},
    {L"max", required_argument, nullptr, 'm'},    {L"no-empty", no_argument, nullptr, 'n'},
    {L"no-newline", no_argument, nullptr, 'N'},   {L"no-quoted", no_argument, nullptr, 'n'},
    {L"quiet", no_argument, nullptr, 'q'},        {L"regex", no_argument, nullptr, 'r'},
    {L"right", no_argument, nullptr, 'r'},        {L"start", required_argument, nullptr, 's'},
    {L"style", required_argument, nullptr, 1},    {L"no-trim-newlines", no_argument, nullptr, 'N'},
    {L"fields", required_argument, nullptr, 'f'}, {L"end", required_argument, nullptr, 'e'},
    {nullptr, 0, nullptr, 0}};

static const std::unordered_map<char, decltype(*handle_flag_N)> flag_to_function = {
    {'N', handle_flag_N}, {'a', handle_flag_a}, {'c', handle_flag_c}, {'e', handle_flag_e},
    {'f', handle_flag_f}, {'i', handle_flag_i}, {'l', handle_flag_l}, {'m', handle_flag_m},
    {'n', handle_flag_n}, {'q', handle_flag_q}, {'r', handle_flag_r}, {'s', handle_flag_s},
    {'v', handle_flag_v}, {1, handle_flag_1}};

/// Parse the arguments for flags recognized by a specific string subcommand.
static int parse_opts(options_t *opts, int *optind, int n_req_args, int argc, wchar_t **argv,
                      parser_t &parser, io_streams_t &streams) {
    const wchar_t *cmd = argv[0];
    wcstring short_opts = construct_short_opts(opts);
    const wchar_t *short_options = short_opts.c_str();
    int opt;
    wgetopter_t w;
    while ((opt = w.wgetopt_long(argc, argv, short_options, long_options, nullptr)) != -1) {
        auto fn = flag_to_function.find(opt);
        if (fn != flag_to_function.end()) {
            int retval = fn->second(argv, parser, streams, w, opts);
            if (retval != STATUS_CMD_OK) return retval;
        } else if (opt == ':') {
            streams.err.append(L"string ");  // clone of string_error
            builtin_missing_argument(parser, streams, cmd, argv[w.woptind - 1],
                                     false /* print_hints */);
            return STATUS_INVALID_ARGS;
        } else if (opt == '?') {
            string_unknown_option(parser, streams, cmd, argv[w.woptind - 1]);
            return STATUS_INVALID_ARGS;
        } else {
            DIE("unexpected retval from wgetopt_long");
        }
    }

    *optind = w.woptind;

    // If the caller requires one or two mandatory args deal with that here.
    if (n_req_args) {
        opts->arg1 = string_get_arg_argv(optind, argv);
        if (!opts->arg1 && n_req_args == 1) {
            string_error(streams, BUILTIN_ERR_ARG_COUNT0, cmd);
            return STATUS_INVALID_ARGS;
        }
    }
    if (n_req_args > 1) {
        opts->arg2 = string_get_arg_argv(optind, argv);
        if (!opts->arg2) {
            string_error(streams, BUILTIN_ERR_MIN_ARG_COUNT1, cmd, n_req_args,
                         !!opts->arg2 + !!opts->arg1);
            return STATUS_INVALID_ARGS;
        }
    }

    // At this point we should not have optional args and be reading args from stdin.
    if (string_args_from_stdin(streams) && argc > *optind) {
        string_error(streams, BUILTIN_ERR_TOO_MANY_ARGUMENTS, cmd);
        return STATUS_INVALID_ARGS;
    }

    return STATUS_CMD_OK;
}

static int string_escape(parser_t &parser, io_streams_t &streams, int argc, wchar_t **argv) {
    options_t opts;
    opts.no_quoted_valid = true;
    opts.style_valid = true;
    int optind;
    int retval = parse_opts(&opts, &optind, 0, argc, argv, parser, streams);
    if (retval != STATUS_CMD_OK) return retval;

    // Currently, only the script style supports options.
    // Ignore them for other styles for now.
    escape_flags_t flags = 0;
    if (opts.escape_style == STRING_STYLE_SCRIPT) {
        flags = ESCAPE_ALL;
        if (opts.no_quoted) flags |= ESCAPE_NO_QUOTED;
    }

    int nesc = 0;
    arg_iterator_t aiter(argv, optind, streams);
    while (const wcstring *arg = aiter.nextstr()) {
        streams.out.append(escape_string(*arg, flags, opts.escape_style));
        streams.out.append(L'\n');
        nesc++;
    }

    return nesc > 0 ? STATUS_CMD_OK : STATUS_CMD_ERROR;
    DIE("should never reach this statement");
}

static int string_unescape(parser_t &parser, io_streams_t &streams, int argc, wchar_t **argv) {
    options_t opts;
    opts.no_quoted_valid = true;
    opts.style_valid = true;
    int optind;
    int retval = parse_opts(&opts, &optind, 0, argc, argv, parser, streams);
    int nesc = 0;
    unescape_flags_t flags = 0;

    if (retval != STATUS_CMD_OK) return retval;

    arg_iterator_t aiter(argv, optind, streams);
    while (const wcstring *arg = aiter.nextstr()) {
        wcstring result;
        if (unescape_string(*arg, &result, flags, opts.escape_style)) {
            streams.out.append(result);
            streams.out.append(L'\n');
            nesc++;
        }
    }

    return nesc > 0 ? STATUS_CMD_OK : STATUS_CMD_ERROR;
    DIE("should never reach this statement");
}

static int string_join_maybe0(parser_t &parser, io_streams_t &streams, int argc, wchar_t **argv,
                              bool is_join0) {
    options_t opts;
    opts.quiet_valid = true;
    int optind;
    int retval = parse_opts(&opts, &optind, is_join0 ? 0 : 1, argc, argv, parser, streams);
    if (retval != STATUS_CMD_OK) return retval;

    const wcstring sep = is_join0 ? wcstring(1, L'\0') : wcstring(opts.arg1);
    int nargs = 0;
    arg_iterator_t aiter(argv, optind, streams);
    while (const wcstring *arg = aiter.nextstr()) {
        if (!opts.quiet) {
            if (nargs > 0) {
                streams.out.append(sep);
            }
            streams.out.append(*arg);
        }
        nargs++;
    }
    if (nargs > 0 && !opts.quiet) {
        streams.out.push_back(is_join0 ? L'\0' : L'\n');
    }

    return nargs > 1 ? STATUS_CMD_OK : STATUS_CMD_ERROR;
}

static int string_join(parser_t &parser, io_streams_t &streams, int argc, wchar_t **argv) {
    return string_join_maybe0(parser, streams, argc, argv, false /* is_join0 */);
}

static int string_join0(parser_t &parser, io_streams_t &streams, int argc, wchar_t **argv) {
    return string_join_maybe0(parser, streams, argc, argv, true /* is_join0 */);
}

static int string_length(parser_t &parser, io_streams_t &streams, int argc, wchar_t **argv) {
    options_t opts;
    opts.quiet_valid = true;
    int optind;
    int retval = parse_opts(&opts, &optind, 0, argc, argv, parser, streams);
    if (retval != STATUS_CMD_OK) return retval;

    int nnonempty = 0;
    arg_iterator_t aiter(argv, optind, streams);
    while (const wcstring *arg = aiter.nextstr()) {
        size_t n = arg->length();
        if (n > 0) {
            nnonempty++;
        }
        if (!opts.quiet) {
            streams.out.append(to_string(n));
            streams.out.append(L'\n');
        }
    }

    return nnonempty > 0 ? STATUS_CMD_OK : STATUS_CMD_ERROR;
}

class string_matcher_t {
   protected:
    options_t opts;
    io_streams_t &streams;
    int total_matched;

   public:
    string_matcher_t(options_t opts_, io_streams_t &streams_)
        : opts(std::move(opts_)), streams(streams_), total_matched(0) {}

    virtual ~string_matcher_t() = default;
    virtual bool report_matches(const wcstring &arg) = 0;
    int match_count() const { return total_matched; }
};

class wildcard_matcher_t : public string_matcher_t {
   private:
    wcstring wcpattern;

   public:
    wildcard_matcher_t(const wchar_t * /*argv0*/, const wcstring &pattern, const options_t &opts,
                       io_streams_t &streams)
        : string_matcher_t(opts, streams), wcpattern(parse_util_unescape_wildcards(pattern)) {
        if (opts.ignore_case) {
            wcpattern = wcstolower(std::move(wcpattern));
        }
        if (opts.entire) {
            if (!wcpattern.empty()) {
                if (wcpattern.front() != ANY_STRING) wcpattern.insert(0, 1, ANY_STRING);
                if (wcpattern.back() != ANY_STRING) wcpattern.push_back(ANY_STRING);
            } else {
                // If the pattern is empty, this becomes one ANY_STRING that matches everything.
                wcpattern.push_back(ANY_STRING);
            }
        }
    }

    ~wildcard_matcher_t() override = default;

    bool report_matches(const wcstring &arg) override {
        // Note: --all is a no-op for glob matching since the pattern is always matched
        // against the entire argument.
        bool match;

        if (opts.ignore_case) {
            match = wildcard_match(wcstolower(arg), wcpattern, false);
        } else {
            match = wildcard_match(arg, wcpattern, false);
        }
        if (match ^ opts.invert_match) {
            total_matched++;

            if (!opts.quiet) {
                if (opts.index) {
                    streams.out.append_format(L"1 %lu\n", arg.length());
                } else {
                    streams.out.append(arg);
                    streams.out.append(L'\n');
                }
            }
        }
        return true;
    }
};

static wcstring pcre2_strerror(int err_code) {
    wchar_t buf[128];
    pcre2_get_error_message(err_code, reinterpret_cast<PCRE2_UCHAR *>(buf),
                            sizeof(buf) / sizeof(wchar_t));
    return buf;
}

struct compiled_regex_t {
    pcre2_code *code;
    pcre2_match_data *match;

    compiled_regex_t(const wchar_t *argv0, const wcstring &pattern, bool ignore_case,
                     io_streams_t &streams)
        : code(nullptr), match(nullptr) {
        // Disable some sequences that can lead to security problems.
        uint32_t options = PCRE2_NEVER_UTF;
#if PCRE2_CODE_UNIT_WIDTH < 32
        options |= PCRE2_NEVER_BACKSLASH_C;
#endif

        int err_code = 0;
        PCRE2_SIZE err_offset = 0;

        code = pcre2_compile(PCRE2_SPTR(pattern.c_str()), pattern.length(),
                             options | (ignore_case ? PCRE2_CASELESS : 0), &err_code, &err_offset,
                             nullptr);
        if (code == nullptr) {
            string_error(streams, _(L"%ls: Regular expression compile error: %ls\n"), argv0,
                         pcre2_strerror(err_code).c_str());
            string_error(streams, L"%ls: %ls\n", argv0, pattern.c_str());
            string_error(streams, L"%ls: %*ls\n", argv0, err_offset, L"^");
            return;
        }

        match = pcre2_match_data_create_from_pattern(code, nullptr);
        assert(match);
    }

    ~compiled_regex_t() {
        if (match != nullptr) {
            pcre2_match_data_free(match);
        }
        if (code != nullptr) {
            pcre2_code_free(code);
        }
    }
};

class pcre2_matcher_t : public string_matcher_t {
    const wchar_t *argv0;
    compiled_regex_t regex;

    int report_match(const wcstring &arg, int pcre2_rc) {
        // Return values: -1 = error, 0 = no match, 1 = match.
        if (pcre2_rc == PCRE2_ERROR_NOMATCH) {
            if (opts.invert_match && !opts.quiet) {
                if (opts.index) {
                    streams.out.append_format(L"1 %lu\n", arg.length());
                } else {
                    streams.out.append(arg);
                    streams.out.push_back(L'\n');
                }
            }

            return opts.invert_match ? 1 : 0;
        } else if (pcre2_rc < 0) {
            string_error(streams, _(L"%ls: Regular expression match error: %ls\n"), argv0,
                         pcre2_strerror(pcre2_rc).c_str());
            return -1;
        } else if (pcre2_rc == 0) {
            // The output vector wasn't big enough. Should not happen.
            string_error(streams, _(L"%ls: Regular expression internal error\n"), argv0);
            return -1;
        } else if (opts.invert_match) {
            return 0;
        }

        if (opts.entire && !opts.quiet) {
            streams.out.append(arg);
            streams.out.push_back(L'\n');
        }

        PCRE2_SIZE *ovector = pcre2_get_ovector_pointer(regex.match);
        for (int j = (opts.entire ? 1 : 0); j < pcre2_rc; j++) {
            PCRE2_SIZE begin = ovector[2 * j];
            PCRE2_SIZE end = ovector[2 * j + 1];

            if (begin != PCRE2_UNSET && end != PCRE2_UNSET && !opts.quiet) {
                if (opts.index) {
                    streams.out.append_format(L"%lu %lu", (begin + 1), (end - begin));
                } else if (end > begin) {
                    // May have end < begin if \K is used.
                    streams.out.append(arg.substr(begin, end - begin));
                }
                streams.out.push_back(L'\n');
            }
        }

        return opts.invert_match ? 0 : 1;
    }

   public:
    pcre2_matcher_t(const wchar_t *argv0_, const wcstring &pattern, const options_t &opts,
                    io_streams_t &streams)
        : string_matcher_t(opts, streams),
          argv0(argv0_),
          regex(argv0_, pattern, opts.ignore_case, streams) {}

    ~pcre2_matcher_t() override = default;

    bool report_matches(const wcstring &arg) override {
        // A return value of true means all is well (even if no matches were found), false indicates
        // an unrecoverable error.
        if (regex.code == nullptr) {
            // pcre2_compile() failed.
            return false;
        }

        // See pcre2demo.c for an explanation of this logic.
        PCRE2_SIZE arglen = arg.length();
        int rc = report_match(arg, pcre2_match(regex.code, PCRE2_SPTR(arg.c_str()), arglen, 0, 0,
                                               regex.match, nullptr));

        if (rc < 0 /* pcre2 error */)
            return false;
        else if (rc == 0 /* no match */)
            return true;
        else
            total_matched++;

        if (opts.invert_match) return true;

        // Report any additional matches.
        for (auto *ovector = pcre2_get_ovector_pointer(regex.match); opts.all; total_matched++) {
            uint32_t options = 0;
            PCRE2_SIZE offset = ovector[1];  // start at end of previous match

            if (ovector[0] == ovector[1]) {
                if (ovector[0] == arglen) break;
                options = PCRE2_NOTEMPTY_ATSTART | PCRE2_ANCHORED;
            }

            rc = report_match(arg, pcre2_match(regex.code, PCRE2_SPTR(arg.c_str()), arglen, offset,
                                               options, regex.match, nullptr));

            if (rc < 0 /* pcre2 error */)
                return false;
            else if (rc == 0 /* no matches */) {
                if (options == 0 /* all matches found now */) break;
                ovector[1] = offset + 1;
                continue;
            }
        }
        return true;
    }
};

static int string_match(parser_t &parser, io_streams_t &streams, int argc, wchar_t **argv) {
    wchar_t *cmd = argv[0];

    options_t opts;
    opts.all_valid = true;
    opts.entire_valid = true;
    opts.ignore_case_valid = true;
    opts.invert_valid = true;
    opts.quiet_valid = true;
    opts.regex_valid = true;
    opts.index_valid = true;
    int optind;
    int retval = parse_opts(&opts, &optind, 1, argc, argv, parser, streams);
    if (retval != STATUS_CMD_OK) return retval;
    const wchar_t *pattern = opts.arg1;

    if (opts.entire && opts.index) {
        streams.err.append_format(BUILTIN_ERR_COMBO2, cmd,
                                  _(L"--entire and --index are mutually exclusive"));
        return STATUS_INVALID_ARGS;
    }

    std::unique_ptr<string_matcher_t> matcher;
    if (opts.regex) {
        matcher = make_unique<pcre2_matcher_t>(cmd, pattern, opts, streams);
    } else {
        matcher = make_unique<wildcard_matcher_t>(cmd, pattern, opts, streams);
    }

    arg_iterator_t aiter(argv, optind, streams);
    while (const wcstring *arg = aiter.nextstr()) {
        if (!matcher->report_matches(*arg)) {
            return STATUS_INVALID_ARGS;
        }
    }

    return matcher->match_count() > 0 ? STATUS_CMD_OK : STATUS_CMD_ERROR;
}

class string_replacer_t {
   protected:
    const wchar_t *argv0;
    options_t opts;
    int total_replaced;
    io_streams_t &streams;

   public:
    string_replacer_t(const wchar_t *argv0_, options_t opts_, io_streams_t &streams_)
        : argv0(argv0_), opts(std::move(opts_)), total_replaced(0), streams(streams_) {}

    virtual ~string_replacer_t() = default;
    int replace_count() const { return total_replaced; }
    virtual bool replace_matches(const wcstring &arg) = 0;
};

class literal_replacer_t : public string_replacer_t {
    const wcstring pattern;
    const wcstring replacement;
    size_t patlen;

   public:
    literal_replacer_t(const wchar_t *argv0, wcstring pattern_, const wchar_t *replacement_,
                       const options_t &opts, io_streams_t &streams)
        : string_replacer_t(argv0, opts, streams),
          pattern(std::move(pattern_)),
          replacement(replacement_),
          patlen(pattern.length()) {}

    ~literal_replacer_t() override = default;
    bool replace_matches(const wcstring &arg) override;
};

static maybe_t<wcstring> interpret_escapes(const wcstring &arg) {
    wcstring result;
    result.reserve(arg.size());
    const wchar_t *cursor = arg.c_str();
    const wchar_t *end = cursor + arg.size();
    while (cursor < end) {
        if (*cursor == L'\\') {
            if (auto escape_len = read_unquoted_escape(cursor, &result, true, false)) {
                cursor += *escape_len;
            } else {
                // Invalid escape.
                return none();
            }
        } else {
            result.push_back(*cursor);
            cursor++;
        }
    }
    return result;
}

class regex_replacer_t : public string_replacer_t {
    compiled_regex_t regex;
    maybe_t<wcstring> replacement;

   public:
    regex_replacer_t(const wchar_t *argv0, const wcstring &pattern, const wcstring &replacement_,
                     const options_t &opts, io_streams_t &streams)
        : string_replacer_t(argv0, opts, streams),
          regex(argv0, pattern, opts.ignore_case, streams) {
        if (feature_test(features_t::string_replace_backslash)) {
            replacement = replacement_;
        } else {
            replacement = interpret_escapes(replacement_);
        }
    }

    bool replace_matches(const wcstring &arg) override;
};

/// A return value of true means all is well (even if no replacements were performed), false
/// indicates an unrecoverable error.
bool literal_replacer_t::replace_matches(const wcstring &arg) {
    wcstring result;
    bool replacement_occurred = false;

    if (patlen == 0) {
        replacement_occurred = true;
        result = arg;
    } else {
        auto &cmp_func = opts.ignore_case ? wcsncasecmp : std::wcsncmp;
        const wchar_t *cur = arg.c_str();
        const wchar_t *end = cur + arg.size();
        while (cur < end) {
            if ((opts.all || !replacement_occurred) &&
                cmp_func(cur, pattern.c_str(), patlen) == 0) {
                result += replacement;
                cur += patlen;
                replacement_occurred = true;
                total_replaced++;
            } else {
                result.push_back(*cur);
                cur++;
            }
        }
    }

    if (!opts.quiet && (!opts.filter || replacement_occurred)) {
        streams.out.append(result);
        streams.out.append(L'\n');
    }

    return true;
}

/// A return value of true means all is well (even if no replacements were performed), false
/// indicates an unrecoverable error.
bool regex_replacer_t::replace_matches(const wcstring &arg) {
    if (!regex.code) return false;   // pcre2_compile() failed
    if (!replacement) return false;  // replacement was an invalid string

    uint32_t options = PCRE2_SUBSTITUTE_OVERFLOW_LENGTH | PCRE2_SUBSTITUTE_EXTENDED |
                       (opts.all ? PCRE2_SUBSTITUTE_GLOBAL : 0);
    size_t arglen = arg.length();
    PCRE2_SIZE bufsize = (arglen == 0) ? 16 : 2 * arglen;
    wchar_t *output = static_cast<wchar_t *>(malloc(sizeof(wchar_t) * bufsize));
    int pcre2_rc;
    PCRE2_SIZE outlen = bufsize;

    bool done = false;
    while (!done) {
        assert(output);

        pcre2_rc = pcre2_substitute(regex.code, PCRE2_SPTR(arg.c_str()), arglen,
                                    0,  // start offset
                                    options, regex.match,
                                    nullptr,  // match_data
                                    PCRE2_SPTR(replacement->c_str()), replacement->length(),
                                    reinterpret_cast<PCRE2_UCHAR *>(output), &outlen);

        if (pcre2_rc != PCRE2_ERROR_NOMEMORY || bufsize >= outlen) {
            done = true;
        } else {
            bufsize = outlen;
            wchar_t *new_output =
                static_cast<wchar_t *>(realloc(output, sizeof(wchar_t) * bufsize));
            if (new_output) output = new_output;
        }
    }

    bool rc = true;
    if (pcre2_rc < 0) {
        string_error(streams, _(L"%ls: Regular expression substitute error: %ls\n"), argv0,
                     pcre2_strerror(pcre2_rc).c_str());
        rc = false;
    } else {
        wcstring outstr(output, outlen);
        bool replacement_occurred = pcre2_rc > 0;
        if (!opts.quiet && (!opts.filter || replacement_occurred)) {
            streams.out.append(outstr);
            streams.out.append(L'\n');
        }
        total_replaced += pcre2_rc;
    }

    free(output);
    return rc;
}

static int string_replace(parser_t &parser, io_streams_t &streams, int argc, wchar_t **argv) {
    options_t opts;
    opts.all_valid = true;
    opts.filter_valid = true;
    opts.ignore_case_valid = true;
    opts.quiet_valid = true;
    opts.regex_valid = true;
    int optind;
    int retval = parse_opts(&opts, &optind, 2, argc, argv, parser, streams);
    if (retval != STATUS_CMD_OK) return retval;

    const wchar_t *pattern = opts.arg1;
    const wchar_t *replacement = opts.arg2;

    std::unique_ptr<string_replacer_t> replacer;
    if (opts.regex) {
        replacer = make_unique<regex_replacer_t>(argv[0], pattern, replacement, opts, streams);
    } else {
        replacer = make_unique<literal_replacer_t>(argv[0], pattern, replacement, opts, streams);
    }

    arg_iterator_t aiter(argv, optind, streams);
    while (const wcstring *arg = aiter.nextstr()) {
        if (!replacer->replace_matches(*arg)) return STATUS_INVALID_ARGS;
    }

    return replacer->replace_count() > 0 ? STATUS_CMD_OK : STATUS_CMD_ERROR;
}

static int string_split_maybe0(parser_t &parser, io_streams_t &streams, int argc, wchar_t **argv,
                               bool is_split0) {
    options_t opts;
    opts.quiet_valid = true;
    opts.right_valid = true;
    opts.max_valid = true;
    opts.max = LONG_MAX;
    opts.no_empty_valid = true;
    opts.fields_valid = true;
    int optind;
    int retval = parse_opts(&opts, &optind, is_split0 ? 0 : 1, argc, argv, parser, streams);
    if (retval != STATUS_CMD_OK) return retval;

    const wcstring sep = is_split0 ? wcstring(1, L'\0') : wcstring(opts.arg1);

    wcstring_list_t splits;
    size_t arg_count = 0;
    arg_iterator_t aiter(argv, optind, streams, !is_split0);
    while (const wcstring *arg = aiter.nextstr()) {
        if (opts.right) {
            split_about(arg->rbegin(), arg->rend(), sep.rbegin(), sep.rend(), &splits, opts.max,
                        opts.no_empty);
        } else {
            split_about(arg->begin(), arg->end(), sep.begin(), sep.end(), &splits, opts.max,
                        opts.no_empty);
        }
        arg_count++;
    }

    // If we are from the right, split_about gave us reversed strings, in reversed order!
    if (opts.right) {
        for (auto &split : splits) {
            std::reverse(split.begin(), split.end());
        }
        std::reverse(splits.begin(), splits.end());
    }

    const size_t split_count = splits.size();
    if (!opts.quiet) {
        if (is_split0 && !splits.empty()) {
            // split0 ignores a trailing \0, so a\0b\0 is two elements.
            // In contrast to split, where a\nb\n is three - "a", "b" and "".
            //
            // Remove the last element if it is empty.
            if (splits.back().empty()) splits.pop_back();
        }
        auto &buff = streams.out.buffer();
        if (opts.fields.size() > 0) {
            for (const auto &field : opts.fields) {
                // field indexing starts from 1
                if (field - 1 < (long)split_count) {
                    buff.append(splits.at(field - 1), separation_type_t::explicitly);
                }
            }
        } else {
            for (const wcstring &split : splits) {
                buff.append(split, separation_type_t::explicitly);
            }
        }
    }

    // We split something if we have more split values than args.
    return split_count > arg_count ? STATUS_CMD_OK : STATUS_CMD_ERROR;
}

static int string_split(parser_t &parser, io_streams_t &streams, int argc, wchar_t **argv) {
    return string_split_maybe0(parser, streams, argc, argv, false /* is_split0 */);
}

static int string_split0(parser_t &parser, io_streams_t &streams, int argc, wchar_t **argv) {
    return string_split_maybe0(parser, streams, argc, argv, true /* is_split0 */);
}

static int string_collect(parser_t &parser, io_streams_t &streams, int argc, wchar_t **argv) {
    options_t opts;
    opts.no_trim_newlines_valid = true;
    int optind;
    int retval = parse_opts(&opts, &optind, 0, argc, argv, parser, streams);
    if (retval != STATUS_CMD_OK) return retval;

    auto &buff = streams.out.buffer();
    arg_iterator_t aiter(argv, optind, streams, /* don't split */ false);
    while (const wcstring *arg = aiter.nextstr()) {
        auto begin = arg->cbegin(), end = arg->cend();
        if (!opts.no_trim_newlines) {
            while (end > begin && *(end - 1) == L'\n') {
                --end;
            }
        }

        buff.append(begin, end, separation_type_t::explicitly);
    }

    return buff.size() > 0 ? STATUS_CMD_OK : STATUS_CMD_ERROR;
}

// Helper function to abstract the repeat logic from string_repeat
// returns the to_repeat string, repeated count times.
static wcstring wcsrepeat(const wcstring &to_repeat, size_t count) {
    wcstring repeated;
    repeated.reserve(to_repeat.length() * count);

    for (size_t j = 0; j < count; j++) {
        repeated += to_repeat;
    }

    return repeated;
}

// Helper function to abstract the repeat until logic from string_repeat
// returns the to_repeat string, repeated until max char has been reached.
static wcstring wcsrepeat_until(const wcstring &to_repeat, size_t max) {
    if (to_repeat.length() == 0) return wcstring();
    size_t count = max / to_repeat.length();
    size_t mod = max % to_repeat.length();

    return wcsrepeat(to_repeat, count) + to_repeat.substr(0, mod);
}

static int string_repeat(parser_t &parser, io_streams_t &streams, int argc, wchar_t **argv) {
    options_t opts;
    opts.count_valid = true;
    opts.max_valid = true;
    opts.quiet_valid = true;
    opts.no_newline_valid = true;
    int optind;
    int retval = parse_opts(&opts, &optind, 0, argc, argv, parser, streams);
    if (retval != STATUS_CMD_OK) return retval;

    bool is_empty = true;

    arg_iterator_t aiter(argv, optind, streams);
    if (const wcstring *word = aiter.nextstr()) {
        const bool limit_repeat =
            (opts.max > 0 && word->length() * opts.count > static_cast<size_t>(opts.max)) ||
            !opts.count;
        const wcstring repeated =
            limit_repeat ? wcsrepeat_until(*word, opts.max) : wcsrepeat(*word, opts.count);
        is_empty = repeated.empty();

        if (!opts.quiet && !is_empty) {
            streams.out.append(repeated);
            if (!opts.no_newline) streams.out.append(L"\n");
        }
    }

    return !is_empty ? STATUS_CMD_OK : STATUS_CMD_ERROR;
}

static int string_sub(parser_t &parser, io_streams_t &streams, int argc, wchar_t **argv) {
    wchar_t *cmd = argv[0];

    options_t opts;
    opts.length_valid = true;
    opts.quiet_valid = true;
    opts.start_valid = true;
    opts.end_valid = true;
    opts.length = -1;
    int optind;
    int retval = parse_opts(&opts, &optind, 0, argc, argv, parser, streams);
    if (retval != STATUS_CMD_OK) return retval;

    if (opts.length != -1 && opts.end != 0) {
        streams.err.append_format(BUILTIN_ERR_COMBO2, cmd,
                                  _(L"--end and --length are mutually exclusive"));
        return STATUS_INVALID_ARGS;
    }

    int nsub = 0;
    arg_iterator_t aiter(argv, optind, streams);
    while (const wcstring *s = aiter.nextstr()) {
        using size_type = wcstring::size_type;
        size_type pos = 0;
        size_type count = wcstring::npos;

        if (opts.start > 0) {
            pos = static_cast<size_type>(opts.start - 1);
        } else if (opts.start < 0) {
            assert(opts.start != LONG_MIN);  // checked above
            size_type n = static_cast<size_type>(-opts.start);
            pos = n > s->length() ? 0 : s->length() - n;
        }

        if (pos > s->length()) {
            pos = s->length();
        }

        if (opts.length >= 0) {
            count = static_cast<size_type>(opts.length);
        } else if (opts.end != 0) {
            size_type n;
            if (opts.end > 0) {
                n = static_cast<size_type>(opts.end);
            } else {
                assert(opts.end != LONG_MIN);  // checked above
                n = static_cast<size_type>(-opts.end);
                n = n > s->length() ? 0 : s->length() - n;
            }
            count = n < pos ? 0 : n - pos;
        }

        // Note that std::string permits count to extend past end of string.
        if (!opts.quiet) {
            streams.out.append(s->substr(pos, count));
            streams.out.append(L'\n');
        }
        nsub++;
    }

    return nsub > 0 ? STATUS_CMD_OK : STATUS_CMD_ERROR;
}

static int string_trim(parser_t &parser, io_streams_t &streams, int argc, wchar_t **argv) {
    options_t opts;
    opts.chars_valid = true;
    opts.left_valid = true;
    opts.right_valid = true;
    opts.quiet_valid = true;
    int optind;
    int retval = parse_opts(&opts, &optind, 0, argc, argv, parser, streams);
    if (retval != STATUS_CMD_OK) return retval;

    // If neither left or right is specified, we do both.
    if (!opts.left && !opts.right) {
        opts.left = opts.right = true;
    }

    size_t ntrim = 0;

    arg_iterator_t aiter(argv, optind, streams);
    while (const wcstring *arg = aiter.nextstr()) {
        // Begin and end are respectively the first character to keep on the left, and first
        // character to trim on the right. The length is thus end - start.
        size_t begin = 0, end = arg->size();
        if (opts.right) {
            size_t last_to_keep = arg->find_last_not_of(opts.chars_to_trim);
            end = (last_to_keep == wcstring::npos) ? 0 : last_to_keep + 1;
        }
        if (opts.left) {
            size_t first_to_keep = arg->find_first_not_of(opts.chars_to_trim);
            begin = (first_to_keep == wcstring::npos ? end : first_to_keep);
        }
        assert(begin <= end && end <= arg->size());
        ntrim += arg->size() - (end - begin);
        if (!opts.quiet) {
            streams.out.append(wcstring(*arg, begin, end - begin));
            streams.out.append(L'\n');
        }
    }

    return ntrim > 0 ? STATUS_CMD_OK : STATUS_CMD_ERROR;
}

// A helper function for lower and upper.
static int string_transform(parser_t &parser, io_streams_t &streams, int argc, wchar_t **argv,
                            std::wint_t (*func)(std::wint_t)) {
    options_t opts;
    opts.quiet_valid = true;
    int optind;
    int retval = parse_opts(&opts, &optind, 0, argc, argv, parser, streams);
    if (retval != STATUS_CMD_OK) return retval;

    int n_transformed = 0;
    arg_iterator_t aiter(argv, optind, streams);
    while (const wcstring *arg = aiter.nextstr()) {
        wcstring transformed(*arg);
        std::transform(transformed.begin(), transformed.end(), transformed.begin(), func);
        if (transformed != *arg) n_transformed++;
        if (!opts.quiet) {
            streams.out.append(transformed);
            streams.out.append(L'\n');
        }
    }

    return n_transformed > 0 ? STATUS_CMD_OK : STATUS_CMD_ERROR;
}

/// Implementation of `string lower`.
static int string_lower(parser_t &parser, io_streams_t &streams, int argc, wchar_t **argv) {
    return string_transform(parser, streams, argc, argv, std::towlower);
}

/// Implementation of `string upper`.
static int string_upper(parser_t &parser, io_streams_t &streams, int argc, wchar_t **argv) {
    return string_transform(parser, streams, argc, argv, std::towupper);
}

static const struct string_subcommand {
    const wchar_t *name;
    int (*handler)(parser_t &, io_streams_t &, int argc,  //!OCLINT(unused param)
                   wchar_t **argv);                       //!OCLINT(unused param)
}

string_subcommands[] = {
    {L"escape", &string_escape}, {L"join", &string_join},         {L"join0", &string_join0},
    {L"length", &string_length}, {L"match", &string_match},       {L"replace", &string_replace},
    {L"split", &string_split},   {L"split0", &string_split0},     {L"sub", &string_sub},
    {L"trim", &string_trim},     {L"lower", &string_lower},       {L"upper", &string_upper},
    {L"repeat", &string_repeat}, {L"unescape", &string_unescape}, {L"collect", &string_collect},
    {nullptr, nullptr}};

/// The string builtin, for manipulating strings.
int builtin_string(parser_t &parser, io_streams_t &streams, wchar_t **argv) {
    wchar_t *cmd = argv[0];
    int argc = builtin_count_args(argv);
    if (argc <= 1) {
        streams.err.append_format(BUILTIN_ERR_MISSING_SUBCMD, cmd);
        builtin_print_error_trailer(parser, streams.err, L"string");
        return STATUS_INVALID_ARGS;
    }

    if (std::wcscmp(argv[1], L"-h") == 0 || std::wcscmp(argv[1], L"--help") == 0) {
        builtin_print_help(parser, streams, L"string");
        return STATUS_CMD_OK;
    }

    const string_subcommand *subcmd = &string_subcommands[0];
    while (subcmd->name != nullptr && std::wcscmp(subcmd->name, argv[1]) != 0) {
        subcmd++;
    }
    if (!subcmd->handler) {
        streams.err.append_format(BUILTIN_ERR_INVALID_SUBCMD, cmd, argv[1]);
        builtin_print_error_trailer(parser, streams.err, L"string");
        return STATUS_INVALID_ARGS;
    }

    if (argc >= 3 && (std::wcscmp(argv[2], L"-h") == 0 || std::wcscmp(argv[2], L"--help") == 0)) {
        wcstring string_dash_subcommand = wcstring(argv[0]) + L"-" + argv[1];
        builtin_print_help(parser, streams, string_dash_subcommand.c_str());
        return STATUS_CMD_OK;
    }
    argc--;
    argv++;
    return subcmd->handler(parser, streams, argc, argv);
}<|MERGE_RESOLUTION|>--- conflicted
+++ resolved
@@ -178,13 +178,9 @@
     long start = 0;
     long end = 0;
 
-<<<<<<< HEAD
     std::vector<int> fields;
 
-    const wchar_t *chars_to_trim = L" \f\n\r\t";
-=======
     const wchar_t *chars_to_trim = L" \f\n\r\t\v";
->>>>>>> d0bedf3b
     const wchar_t *arg1 = nullptr;
     const wchar_t *arg2 = nullptr;
 
