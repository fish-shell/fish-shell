//! Functions for reading data from stdin and passing to the parser. If stdin is a keyboard, it
//! supplies a killring, history, syntax highlighting, tab-completion and various other interactive
//! features.
//!
//! Internally the interactive mode functions rely in the functions of the input library to read
//! individual characters of input.
//!
//! Token search is handled incrementally. Actual searches are only done on when searching backwards,
//! since the previous results are saved. The last search position is remembered and a new search
//! continues from the last search position. All search results are saved in the list 'search_prev'.
//! When the user searches forward, i.e. presses Alt-down, the list is consulted for previous search
//! result, and subsequent backwards searches are also handled by consulting the list up until the
//! end of the list is reached, at which point regular searching will commence.

use libc::{
    c_char, c_int, ECHO, EINTR, EIO, EISDIR, ENOTTY, EPERM, ESRCH, ICANON, ICRNL, IEXTEN, INLCR,
    IXOFF, IXON, ONLCR, OPOST, O_NONBLOCK, O_RDONLY, SIGINT, SIGTTIN, STDIN_FILENO, STDOUT_FILENO,
    S_IFDIR, TCSANOW, VMIN, VQUIT, VSUSP, VTIME, _POSIX_VDISABLE,
};
use nix::fcntl::OFlag;
use nix::sys::stat::Mode;
use once_cell::sync::Lazy;
use std::cell::UnsafeCell;
use std::cmp;
use std::io::BufReader;
use std::io::Write;
use std::num::NonZeroUsize;
use std::ops::Range;
use std::os::fd::RawFd;
use std::pin::Pin;
use std::rc::Rc;
use std::sync::atomic::Ordering;
use std::sync::atomic::{AtomicI32, AtomicU32, AtomicU64, AtomicU8};
use std::sync::{Arc, Mutex, MutexGuard};
use std::time::{Duration, Instant};

use errno::{errno, Errno};

use crate::abbrs::abbrs_match;
use crate::ast::{self, Ast, Category, Node, Traversal};
use crate::builtins::shared::STATUS_CMD_OK;
use crate::color::RgbColor;
use crate::common::{
    escape, escape_string, exit_without_destructors, get_ellipsis_char, get_obfuscation_read_char,
    redirect_tty_output, scoped_push_replacer, scoped_push_replacer_ctx, shell_modes, str2wcstring,
    wcs2string, write_loop, EscapeFlags, EscapeStringStyle, ScopeGuard, ScopeGuarding,
    PROGRAM_NAME, UTF8_BOM_WCHAR,
};
use crate::complete::{
    complete, complete_load, sort_and_prioritize, CompleteFlags, Completion, CompletionList,
    CompletionRequestOptions,
};
use crate::editable_line::{Edit, EditableLine};
use crate::env::{EnvMode, Environment, Statuses};
use crate::exec::exec_subshell;
use crate::expand::{expand_string, expand_tilde, ExpandFlags, ExpandResultCode};
use crate::fallback::fish_wcwidth;
use crate::fd_readable_set::poll_fd_readable;
use crate::fds::{make_fd_blocking, wopen_cloexec, AutoCloseFd};
use crate::flog::{FLOG, FLOGF};
#[allow(unused_imports)]
use crate::future::{IsOkAnd, IsSomeAnd};
use crate::global_safety::RelaxedAtomicBool;
use crate::highlight::{
    autosuggest_validate_from_history, highlight_shell, HighlightRole, HighlightSpec,
};
use crate::history::{
    history_session_id, in_private_mode, History, HistorySearch, PersistenceMode, SearchDirection,
    SearchType,
};
use crate::input::init_input;
use crate::input::Inputter;
use crate::input_common::{
    focus_events_enable_ifn, terminal_protocols_enable_scoped, CharEvent, CharInputStyle,
    ReadlineCmd,
};
use crate::io::IoChain;
use crate::kill::{kill_add, kill_replace, kill_yank, kill_yank_rotate};
use crate::libc::MB_CUR_MAX;
use crate::nix::isatty;
use crate::operation_context::{get_bg_context, OperationContext};
use crate::output::Outputter;
use crate::pager::{PageRendering, Pager, SelectionMotion};
use crate::parse_constants::SourceRange;
use crate::parse_constants::{ParseTreeFlags, ParserTestErrorBits};
use crate::parse_tree::ParsedSource;
use crate::parse_util::{
    parse_util_cmdsubst_extent, parse_util_compute_indents, parse_util_contains_wildcards,
    parse_util_detect_errors, parse_util_detect_errors_in_ast, parse_util_escape_string_with_quote,
    parse_util_escape_wildcards, parse_util_get_line_from_offset, parse_util_get_offset,
    parse_util_get_offset_from_line, parse_util_get_quote_type, parse_util_lineno,
    parse_util_locate_cmdsubst_range, parse_util_token_extent,
};
use crate::parser::{BlockType, EvalRes, Parser, ParserRef};
use crate::proc::{
    have_proc_stat, hup_jobs, is_interactive_session, job_reap, jobs_requiring_warning_on_exit,
    print_exit_warning_for_jobs, proc_update_jiffies,
};
use crate::reader_history_search::{smartcase_flags, ReaderHistorySearch, SearchMode};
use crate::screen::{screen_clear, screen_force_clear_to_end, Screen};
use crate::signal::{
    signal_check_cancel, signal_clear_cancel, signal_reset_handlers, signal_set_handlers,
    signal_set_handlers_once,
};
use crate::termsize::{termsize_invalidate_tty, termsize_last, termsize_update};
use crate::threads::{
    assert_is_background_thread, assert_is_main_thread, iothread_service_main_with_timeout,
    Debounce,
};
use crate::tokenizer::{
    tok_command, MoveWordStateMachine, MoveWordStyle, TokenType, Tokenizer, TOK_ACCEPT_UNFINISHED,
    TOK_SHOW_COMMENTS,
};
use crate::wchar::prelude::*;
use crate::wcstringutil::{
    count_preceding_backslashes, join_strings, string_prefixes_string,
    string_prefixes_string_case_insensitive, StringFuzzyMatch,
};
use crate::wildcard::wildcard_has;
use crate::wutil::{perror, write_to_fd};
use crate::{abbrs, event, function, history};

/// A description of where fish is in the process of exiting.
#[repr(u8)]
enum ExitState {
    /// fish is not exiting.
    None,
    /// fish intends to exit, and is running handlers like 'fish_exit'.
    RunningHandlers,
    /// fish is finished running handlers and no more fish script may be run.
    FinishedHandlers,
}

static EXIT_STATE: AtomicU8 = AtomicU8::new(ExitState::None as u8);

pub static SHELL_MODES: Lazy<Mutex<libc::termios>> =
    Lazy::new(|| Mutex::new(unsafe { std::mem::zeroed() }));

/// Mode on startup, which we restore on exit.
pub static TERMINAL_MODE_ON_STARTUP: Lazy<Mutex<libc::termios>> =
    Lazy::new(|| Mutex::new(unsafe { std::mem::zeroed() }));

/// Mode we use to execute programs.
static TTY_MODES_FOR_EXTERNAL_CMDS: Lazy<Mutex<libc::termios>> =
    Lazy::new(|| Mutex::new(unsafe { std::mem::zeroed() }));

static RUN_COUNT: AtomicU64 = AtomicU64::new(0);

static STATUS_COUNT: AtomicU64 = AtomicU64::new(0);

/// This variable is set to a signal by the signal handler when ^C is pressed.
static INTERRUPTED: AtomicI32 = AtomicI32::new(0);

/// If set, SIGHUP has been received. This latches to true.
/// This is set from a signal handler.
static SIGHUP_RECEIVED: RelaxedAtomicBool = RelaxedAtomicBool::new(false);

/// A singleton snapshot of the reader state. This is updated when the reader changes. This is
/// factored out for thread-safety reasons: it may be fetched on a background thread.
fn commandline_state_snapshot() -> MutexGuard<'static, CommandlineState> {
    static STATE: Mutex<CommandlineState> = Mutex::new(CommandlineState::new());
    STATE.lock().unwrap()
}

/// Any time the contents of a buffer changes, we update the generation count. This allows for our
/// background threads to notice it and skip doing work that they would otherwise have to do.
static GENERATION: AtomicU32 = AtomicU32::new(0);

/// Get the debouncer for autosuggestions and background highlighting.
fn debounce_autosuggestions() -> &'static Debounce {
    const AUTOSUGGEST_TIMEOUT: Duration = Duration::from_millis(500);
    static RES: once_cell::race::OnceBox<Debounce> = once_cell::race::OnceBox::new();
    RES.get_or_init(|| Box::new(Debounce::new(AUTOSUGGEST_TIMEOUT)))
}

fn debounce_highlighting() -> &'static Debounce {
    const HIGHLIGHT_TIMEOUT: Duration = Duration::from_millis(500);
    static RES: once_cell::race::OnceBox<Debounce> = once_cell::race::OnceBox::new();
    RES.get_or_init(|| Box::new(Debounce::new(HIGHLIGHT_TIMEOUT)))
}

fn debounce_history_pager() -> &'static Debounce {
    const HISTORY_PAGER_TIMEOUT: Duration = Duration::from_millis(500);
    static RES: once_cell::race::OnceBox<Debounce> = once_cell::race::OnceBox::new();
    RES.get_or_init(|| Box::new(Debounce::new(HISTORY_PAGER_TIMEOUT)))
}

fn redirect_tty_after_sighup() {
    // If we have received SIGHUP, redirect the tty to avoid a user script triggering SIGTTIN or
    // SIGTTOU.
    assert!(reader_received_sighup(), "SIGHUP not received");
    static TTY_REDIRECTED: RelaxedAtomicBool = RelaxedAtomicBool::new(false);
    if !TTY_REDIRECTED.swap(true) {
        redirect_tty_output();
    }
}

/// The stack of current interactive reading contexts.
fn reader_data_stack() -> &'static mut Vec<Pin<Box<ReaderData>>> {
    struct ReaderDataStack(UnsafeCell<Vec<Pin<Box<ReaderData>>>>);
    // Safety: only used on main thread.
    unsafe impl Sync for ReaderDataStack {}

    static mut READER_DATA_STACK: ReaderDataStack = ReaderDataStack(UnsafeCell::new(vec![]));

    assert_is_main_thread();
    unsafe { READER_DATA_STACK.0.get_mut() }
}

/// Access the top level reader data.
pub fn current_data() -> Option<&'static mut ReaderData> {
    reader_data_stack()
        .last_mut()
        .map(|data| unsafe { Pin::get_unchecked_mut(Pin::as_mut(data)) })
}
pub use current_data as reader_current_data;

/// Add a new reader to the reader stack.
/// \return a shared pointer to it.
fn reader_push_ret(
    parser: &Parser,
    history_name: &wstr,
    conf: ReaderConfig,
) -> &'static mut ReaderData {
    assert_is_main_thread();
    let hist = History::with_name(history_name);
    hist.resolve_pending();
    let data = ReaderData::new(parser.shared(), hist, conf);
    reader_data_stack().push(data);
    let data = current_data().unwrap();
    data.command_line_changed(EditableLineTag::Commandline);
    if reader_data_stack().len() == 1 {
        reader_interactive_init(parser);
    }
    data.update_commandline_state();
    data
}

/// Push a new reader environment controlled by \p conf, using the given history name.
/// If \p history_name is empty, then save history in-memory only; do not write it to disk.
pub fn reader_push(parser: &Parser, history_name: &wstr, conf: ReaderConfig) {
    // Public variant which discards the return value.
    reader_push_ret(parser, history_name, conf);
}

/// Return to previous reader environment.
pub fn reader_pop() {
    assert_is_main_thread();
    reader_data_stack().pop().unwrap();
    if let Some(new_reader) = current_data() {
        new_reader
            .screen
            .reset_abandoning_line(usize::try_from(termsize_last().width).unwrap());
        new_reader.update_commandline_state();
    } else {
        reader_interactive_destroy();
        *commandline_state_snapshot() = CommandlineState::new();
    }
}

/// Configuration that we provide to a reader.
#[derive(Default)]
pub struct ReaderConfig {
    /// Left prompt command, typically fish_prompt.
    pub left_prompt_cmd: WString,

    /// Right prompt command, typically fish_right_prompt.
    pub right_prompt_cmd: WString,

    /// Name of the event to trigger once we're set up.
    pub event: &'static wstr,

    /// Whether tab completion is OK.
    pub complete_ok: bool,

    /// Whether to perform syntax highlighting.
    pub highlight_ok: bool,

    /// Whether to perform syntax checking before returning.
    pub syntax_check_ok: bool,

    /// Whether to allow autosuggestions.
    pub autosuggest_ok: bool,

    /// Whether to expand abbreviations.
    pub expand_abbrev_ok: bool,

    /// Whether to exit on interrupt (^C).
    pub exit_on_interrupt: bool,

    /// If set, do not show what is typed.
    pub in_silent_mode: bool,

    /// The fd for stdin, default to actual stdin.
    pub inputfd: RawFd,
}

/// Snapshotted state from the reader.
#[derive(Clone, Default)]
pub struct CommandlineState {
    /// command line text, or empty if not interactive
    pub text: WString,
    /// position of the cursor, may be as large as text.size()
    pub cursor_pos: usize,
    /// visual selection, or none if none
    pub selection: Option<Range<usize>>,
    /// current reader history, or null if not interactive
    pub history: Option<Arc<History>>,
    /// pager is visible
    pub pager_mode: bool,
    /// pager already shows everything if possible
    pub pager_fully_disclosed: bool,
    /// The search field, if shown.
    pub search_field: Option<(WString, usize)>,
    /// pager is visible and search is active
    pub search_mode: bool,
    /// if false, the reader has not yet been entered
    pub initialized: bool,
}

impl CommandlineState {
    const fn new() -> Self {
        Self {
            text: WString::new(),
            cursor_pos: 0,
            selection: None,
            history: None,
            pager_mode: false,
            pager_fully_disclosed: false,
            search_field: None,
            search_mode: false,
            initialized: false,
        }
    }
}

/// Strategy for determining how the selection behaves.
#[derive(Eq, PartialEq)]
pub enum CursorSelectionMode {
    /// The character at/after the cursor is excluded.
    /// This is most useful with a line cursor shape.
    Exclusive,
    /// The character at/after the cursor is included.
    /// This is most useful with a block or underscore cursor shape.
    Inclusive,
}

#[derive(Eq, PartialEq)]
pub enum CursorEndMode {
    Exclusive,
    Inclusive,
}

/// A mode for calling the reader_kill function.
enum Kill {
    /// In this mode, the new string is appended to the current contents of the kill buffer.
    Append,
    /// In this mode, the new string is prepended to the current contents of the kill buffer.
    Prepend,
}

#[derive(Clone, Copy, Eq, PartialEq)]
enum JumpDirection {
    Forward,
    Backward,
}

#[derive(Clone, Copy, Eq, PartialEq)]
enum JumpPrecision {
    Till,
    To,
}

/// readline_loop_state_t encapsulates the state used in a readline loop.
/// It is always stack allocated transient. This state should not be "publicly visible"; public
/// state should be in reader_data_t.
struct ReadlineLoopState {
    /// The last command that was executed.
    last_cmd: Option<ReadlineCmd>,

    /// If the last command was a yank, the length of yanking that occurred.
    yank_len: usize,

    /// If the last "complete" readline command has inserted text into the command line.
    complete_did_insert: bool,

    /// List of completions.
    comp: Vec<Completion>,

    /// Whether the loop has finished, due to reaching the character limit or through executing a
    /// command.
    finished: bool,

    /// Maximum number of characters to read.
    nchars: Option<NonZeroUsize>,
}

impl ReadlineLoopState {
    fn new() -> Self {
        Self {
            last_cmd: None,
            yank_len: 0,
            complete_did_insert: true,
            comp: vec![],
            finished: false,
            nchars: None,
        }
    }
}

/// Data wrapping up the visual selection.
#[derive(Clone, Copy, Default, Eq, PartialEq)]
struct SelectionData {
    /// The position of the cursor when selection was initiated.
    begin: usize,

    /// The start and stop position of the current selection.
    start: usize,
    stop: usize,
}

/// A value-type struct representing a layout that can be rendered.
/// The intent is that everything we send to the screen is encapsulated in this struct.
#[derive(Clone, Default)]
struct LayoutData {
    /// Text of the command line.
    text: WString,

    /// The colors. This has the same length as 'text'.
    colors: Vec<HighlightSpec>,

    /// Position of the cursor in the command line.
    position: usize,

    /// Whether the cursor is focused on the pager or not.
    focused_on_pager: bool,

    /// Visual selection of the command line, or none if none.
    selection: Option<SelectionData>,

    /// String containing the autosuggestion.
    autosuggestion: WString,

    /// The matching range of the command line from a history search. If non-empty, then highlight
    /// the range within the text.
    history_search_range: Option<SourceRange>,

    /// The result of evaluating the left, mode and right prompt commands.
    /// That is, this the text of the prompts, not the commands to produce them.
    left_prompt_buff: WString,
    mode_prompt_buff: WString,
    right_prompt_buff: WString,
}

#[derive(Clone, Copy, Eq, PartialEq)]
enum EditableLineTag {
    Commandline,
    SearchField,
}

/// A struct describing the state of the interactive reader. These states can be stacked, in case
/// reader_readline() calls are nested. This happens when the 'read' builtin is used.
pub struct ReaderData {
    /// We could put the entire thing in an Rc but Rc::get_unchecked_mut is not yet stable.
    /// This is sufficient for our use.
    canary: Rc<()>,
    /// Configuration for the reader.
    conf: ReaderConfig,
    /// The parser being used.
    parser_ref: ParserRef,
    /// String containing the whole current commandline.
    command_line: EditableLine,
    /// Whether the most recent modification to the command line was done by either history search
    /// or a pager selection change. When this is true and another transient change is made, the
    /// old transient change will be removed from the undo history.
    command_line_has_transient_edit: bool,
    /// The most recent layout data sent to the screen.
    rendered_layout: LayoutData,
    /// The current autosuggestion.
    autosuggestion: Autosuggestion,
    /// Current pager.
    pager: Pager,
    /// The output of the pager.
    current_page_rendering: PageRendering,
    /// When backspacing, we temporarily suppress autosuggestions.
    suppress_autosuggestion: bool,

    /// HACK: A flag to reset the loop state from the outside.
    reset_loop_state: bool,

    /// Whether this is the first prompt.
    first_prompt: bool,

    /// The time when the last flash() completed
    last_flash: Option<Instant>,

    /// The representation of the current screen contents.
    screen: Screen,

    /// The source of input events.
    inputter: Inputter,
    /// The history.
    history: Arc<History>,
    /// The history search.
    history_search: ReaderHistorySearch,
    /// Whether the in-pager history search is active.
    history_pager_active: bool,
    /// The direction of the last successful history pager search.
    history_pager_direction: SearchDirection,
    /// The range in history covered by the history pager's current page.
    history_pager_history_index_start: usize,
    history_pager_history_index_end: usize,

    /// The cursor selection mode.
    cursor_selection_mode: CursorSelectionMode,
    cursor_end_mode: CursorEndMode,

    /// The selection data. If this is not none, then we have an active selection.
    selection: Option<SelectionData>,

    left_prompt_buff: WString,
    mode_prompt_buff: WString,
    /// The output of the last evaluation of the right prompt command.
    right_prompt_buff: WString,

    /// When navigating the pager, we modify the command line.
    /// This is the saved command line before modification.
    cycle_command_line: WString,
    cycle_cursor_pos: usize,

    /// If set, a key binding or the 'exit' command has asked us to exit our read loop.
    exit_loop_requested: bool,
    /// If this is true, exit reader even if there are running jobs. This happens if we press e.g.
    /// ^D twice.
    did_warn_for_bg_jobs: bool,
    /// The current contents of the top item in the kill ring.
    kill_item: WString,

    /// A flag which may be set to force re-execing all prompts and re-rendering.
    /// This may come about when a color like $fish_color... has changed.
    force_exec_prompt_and_repaint: bool,

    /// The target character of the last jump command.
    last_jump_target: Option<char>,
    last_jump_direction: JumpDirection,
    last_jump_precision: JumpPrecision,

    /// The text of the most recent asynchronous highlight and autosuggestion requests.
    /// If these differs from the text of the command line, then we must kick off a new request.
    in_flight_highlight_request: WString,
    in_flight_autosuggest_request: WString,
}

/// Read commands from \c fd until encountering EOF.
/// The fd is not closed.
pub fn reader_read(parser: &Parser, fd: RawFd, io: &IoChain) -> c_int {
    // If reader_read is called recursively through the '.' builtin, we need to preserve
    // is_interactive. This, and signal handler setup is handled by
    // proc_push_interactive/proc_pop_interactive.
    let mut interactive = false;
    // This block is a hack to work around https://sourceware.org/bugzilla/show_bug.cgi?id=20632.
    // See also, commit 396bf12. Without the need for this workaround we would just write:
    // int inter = ((fd == STDIN_FILENO) && isatty(STDIN_FILENO));
    if fd == STDIN_FILENO {
        let mut t: libc::termios = unsafe { std::mem::zeroed() };
        if isatty(STDIN_FILENO) {
            interactive = true;
        } else if unsafe { libc::tcgetattr(STDIN_FILENO, &mut t) } == -1 && errno().0 == EIO {
            redirect_tty_output();
            interactive = true;
        }
    }

    let _interactive_push = scoped_push_replacer(
        |new_value| std::mem::replace(&mut parser.libdata_mut().pods.is_interactive, new_value),
        interactive,
    );
    signal_set_handlers_once(interactive);

    let res = if interactive {
        read_i(parser)
    } else {
        read_ni(parser, fd, io)
    };

    // If the exit command was called in a script, only exit the script, not the program.
    parser.libdata_mut().pods.exit_current_script = false;

    res
}

/// Read interactively. Read input from stdin while providing editing facilities.
fn read_i(parser: &Parser) -> i32 {
    assert_is_main_thread();
    parser.assert_can_execute();
    let mut conf = ReaderConfig::default();
    conf.complete_ok = true;
    conf.highlight_ok = true;
    conf.syntax_check_ok = true;
    conf.autosuggest_ok = check_autosuggestion_enabled(parser.vars());
    conf.expand_abbrev_ok = true;
    conf.event = L!("fish_prompt");

    if parser.is_breakpoint() && function::exists(DEBUG_PROMPT_FUNCTION_NAME, parser) {
        conf.left_prompt_cmd = DEBUG_PROMPT_FUNCTION_NAME.to_owned();
        conf.right_prompt_cmd.clear();
    } else {
        conf.left_prompt_cmd = LEFT_PROMPT_FUNCTION_NAME.to_owned();
        conf.right_prompt_cmd = RIGHT_PROMPT_FUNCTION_NAME.to_owned();
    }

    let data = reader_push_ret(parser, &history_session_id(parser.vars()), conf);
    data.import_history_if_necessary();

    while !check_exit_loop_maybe_warning(Some(data)) {
        RUN_COUNT.fetch_add(1, Ordering::Relaxed);

        let Some(command) = data.readline(None) else {
            continue;
        };

        if command.is_empty() {
            continue;
        }

        data.update_buff_pos(EditableLineTag::Commandline, Some(0));
        data.command_line.clear();
        data.command_line_changed(EditableLineTag::Commandline);
        data.screen.write_bytes(b"\x1b]133;C\x07");
        event::fire_generic(parser, L!("fish_preexec").to_owned(), vec![command.clone()]);
        let eval_res = reader_run_command(parser, &command);
        signal_clear_cancel();
        if !eval_res.no_status {
            STATUS_COUNT.fetch_add(1, Ordering::Relaxed);
        }

        // If the command requested an exit, then process it now and clear it.
        data.exit_loop_requested |= parser.libdata().pods.exit_current_script;
        parser.libdata_mut().pods.exit_current_script = false;

        let _ = write!(
            Outputter::stdoutput().borrow_mut(),
            "\x1b]133;D;{}\x07",
            parser.get_last_status()
        );
        event::fire_generic(parser, L!("fish_postexec").to_owned(), vec![command]);
        // Allow any pending history items to be returned in the history array.
        data.history.resolve_pending();

        let already_warned = data.did_warn_for_bg_jobs;
        if check_exit_loop_maybe_warning(Some(data)) {
            break;
        }
        if already_warned {
            // We had previously warned the user and they ran another command.
            // Reset the warning.
            data.did_warn_for_bg_jobs = false;
        }

        // Apply any command line update from this command or fish_postexec, etc.
        // See #8807.
        data.apply_commandline_state_changes();
    }
    reader_pop();

    // If we got SIGHUP, ensure the tty is redirected.
    if reader_received_sighup() {
        // If we are the top-level reader, then we translate SIGHUP into exit_forced.
        redirect_tty_after_sighup();
    }

    // If we are the last reader, then kill remaining jobs before exiting.
    if reader_data_stack().is_empty() {
        // Send the exit event and then commit to not executing any more fish script.
        EXIT_STATE.store(ExitState::RunningHandlers as u8, Ordering::Relaxed);
        event::fire_generic(parser, L!("fish_exit").to_owned(), vec![]);
        EXIT_STATE.store(ExitState::FinishedHandlers as u8, Ordering::Relaxed);
        hup_jobs(&parser.jobs());
    }

    0
}

/// Read non-interactively.  Read input from stdin without displaying the prompt, using syntax
/// highlighting. This is used for reading scripts and init files.
/// The file is not closed.
fn read_ni(parser: &Parser, fd: RawFd, io: &IoChain) -> i32 {
    let mut buf: libc::stat = unsafe { std::mem::zeroed() };
    if unsafe { libc::fstat(fd, &mut buf) } == -1 {
        let err = errno();
        FLOG!(
            error,
            wgettext_fmt!("Unable to read input file: %s", err.to_string())
        );
        return 1;
    }

    /* FreeBSD allows read() on directories. Error explicitly in that case. */
    // XXX: This can be triggered spuriously, so we'll not do that for stdin.
    // This can be seen e.g. with node's "spawn" api.
    if fd != STDIN_FILENO && (buf.st_mode & S_IFDIR) != 0 {
        FLOG!(
            error,
            wgettext_fmt!("Unable to read input file: %s", Errno(EISDIR).to_string())
        );
        return 1;
    }

    // Read all data into a vec.
    let mut fd_contents = Vec::with_capacity(usize::try_from(buf.st_size).unwrap());
    loop {
        let mut buff = [0_u8; 4096];

        match nix::unistd::read(fd, &mut buff) {
            Ok(0) => {
                // EOF.
                break;
            }
            Ok(amt) => {
                fd_contents.extend_from_slice(&buff[..amt]);
            }
            Err(err) => {
                if err == nix::Error::EINTR {
                    continue;
                } else if (err == nix::Error::EAGAIN || err == nix::Error::EWOULDBLOCK)
                    && make_fd_blocking(fd).is_ok()
                {
                    // We succeeded in making the fd blocking, keep going.
                    continue;
                } else {
                    // Fatal error.
                    FLOG!(
                        error,
                        wgettext_fmt!("Unable to read input file: %s", err.to_string())
                    );
                    return 1;
                }
            }
        }
    }

    let mut s = str2wcstring(&fd_contents);

    // Eagerly deallocate to save memory.
    drop(fd_contents);

    // Swallow a BOM (issue #1518).
    if s.chars().next() == Some(UTF8_BOM_WCHAR) {
        s.remove(0);
    }

    // Parse into an ast and detect errors.
    let mut errors = vec![];
    let ast = Ast::parse(&s, ParseTreeFlags::empty(), Some(&mut errors));
    let mut errored = ast.errored();
    if !errored {
        errored = parse_util_detect_errors_in_ast(&ast, &s, Some(&mut errors)).is_err();
    }
    if errored {
        let sb = parser.get_backtrace(&s, &errors);
        eprintf!("%ls", sb);
        return 1;
    }

    // Construct a parsed source ref.
    // Be careful to transfer ownership, this could be a very large string.
    let ps = Arc::new(ParsedSource::new(s, ast));
    parser.eval_parsed_source(&ps, io, None, BlockType::top);
    0
}

/// Initialize the reader.
pub fn reader_init() -> impl ScopeGuarding<Target = ()> {
    // Save the initial terminal mode.
    let mut terminal_mode_on_startup = TERMINAL_MODE_ON_STARTUP.lock().unwrap();
    unsafe { libc::tcgetattr(STDIN_FILENO, &mut *terminal_mode_on_startup) };

    // Set the mode used for program execution, initialized to the current mode.
    let mut tty_modes_for_external_cmds = TTY_MODES_FOR_EXTERNAL_CMDS.lock().unwrap();
    *tty_modes_for_external_cmds = *terminal_mode_on_startup;
    term_fix_external_modes(&mut tty_modes_for_external_cmds);

    // Disable flow control by default.
    tty_modes_for_external_cmds.c_iflag &= !IXON;
    tty_modes_for_external_cmds.c_iflag &= !IXOFF;

    // Set the mode used for the terminal, initialized to the current mode.
    *shell_modes() = *tty_modes_for_external_cmds;

    term_fix_modes(&mut shell_modes());

    drop(terminal_mode_on_startup);
    drop(tty_modes_for_external_cmds);

    // Set up our fixed terminal modes once,
    // so we don't get flow control just because we inherited it.
    let mut terminal_protocols = None;
    if is_interactive_session() {
        terminal_protocols = Some(terminal_protocols_enable_scoped());
        if unsafe { libc::getpgrp() == libc::tcgetpgrp(STDIN_FILENO) } {
            term_donate(/*quiet=*/ true);
        }
    }
    ScopeGuard::new((), move |()| {
        let _terminal_protocols = terminal_protocols;
        restore_term_mode();
    })
}

/// Restore the term mode if we own the terminal and are interactive (#8705).
/// It's important we do this before restore_foreground_process_group,
/// otherwise we won't think we own the terminal.
pub fn restore_term_mode() {
    if !is_interactive_session() || unsafe { libc::getpgrp() != libc::tcgetpgrp(STDIN_FILENO) } {
        return;
    }

    if unsafe {
        libc::tcsetattr(
            STDIN_FILENO,
            TCSANOW,
            &*TERMINAL_MODE_ON_STARTUP.lock().unwrap(),
        ) == -1
    } && errno().0 == EIO
    {
        redirect_tty_output();
    }
}

/// Change the history file for the current command reading context.
pub fn reader_change_history(name: &wstr) {
    // We don't need to _change_ if we're not initialized yet.
    let Some(data) = current_data() else {
        return;
    };

    data.history.save();
    data.history = History::with_name(name);
    commandline_state_snapshot().history = Some(data.history.clone());
}

pub fn reader_change_cursor_selection_mode(selection_mode: CursorSelectionMode) {
    // We don't need to _change_ if we're not initialized yet.
    if let Some(data) = current_data() {
        if data.cursor_selection_mode == selection_mode {
            return;
        }
        let invalidates_selection = data.selection.is_some();
        data.cursor_selection_mode = selection_mode;
        if invalidates_selection {
            data.update_buff_pos(EditableLineTag::Commandline, None);
        }
    }
}

pub fn reader_change_cursor_end_mode(end_mode: CursorEndMode) {
    // We don't need to _change_ if we're not initialized yet.
    if let Some(data) = current_data() {
        if data.cursor_end_mode == end_mode {
            return;
        }
        let invalidates_end = data.selection.is_some();
        data.cursor_end_mode = end_mode;
        if invalidates_end {
            data.update_buff_pos(EditableLineTag::Commandline, None);
        }
    }
}

fn check_autosuggestion_enabled(vars: &dyn Environment) -> bool {
    vars.get(L!("fish_autosuggestion_enabled"))
        .map(|v| v.as_string())
        .map(|v| v != L!("0"))
        .unwrap_or(true)
}

/// Enable or disable autosuggestions based on the associated variable.
pub fn reader_set_autosuggestion_enabled(vars: &dyn Environment) {
    // We don't need to _change_ if we're not initialized yet.
    let Some(data) = current_data() else {
        return;
    };
    let enable = check_autosuggestion_enabled(vars);
    if data.conf.autosuggest_ok != enable {
        data.conf.autosuggest_ok = enable;
        data.force_exec_prompt_and_repaint = true;
        data.inputter
            .queue_char(CharEvent::from_readline(ReadlineCmd::Repaint));
    }
}

/// Tell the reader that it needs to re-exec the prompt and repaint.
/// This may be called in response to e.g. a color variable change.
pub fn reader_schedule_prompt_repaint() {
    assert_is_main_thread();
    let Some(data) = current_data() else {
        return;
    };
    if !data.force_exec_prompt_and_repaint {
        data.force_exec_prompt_and_repaint = true;
        data.inputter
            .queue_char(CharEvent::from_readline(ReadlineCmd::Repaint));
    }
}

pub fn reader_handle_command(cmd: ReadlineCmd) {
    if let Some(data) = current_data() {
        let mut rls = ReadlineLoopState::new();
        data.handle_readline_command(cmd, &mut rls);
    }
}

/// Enqueue an event to the back of the reader's input queue.
pub fn reader_queue_ch(ch: CharEvent) {
    if let Some(data) = current_data() {
        data.inputter.queue_char(ch);
    }
}

/// Return the value of the interrupted flag, which is set by the sigint handler, and clear it if it
/// was set. If the current reader is interruptible, call \c reader_exit().
pub fn reader_reading_interrupted() -> i32 {
    let res = reader_test_and_clear_interrupted();
    if res == 0 {
        return 0;
    }
    if let Some(data) = current_data() {
        if data.conf.exit_on_interrupt {
            data.exit_loop_requested = true;
            // We handled the interrupt ourselves, our caller doesn't need to handle it.
            return 0;
        }
    }
    res
}

/// Read one line of input. Before calling this function, reader_push() must have been called in
/// order to set up a valid reader environment. If nchars > 0, return after reading that many
/// characters even if a full line has not yet been read. Note: the returned value may be longer
/// than nchars if a single keypress resulted in multiple characters being inserted into the
/// commandline.
pub fn reader_readline(nchars: usize) -> Option<WString> {
    let nchars = NonZeroUsize::try_from(nchars).ok();
    let data = current_data().unwrap();
    // Apply any outstanding commandline changes (#8633).
    data.apply_commandline_state_changes();
    data.readline(nchars)
}

/// Get the command line state. This may be fetched on a background thread.
pub fn commandline_get_state() -> CommandlineState {
    commandline_state_snapshot().clone()
}

/// Set the command line text and position. This may be called on a background thread; the reader
/// will pick it up when it is done executing.
pub fn commandline_set_buffer(text: WString, cursor_pos: Option<usize>) {
    let mut state = commandline_state_snapshot();
    state.cursor_pos = cmp::min(cursor_pos.unwrap_or(usize::MAX), text.len());
    state.text = text;
}

pub fn commandline_set_search_field(text: WString, cursor_pos: Option<usize>) {
    let mut state = commandline_state_snapshot();
    assert!(state.search_field.is_some());
    let new_pos = cmp::min(cursor_pos.unwrap_or(usize::MAX), text.len());
    state.search_field = Some((text, new_pos));
}

/// Return the current interactive reads loop count. Useful for determining how many commands have
/// been executed between invocations of code.
pub fn reader_run_count() -> u64 {
    RUN_COUNT.load(Ordering::Relaxed)
}

/// Returns the current "generation" of interactive status. Useful for determining whether the
/// previous command produced a status.
/// This is not incremented if the command being run produces no status,
/// (e.g. background job, or variable assignment).
pub fn reader_status_count() -> u64 {
    STATUS_COUNT.load(Ordering::Relaxed)
}

// Name of the variable that tells how long it took, in milliseconds, for the previous
// interactive command to complete.
const ENV_CMD_DURATION: &wstr = L!("CMD_DURATION");

/// Maximum length of prefix string when printing completion list. Longer prefixes will be
/// ellipsized.
const PREFIX_MAX_LEN: usize = 9;

/// A simple prompt for reading shell commands that does not rely on fish specific commands, meaning
/// it will work even if fish is not installed. This is used by read_i.
const DEFAULT_PROMPT: &wstr = L!("echo -n \"$USER@$hostname $PWD \"'> '");

/// The name of the function that prints the fish prompt.
const LEFT_PROMPT_FUNCTION_NAME: &wstr = L!("fish_prompt");

/// The name of the function that prints the fish right prompt (RPROMPT).
const RIGHT_PROMPT_FUNCTION_NAME: &wstr = L!("fish_right_prompt");

/// The name of the function to use in place of the left prompt if we're in the debugger context.
const DEBUG_PROMPT_FUNCTION_NAME: &wstr = L!("fish_breakpoint_prompt");

/// The name of the function for getting the input mode indicator.
const MODE_PROMPT_FUNCTION_NAME: &wstr = L!("fish_mode_prompt");

/// The default title for the reader. This is used by reader_readline.
const DEFAULT_TITLE: &wstr = L!("echo (status current-command) \" \" $PWD");

/// The maximum number of characters to read from the keyboard without repainting. Note that this
/// readahead will only occur if new characters are available for reading, fish will never block for
/// more input without repainting.
const READAHEAD_MAX: usize = 256;

/// Helper to get the generation count
pub fn read_generation_count() -> u32 {
    GENERATION.load(Ordering::Relaxed)
}

/// We try to ensure that syntax highlighting completes appropriately before executing what the user
/// typed. But we do not want it to block forever - e.g. it may hang on determining if an arbitrary
/// argument is a path. This is how long we'll wait (in milliseconds) before giving up and
/// performing a no-io syntax highlighting. See #7418, #5912.
const HIGHLIGHT_TIMEOUT_FOR_EXECUTION: Duration = Duration::from_millis(250);

/// The readers interrupt signal handler. Cancels all currently running blocks.
/// This is called from a signal handler!
pub fn reader_handle_sigint() {
    INTERRUPTED.store(SIGINT, Ordering::Relaxed);
}

/// Clear the interrupted flag unconditionally without handling anything. The flag could have been
/// set e.g. when an interrupt arrived just as we were ending an earlier \c reader_readline
/// invocation but before the \c is_interactive_read flag was cleared.
pub fn reader_reset_interrupted() {
    INTERRUPTED.store(0, Ordering::Relaxed);
}

/// Return the value of the interrupted flag, which is set by the sigint handler, and clear it if it
/// was set. In practice this will return 0 or SIGINT.
pub fn reader_test_and_clear_interrupted() -> i32 {
    let res = INTERRUPTED.load(Ordering::Relaxed);
    if res != 0 {
        INTERRUPTED.store(0, Ordering::Relaxed);
    };
    res
}

/// Mark that we encountered SIGHUP and must (soon) exit. This is invoked from a signal handler.
pub fn reader_sighup() {
    // Beware, we may be in a signal handler.
    SIGHUP_RECEIVED.store(true);
}

fn reader_received_sighup() -> bool {
    SIGHUP_RECEIVED.load()
}

impl ReaderData {
    fn new(parser: ParserRef, history: Arc<History>, conf: ReaderConfig) -> Pin<Box<Self>> {
        let inputter = Inputter::new(parser.clone(), conf.inputfd);
        Pin::new(Box::new(Self {
            canary: Rc::new(()),
            parser_ref: parser,
            conf,
            command_line: Default::default(),
            command_line_has_transient_edit: false,
            rendered_layout: Default::default(),
            autosuggestion: Default::default(),
            pager: Default::default(),
            current_page_rendering: Default::default(),
            suppress_autosuggestion: Default::default(),
            reset_loop_state: Default::default(),
            first_prompt: true,
            last_flash: Default::default(),
            screen: Screen::new(),
            inputter,
            history,
            history_search: Default::default(),
            history_pager_active: Default::default(),
            history_pager_direction: SearchDirection::Forward,
            history_pager_history_index_start: usize::MAX,
            history_pager_history_index_end: usize::MAX,
            cursor_selection_mode: CursorSelectionMode::Exclusive,
            cursor_end_mode: CursorEndMode::Exclusive,
            selection: Default::default(),
            left_prompt_buff: Default::default(),
            mode_prompt_buff: Default::default(),
            right_prompt_buff: Default::default(),
            cycle_command_line: Default::default(),
            cycle_cursor_pos: Default::default(),
            exit_loop_requested: Default::default(),
            did_warn_for_bg_jobs: Default::default(),
            kill_item: Default::default(),
            force_exec_prompt_and_repaint: Default::default(),
            last_jump_target: Default::default(),
            last_jump_direction: JumpDirection::Forward,
            last_jump_precision: JumpPrecision::To,
            in_flight_highlight_request: Default::default(),
            in_flight_autosuggest_request: Default::default(),
        }))
    }

    fn is_navigating_pager_contents(&self) -> bool {
        self.pager.is_navigating_contents() || self.history_pager_active
    }

    fn edit_line(&self, elt: EditableLineTag) -> &EditableLine {
        match elt {
            EditableLineTag::Commandline => &self.command_line,
            EditableLineTag::SearchField => &self.pager.search_field_line,
        }
    }

    fn edit_line_mut(&mut self, elt: EditableLineTag) -> &mut EditableLine {
        match elt {
            EditableLineTag::Commandline => &mut self.command_line,
            EditableLineTag::SearchField => &mut self.pager.search_field_line,
        }
    }

    /// The line that is currently being edited. Typically the command line, but may be the search
    /// field.
    fn active_edit_line_tag(&self) -> EditableLineTag {
        if self.is_navigating_pager_contents() && self.pager.is_search_field_shown() {
            return EditableLineTag::SearchField;
        }
        EditableLineTag::Commandline
    }

    fn active_edit_line(&self) -> (EditableLineTag, &EditableLine) {
        let elt = self.active_edit_line_tag();
        (elt, self.edit_line(elt))
    }

    fn active_edit_line_mut(&mut self) -> (EditableLineTag, &mut EditableLine) {
        let elt = self.active_edit_line_tag();
        (elt, self.edit_line_mut(elt))
    }

    /// Return the variable set used for e.g. command duration.
    fn vars(&self) -> &dyn Environment {
        self.parser().vars()
    }

    /// Access the parser.
    fn parser(&self) -> &Parser {
        &self.parser_ref
    }

    // We repaint our prompt if fstat reports the tty as having changed.
    // But don't react to tty changes that we initiated, because of commands or
    // on-variable events (e.g. for fish_bind_mode). See #3481.
    pub(crate) fn save_screen_state(&mut self) {
        self.screen.save_status();
    }

    /// Do what we need to do whenever our command line changes.
    fn command_line_changed(&mut self, elt: EditableLineTag) {
        assert_is_main_thread();
        match elt {
            EditableLineTag::Commandline => {
                // Update the gen count.
                GENERATION.fetch_add(1, Ordering::Relaxed);
            }
            EditableLineTag::SearchField => {
                if self.history_pager_active {
                    self.fill_history_pager(
                        HistoryPagerInvocation::Anew,
                        SearchDirection::Backward,
                    );
                    return;
                }
                self.pager.refilter_completions();
                self.pager_selection_changed();
            }
        }
        // Ensure that the commandline builtin sees our new state.
        self.update_commandline_state();
    }

    /// Reflect our current data in the command line state snapshot.
    /// This is called before we run any fish script, so that the commandline builtin can see our
    /// state.
    fn update_commandline_state(&self) {
        let mut snapshot = commandline_state_snapshot();
        snapshot.text = self.command_line.text().to_owned();
        snapshot.cursor_pos = self.command_line.position();
        snapshot.history = Some(self.history.clone());
        snapshot.selection = self.get_selection();
        snapshot.pager_mode = !self.pager.is_empty();
        snapshot.pager_fully_disclosed = self.current_page_rendering.remaining_to_disclose == 0;
        snapshot.search_field = self.pager.search_field_shown.then(|| {
            (
                self.pager.search_field_line.text().to_owned(),
                self.pager.search_field_line.position(),
            )
        });
        snapshot.search_mode = self.history_search.active();
        snapshot.initialized = true;
    }

    /// Apply any changes from the reader snapshot. This is called after running fish script,
    /// incorporating changes from the commandline builtin.
    fn apply_commandline_state_changes(&mut self) {
        // Only the text and cursor position may be changed.
        let state = commandline_get_state();
        if state.text != self.command_line.text()
            || state.cursor_pos != self.command_line.position()
        {
            // The commandline builtin changed our contents.
            self.clear_pager();
            self.set_buffer_maintaining_pager(&state.text, state.cursor_pos, false);
            self.reset_loop_state = true;
        } else if let Some((new_search_field, new_cursor_pos)) = state.search_field {
            if !self.pager.search_field_shown {
                return; // Not yet supported.
            }
            if new_search_field == self.pager.search_field_line.text()
                && new_cursor_pos == self.pager.search_field_line.position()
            {
                return;
            }
            self.push_edit(
                EditableLineTag::SearchField,
                Edit::new(0..self.pager.search_field_line.len(), new_search_field),
            );
            self.pager.search_field_line.set_position(new_cursor_pos);
        }
    }

    fn maybe_refilter_pager(&mut self, elt: EditableLineTag) {
        match elt {
            EditableLineTag::Commandline => (),
            EditableLineTag::SearchField => self.command_line_changed(elt),
        }
    }

    /// Update the cursor position.
    fn update_buff_pos(&mut self, elt: EditableLineTag, mut new_pos: Option<usize>) -> bool {
        if self.cursor_end_mode == CursorEndMode::Inclusive {
            let el = self.edit_line(elt);
            let mut pos = new_pos.unwrap_or(el.position());
            if !el.is_empty() && pos == el.len() {
                pos = el.len() - 1;
                if el.position() == pos {
                    return false;
                }
                new_pos = Some(pos);
            }
        }
        if let Some(pos) = new_pos {
            self.edit_line_mut(elt).set_position(pos);
        }

        if elt != EditableLineTag::Commandline {
            return true;
        }
        let buff_pos = self.command_line.position();
        let target_char = if self.cursor_selection_mode == CursorSelectionMode::Inclusive {
            1
        } else {
            0
        };
        let Some(selection) = self.selection.as_mut() else {
            return true;
        };
        if selection.begin <= buff_pos {
            selection.start = selection.begin;
            selection.stop = buff_pos + target_char;
        } else {
            selection.start = buff_pos;
            selection.stop = selection.begin + target_char;
        }
        true
    }
}

/// Given a command line and an autosuggestion, return the string that gets shown to the user.
/// Exposed for testing purposes only.
pub fn combine_command_and_autosuggestion(cmdline: &wstr, autosuggestion: &wstr) -> WString {
    // We want to compute the full line, containing the command line and the autosuggestion They may
    // disagree on whether characters are uppercase or lowercase Here we do something funny: if the
    // last token of the command line contains any uppercase characters, we use its case. Otherwise
    // we use the case of the autosuggestion. This is an idea from issue #335.
    let mut full_line;
    if autosuggestion.len() <= cmdline.len() || cmdline.is_empty() {
        // No or useless autosuggestion, or no command line.
        full_line = cmdline.to_owned();
    } else if string_prefixes_string(cmdline, autosuggestion) {
        // No case disagreements, or no extra characters in the autosuggestion.
        full_line = autosuggestion.to_owned();
    } else {
        // We have an autosuggestion which is not a prefix of the command line, i.e. a case
        // disagreement. Decide whose case we want to use.
        let mut tok = 0..0;
        parse_util_token_extent(cmdline, cmdline.len() - 1, &mut tok, None);
        let last_token_contains_uppercase = cmdline[tok].chars().any(|c| c.is_uppercase());
        if !last_token_contains_uppercase {
            // Use the autosuggestion's case.
            full_line = autosuggestion.to_owned();
        } else {
            // Use the command line case for its characters, then append the remaining characters in
            // the autosuggestion. Note that we know that autosuggestion.size() > cmdline.size() due
            // to the first test above.
            full_line = cmdline.to_owned();
            full_line.push_utfstr(&autosuggestion[cmdline.len()..]);
        }
    }
    full_line
}

impl ReaderData {
    /// \return true if the command line has changed and repainting is needed. If \p colors is not
    /// null, then also return true if the colors have changed.
    fn is_repaint_needed(&self, mcolors: Option<&[HighlightSpec]>) -> bool {
        // Note: this function is responsible for detecting all of the ways that the command line may
        // change, by comparing it to what is present in rendered_layout.
        // The pager is the problem child, it has its own update logic.
        let check = |val: bool, reason: &str| {
            if val {
                FLOG!(reader_render, "repaint needed because", reason, "change");
            }
            val
        };

        let focused_on_pager = self.active_edit_line_tag() == EditableLineTag::SearchField;
        let last = &self.rendered_layout;
        check(self.force_exec_prompt_and_repaint, "forced")
            || check(self.command_line.text() != last.text, "text")
            || check(
                mcolors.is_some_and(|colors| colors != last.colors),
                "highlight",
            )
            || check(self.selection != last.selection, "selection")
            || check(focused_on_pager != last.focused_on_pager, "focus")
            || check(self.command_line.position() != last.position, "position")
            || check(
                self.history_search.search_range_if_active() != last.history_search_range,
                "history search",
            )
            || check(
                self.autosuggestion.text != last.autosuggestion,
                "autosuggestion",
            )
            || check(
                self.left_prompt_buff != last.left_prompt_buff,
                "left_prompt",
            )
            || check(
                self.mode_prompt_buff != last.mode_prompt_buff,
                "mode_prompt",
            )
            || check(
                self.right_prompt_buff != last.right_prompt_buff,
                "right_prompt",
            )
            || check(
                self.pager
                    .rendering_needs_update(&self.current_page_rendering),
                "pager",
            )
    }

    /// Generate a new layout data from the current state of the world.
    /// If \p mcolors has a value, then apply it; otherwise extend existing colors.
    fn make_layout_data(&self) -> LayoutData {
        let mut result = LayoutData::default();
        let focused_on_pager = self.active_edit_line_tag() == EditableLineTag::SearchField;
        result.text = self.command_line.text().to_owned();
        result.colors = self.command_line.colors().to_vec();
        assert!(result.text.len() == result.colors.len());
        result.position = if focused_on_pager {
            self.pager.cursor_position()
        } else {
            self.command_line.position()
        };
        result.selection = self.selection;
        result.focused_on_pager = focused_on_pager;
        result.history_search_range = self.history_search.search_range_if_active();
        result.autosuggestion = self.autosuggestion.text.clone();
        result.left_prompt_buff = self.left_prompt_buff.clone();
        result.mode_prompt_buff = self.mode_prompt_buff.clone();
        result.right_prompt_buff = self.right_prompt_buff.clone();
        result
    }

    /// Generate a new layout data from the current state of the world, and paint with it.
    /// If \p mcolors has a value, then apply it; otherwise extend existing colors.
    fn layout_and_repaint(&mut self, reason: &wstr) {
        self.rendered_layout = self.make_layout_data();
        self.paint_layout(reason);
    }

    /// Paint the last rendered layout.
    /// \p reason is used in FLOG to explain why.
    fn paint_layout(&mut self, reason: &wstr) {
        FLOGF!(reader_render, "Repainting from %ls", reason);
        let data = &self.rendered_layout;
        let cmd_line = &self.command_line;

        let full_line = if self.conf.in_silent_mode {
            wstr::from_char_slice(&[get_obfuscation_read_char()]).repeat(cmd_line.len())
        } else {
            // Combine the command and autosuggestion into one string.
            combine_command_and_autosuggestion(cmd_line.text(), &self.autosuggestion.text)
        };

        // Copy the colors and extend them with autosuggestion color.
        let mut colors = data.colors.clone();

        // Highlight any history search.
        if !self.conf.in_silent_mode && data.history_search_range.is_some() {
            let mut end = data.history_search_range.unwrap().end();
            if colors.len() < end {
                end = colors.len();
            }

            for color in &mut colors[data.history_search_range.unwrap().start()..end] {
                color.background = HighlightRole::search_match;
            }
        }

        // Apply any selection.
        if let Some(selection) = data.selection {
            let selection_color =
                HighlightSpec::with_fg_bg(HighlightRole::selection, HighlightRole::selection);
            let end = std::cmp::min(selection.stop, colors.len());
            for color in &mut colors[selection.start.min(end)..end] {
                *color = selection_color;
            }
        }

        // Extend our colors with the autosuggestion.
        colors.resize(
            full_line.len(),
            HighlightSpec::with_fg(HighlightRole::autosuggestion),
        );

        // Compute the indentation, then extend it with 0s for the autosuggestion. The autosuggestion
        // always conceptually has an indent of 0.
        let mut indents = parse_util_compute_indents(cmd_line.text());
        indents.resize(full_line.len(), 0);

        let screen = &mut self.screen;
        let pager = &mut self.pager;
        let current_page_rendering = &mut self.current_page_rendering;
        let parser = &self.parser_ref;
        screen.write(
            // Prepend the mode prompt to the left prompt.
            &(self.mode_prompt_buff.clone() + &self.left_prompt_buff[..]),
            &self.right_prompt_buff,
            &full_line,
            cmd_line.len(),
            &colors,
            &indents,
            data.position,
            parser.vars(),
            pager,
            current_page_rendering,
            data.focused_on_pager,
        );
    }
}

impl ReaderData {
    /// Internal helper function for handling killing parts of text.
    fn kill(&mut self, elt: EditableLineTag, range: Range<usize>, mode: Kill, newv: bool) {
        let text = match elt {
            EditableLineTag::Commandline => &self.command_line,
            EditableLineTag::SearchField => &self.pager.search_field_line,
        }
        .text();
        let kill_item = &mut self.kill_item;
        if newv {
            *kill_item = text[range.clone()].to_owned();
            kill_add(kill_item.clone());
        } else {
            let old = kill_item.to_owned();
            match mode {
                Kill::Append => kill_item.push_utfstr(&text[range.clone()]),
                Kill::Prepend => {
                    *kill_item = text[range.clone()].to_owned();
                    kill_item.push_utfstr(&old);
                }
            }

            kill_replace(&old, kill_item.clone());
        }
        self.erase_substring(elt, range);
    }

    /// Insert the characters of the string into the command line buffer and print them to the screen
    /// using syntax highlighting, etc.
    /// Returns true if the string changed.
    fn insert_string(&mut self, elt: EditableLineTag, s: &wstr) {
        if !s.is_empty() {
            let history_search_active = self.history_search.active();
            let el = self.edit_line_mut(elt);
            el.push_edit(
                Edit::new(el.position()..el.position(), s.to_owned()),
                /*allow_coalesce=*/ !history_search_active,
            );
        }

        if elt == EditableLineTag::Commandline {
            self.command_line_has_transient_edit = false;
            self.suppress_autosuggestion = false;
        }
        self.maybe_refilter_pager(elt);
    }

    /// Erase @length characters starting at @offset.
    fn erase_substring(&mut self, elt: EditableLineTag, range: Range<usize>) {
        self.push_edit(elt, Edit::new(range, L!("").to_owned()));
    }

    /// Replace the text of length @length at @offset by @replacement.
    fn replace_substring(
        &mut self,
        elt: EditableLineTag,
        range: Range<usize>,
        replacement: WString,
    ) {
        self.push_edit(elt, Edit::new(range, replacement));
    }

    fn push_edit(&mut self, elt: EditableLineTag, edit: Edit) {
        self.edit_line_mut(elt)
            .push_edit(edit, /*allow_coalesce=*/ false);
        self.maybe_refilter_pager(elt);
    }

    /// Insert the character into the command line buffer and print it to the screen using syntax
    /// highlighting, etc.
    fn insert_char(&mut self, elt: EditableLineTag, c: char) {
        self.insert_string(elt, &WString::from_chars([c]));
    }

    /// Set the specified string as the current buffer.
    fn set_command_line_and_position(
        &mut self,
        elt: EditableLineTag,
        new_str: WString,
        pos: usize,
    ) {
        self.push_edit(elt, Edit::new(0..self.edit_line(elt).len(), new_str));
        self.edit_line_mut(elt).set_position(pos);
        self.update_buff_pos(elt, Some(pos));
    }

    /// Undo the transient edit und update commandline accordingly.
    fn clear_transient_edit(&mut self) {
        if !self.command_line_has_transient_edit {
            return;
        }
        self.command_line.undo();
        self.update_buff_pos(EditableLineTag::Commandline, None);
        self.command_line_has_transient_edit = false;
    }

    fn replace_current_token(&mut self, new_token: WString) {
        // Find current token.
        let (elt, el) = self.active_edit_line();
        let mut token_range = 0..0;
        parse_util_token_extent(el.text(), el.position(), &mut token_range, None);

        self.replace_substring(elt, token_range, new_token);
    }

    /// Apply the history search to the command line.
    fn update_command_line_from_history_search(&mut self) {
        let new_text = if self.history_search.is_at_end() {
            self.history_search.search_string()
        } else {
            self.history_search.current_result()
        }
        .to_owned();
        if self.command_line_has_transient_edit {
            self.command_line.undo();
        }
        if self.history_search.by_token() {
            self.replace_current_token(new_text);
        } else {
            assert!(self.history_search.by_line() || self.history_search.by_prefix());
            self.replace_substring(
                EditableLineTag::Commandline,
                0..self.command_line.len(),
                new_text,
            );
        }
        self.command_line_has_transient_edit = true;
        self.update_buff_pos(EditableLineTag::Commandline, None);
    }

    /// Remove the previous character in the character buffer and on the screen using syntax
    /// highlighting, etc.
    fn delete_char(&mut self, backward: bool /* = true */) {
        let (elt, el) = self.active_edit_line();

        let mut pos = el.position();
        if !backward {
            pos += 1;
        }
        let pos_end = pos;

        if el.position() == 0 && backward {
            return;
        }

        // Fake composed character sequences by continuing to delete until we delete a character of
        // width at least 1.
        let mut width;
        loop {
            pos -= 1;
            width = fish_wcwidth(el.text().char_at(pos));
            if width != 0 || pos == 0 {
                break;
            }
        }
        self.erase_substring(elt, pos..pos_end);
        self.update_buff_pos(elt, None);
        self.suppress_autosuggestion = true;
    }
}

#[derive(Eq, PartialEq)]
enum MoveWordDir {
    Left,
    Right,
}

impl ReaderData {
    /// Move buffer position one word or erase one word. This function updates both the internal buffer
    /// and the screen. It is used by M-left, M-right and ^W to do block movement or block erase.
    ///
    /// \param move_right true if moving right
    /// \param erase Whether to erase the characters along the way or only move past them.
    /// \param newv if the new kill item should be appended to the previous kill item or not.
    fn move_word(
        &mut self,
        elt: EditableLineTag,
        direction: MoveWordDir,
        erase: bool,
        style: MoveWordStyle,
        newv: bool,
    ) {
        let move_right = direction == MoveWordDir::Right;
        // Return if we are already at the edge.
        let el = self.edit_line(elt);
        let boundary = if move_right { el.len() } else { 0 };
        if el.position() == boundary {
            return;
        }

        // When moving left, a value of 1 means the character at index 0.
        let mut state = MoveWordStateMachine::new(style);
        let start_buff_pos = el.position();

        let mut buff_pos = el.position();
        while buff_pos != boundary {
            let idx = if move_right { buff_pos } else { buff_pos - 1 };
            let c = el.at(idx);
            if !state.consume_char(c) {
                break;
            }
            buff_pos = if move_right {
                buff_pos + 1
            } else {
                buff_pos - 1
            };
        }

        // Always consume at least one character.
        if buff_pos == start_buff_pos {
            buff_pos = if move_right {
                buff_pos + 1
            } else {
                buff_pos - 1
            };
        }

        // If we are moving left, buff_pos-1 is the index of the first character we do not delete
        // (possibly -1). If we are moving right, then buff_pos is that index - possibly el->size().
        if erase {
            // Don't autosuggest after a kill.
            if elt == EditableLineTag::Commandline {
                self.suppress_autosuggestion = true;
            }

            if move_right {
                self.kill(elt, start_buff_pos..buff_pos, Kill::Append, newv);
            } else {
                self.kill(elt, buff_pos..start_buff_pos, Kill::Prepend, newv);
            }
        } else {
            self.update_buff_pos(elt, Some(buff_pos));
        }
    }

    fn jump(
        &mut self,
        direction: JumpDirection,
        precision: JumpPrecision,
        elt: EditableLineTag,
        target: char,
    ) -> bool {
        self.last_jump_target = Some(target);
        self.last_jump_direction = direction;
        self.last_jump_precision = precision;

        let el = self.edit_line(elt);

        match direction {
            JumpDirection::Backward => {
                let mut tmp_pos = el.position();

                loop {
                    if tmp_pos == 0 {
                        return false;
                    }
                    tmp_pos -= 1;
                    if el.at(tmp_pos) == target {
                        if precision == JumpPrecision::Till {
                            tmp_pos = std::cmp::min(el.len() - 1, tmp_pos + 1);
                        }
                        self.update_buff_pos(elt, Some(tmp_pos));
                        return true;
                    }
                }
            }
            JumpDirection::Forward => {
                let mut tmp_pos = el.position() + 1;
                while tmp_pos < el.len() {
                    if el.at(tmp_pos) == target {
                        if precision == JumpPrecision::Till {
                            tmp_pos -= 1;
                        }
                        self.update_buff_pos(elt, Some(tmp_pos));
                        return true;
                    }
                    tmp_pos += 1;
                }
                return false;
            }
        }
    }
}

impl ReaderData {
    /// Read a command to execute, respecting input bindings.
    /// \return the command, or none if we were asked to cancel (e.g. SIGHUP).
    fn readline(&mut self, nchars: Option<NonZeroUsize>) -> Option<WString> {
        type rl = ReadlineCmd;
        let mut rls = ReadlineLoopState::new();

        // Suppress fish_trace during executing key bindings.
        // This is simply to reduce noise.
        let mut zelf = scoped_push_replacer_ctx(
            self,
            |zelf, new_value| {
                std::mem::replace(
                    &mut zelf.parser().libdata_mut().pods.suppress_fish_trace,
                    new_value,
                )
            },
            true,
        );

        // If nchars_or_0 is positive, then that's the maximum number of chars. Otherwise keep it at
        // SIZE_MAX.
        rls.nchars = nchars;

        // The command line before completion.
        zelf.cycle_command_line.clear();
        zelf.cycle_cursor_pos = 0;

        zelf.history_search.reset();

        // It may happen that a command we ran when job control was disabled nevertheless stole the tty
        // from us. In that case when we read from our fd, it will trigger SIGTTIN. So just
        // unconditionally reclaim the tty. See #9181.
        unsafe { libc::tcsetpgrp(zelf.conf.inputfd, libc::getpgrp()) };

        // Get the current terminal modes. These will be restored when the function returns.
        let mut old_modes: libc::termios = unsafe { std::mem::zeroed() };
        if unsafe { libc::tcgetattr(zelf.conf.inputfd, &mut old_modes) } == -1 && errno().0 == EIO {
            redirect_tty_output();
        }

        // Set the new modes.
        if unsafe { libc::tcsetattr(zelf.conf.inputfd, TCSANOW, &*shell_modes()) } == -1 {
            let err = errno().0;
            if err == EIO {
                redirect_tty_output();
            }

            // This check is required to work around certain issues with fish's approach to
            // terminal control when launching interactive processes while in non-interactive
            // mode. See #4178 for one such example.
            if err != ENOTTY || is_interactive_session() {
                perror("tcsetattr");
            }
        }

        // HACK: Don't abandon line for the first prompt, because
        // if we're started with the terminal it might not have settled,
        // so the width is quite likely to be in flight.
        //
        // This means that `printf %s foo; fish` will overwrite the `foo`,
        // but that's a smaller problem than having the omitted newline char
        // appear constantly.
        //
        // I can't see a good way around this.
        if !zelf.first_prompt {
            zelf.screen
                .reset_abandoning_line(usize::try_from(termsize_last().width).unwrap());
        }
        zelf.first_prompt = false;

        if !zelf.conf.event.is_empty() {
            event::fire_generic(zelf.parser(), zelf.conf.event.to_owned(), vec![]);
        }
        zelf.exec_prompt();

        // A helper that kicks off syntax highlighting, autosuggestion computing, and repaints.
        let color_suggest_repaint_now = |zelf: &mut Self| {
            if zelf.conf.inputfd == STDIN_FILENO {
                zelf.update_autosuggestion();
                zelf.super_highlight_me_plenty();
            }
            if zelf.is_repaint_needed(None) {
                zelf.layout_and_repaint(L!("toplevel"));
            }
            zelf.force_exec_prompt_and_repaint = false;
        };

        // Start out as initially dirty.
        zelf.force_exec_prompt_and_repaint = true;

        while !rls.finished && !check_exit_loop_maybe_warning(Some(&mut zelf)) {
            if zelf.reset_loop_state {
                zelf.reset_loop_state = false;
                rls.last_cmd = None;
                rls.complete_did_insert = false;
            }
            // Perhaps update the termsize. This is cheap if it has not changed.
            zelf.update_termsize();

            // Repaint as needed.
            color_suggest_repaint_now(&mut zelf);

            if rls
                .nchars
                .is_some_and(|nchars| usize::from(nchars) <= zelf.command_line.len())
            {
                // We've already hit the specified character limit.
                rls.finished = true;
                break;
            }

            let event_needing_handling = loop {
                let event_needing_handling = zelf.read_normal_chars(&mut rls);
                if event_needing_handling.is_some() {
                    break event_needing_handling;
                }
                if rls
                    .nchars
                    .is_some_and(|nchars| usize::from(nchars) <= zelf.command_line.len())
                {
                    break None;
                }
            };

            // If we ran `exit` anywhere, exit.
            zelf.exit_loop_requested =
                zelf.exit_loop_requested || zelf.parser().libdata().pods.exit_current_script;
            zelf.parser().libdata_mut().pods.exit_current_script = false;
            if zelf.exit_loop_requested {
                continue;
            }

            let Some(event_needing_handling) = event_needing_handling else {
                continue;
            };
            if event_needing_handling.is_check_exit() {
                continue;
            } else if event_needing_handling.is_eof() {
                reader_sighup();
                continue;
            }

            if !matches!(rls.last_cmd, Some(rl::Yank | rl::YankPop)) {
                rls.yank_len = 0;
            }

            match event_needing_handling {
                CharEvent::Readline(readline_cmd_evt) => {
                    let readline_cmd = readline_cmd_evt.cmd;
                    if readline_cmd == rl::Cancel && zelf.is_navigating_pager_contents() {
                        zelf.clear_transient_edit();
                    }

                    // Clear the pager if necessary.
                    let focused_on_search_field =
                        zelf.active_edit_line_tag() == EditableLineTag::SearchField;
                    if !zelf.history_search.active()
                        && command_ends_paging(readline_cmd, focused_on_search_field)
                    {
                        zelf.clear_pager();
                    }

                    zelf.handle_readline_command(readline_cmd, &mut rls);

                    if zelf.history_search.active() && command_ends_history_search(readline_cmd) {
                        // "cancel" means to abort the whole thing, other ending commands mean to finish the
                        // search.
                        if readline_cmd == rl::Cancel {
                            // Go back to the search string by simply undoing the history-search edit.
                            zelf.clear_transient_edit();
                        }
                        zelf.history_search.reset();
                        zelf.command_line_has_transient_edit = false;
                    }

                    rls.last_cmd = Some(readline_cmd);
                }
                CharEvent::Command(command) => {
                    zelf.run_input_command_scripts(&command);
                }
                CharEvent::Key(kevt) => {
                    // Ordinary char.
                    if kevt.input_style == CharInputStyle::NotFirst
                        && zelf.active_edit_line().1.position() == 0
                    {
                        // This character is skipped.
                    } else {
                        // Regular character.
                        let (elt, _el) = zelf.active_edit_line();
                        if let Some(c) = kevt.key.codepoint_text() {
                            zelf.insert_char(elt, c);

                            if elt == EditableLineTag::Commandline {
                                zelf.clear_pager();
                                // We end history search. We could instead update the search string.
                                zelf.history_search.reset();
                            }
                        }
                    }
                    rls.last_cmd = None;
                }
                CharEvent::Eof | CharEvent::CheckExit => {
                    panic!("Should have a char, readline or command")
                }
            }
        }

        // Redraw the command line. This is what ensures the autosuggestion is hidden, etc. after the
        // user presses enter.
        if zelf.is_repaint_needed(None) || zelf.conf.inputfd != STDIN_FILENO {
            zelf.layout_and_repaint(L!("prepare to execute"));
        }

        // Finish syntax highlighting (but do not wait forever).
        if rls.finished {
            zelf.finish_highlighting_before_exec();
        }

        // Emit a newline so that the output is on the line after the command.
        // But do not emit a newline if the cursor has wrapped onto a new line all its own - see #6826.
        if !zelf.screen.cursor_is_wrapped_to_own_line() {
            let _ = write_to_fd(b"\n", STDOUT_FILENO);
        }

        // HACK: If stdin isn't the same terminal as stdout, we just moved the cursor.
        // For now, just reset it to the beginning of the line.
        if zelf.conf.inputfd != STDIN_FILENO {
            let _ = write_to_fd(b"\r", STDOUT_FILENO);
        }

        // Ensure we have no pager contents when we exit.
        if !zelf.pager.is_empty() {
            // Clear to end of screen to erase the pager contents.
            // TODO: this may fail if eos doesn't exist, in which case we should emit newlines.
            screen_force_clear_to_end();
            zelf.clear_pager();
        }

        if EXIT_STATE.load(Ordering::Relaxed) != ExitState::FinishedHandlers as _ {
            // The order of the two conditions below is important. Try to restore the mode
            // in all cases, but only complain if interactive.
            if unsafe { libc::tcsetattr(zelf.conf.inputfd, TCSANOW, &old_modes) } == -1
                && is_interactive_session()
            {
                if errno().0 == EIO {
                    redirect_tty_output();
                }
                perror("tcsetattr"); // return to previous mode
            }
            Outputter::stdoutput()
                .borrow_mut()
                .set_color(RgbColor::RESET, RgbColor::RESET);
        }
        rls.finished.then(|| zelf.command_line.text().to_owned())
    }

    fn eval_bind_cmd(&mut self, cmd: &wstr) {
        let last_statuses = self.parser().vars().get_last_statuses();
        self.parser().eval(cmd, &IoChain::new());
        self.parser().set_last_statuses(last_statuses);
    }

    /// Run a sequence of commands from an input binding.
    fn run_input_command_scripts(&mut self, cmd: &wstr) {
        self.update_commandline_state();
        self.eval_bind_cmd(cmd);
        self.apply_commandline_state_changes();

        // Restore tty to shell modes.
        // Some input commands will take over the tty - see #2114 for an example where vim is invoked
        // from a key binding. However we do NOT want to invoke term_donate(), because that will enable
        // ECHO mode, causing a race between new input and restoring the mode (#7770). So we leave the
        // tty alone, run the commands in shell mode, and then restore shell modes.
        let mut res;
        loop {
            res = unsafe { libc::tcsetattr(STDIN_FILENO, TCSANOW, &*shell_modes()) };
            if res >= 0 || errno().0 != EINTR {
                break;
            }
        }
        if res < 0 {
            perror("tcsetattr");
        }
        termsize_invalidate_tty();
    }

    /// Read normal characters, inserting them into the command line.
    /// \return the next unhandled event.
    fn read_normal_chars(&mut self, rls: &mut ReadlineLoopState) -> Option<CharEvent> {
        let mut event_needing_handling = None;
        let limit = std::cmp::min(
            rls.nchars.map_or(usize::MAX, |nchars| {
                usize::from(nchars) - self.command_line.len()
            }),
            READAHEAD_MAX,
        );

        let mut accumulated_chars = WString::new();

        while accumulated_chars.len() < limit {
            focus_events_enable_ifn();
            let evt = self.inputter.read_char();
            let CharEvent::Key(kevt) = &evt else {
                event_needing_handling = Some(evt);
                break;
            };
            if !poll_fd_readable(self.conf.inputfd) {
                event_needing_handling = Some(evt);
                break;
            }
            if kevt.input_style == CharInputStyle::NotFirst
                && accumulated_chars.is_empty()
                && self.active_edit_line().1.position() == 0
            {
                // The cursor is at the beginning and nothing is accumulated, so skip this character.
                continue;
            }

            if let Some(c) = kevt.key.codepoint_text() {
                accumulated_chars.push(c);
            } else {
                continue;
            };
        }

        if !accumulated_chars.is_empty() {
            let (elt, _el) = self.active_edit_line();
            self.insert_string(elt, &accumulated_chars);

            // End paging upon inserting into the normal command line.
            if elt == EditableLineTag::Commandline {
                self.clear_pager();
            }

            // Since we handled a normal character, we don't have a last command.
            rls.last_cmd = None;
        }

        event_needing_handling
    }
}

impl ReaderData {
    fn handle_readline_command(&mut self, c: ReadlineCmd, rls: &mut ReadlineLoopState) {
        type rl = ReadlineCmd;
        match c {
            rl::BeginningOfLine => {
                // Go to beginning of line.
                loop {
                    let (elt, el) = self.active_edit_line();
                    let position = {
                        let position = el.position();
                        if position == 0 || el.text().char_at(position - 1) == '\n' {
                            break;
                        }
                        position
                    };
                    self.update_buff_pos(elt, Some(position - 1));
                }
            }
            rl::EndOfLine => {
                let (_elt, el) = self.active_edit_line();
                if self.is_at_end(el) {
                    self.accept_autosuggestion(true, false, MoveWordStyle::Punctuation);
                } else {
                    loop {
                        let position = {
                            let (_elt, el) = self.active_edit_line();
                            let position = el.position();
                            if position == el.len() {
                                break;
                            }
                            if el.text().char_at(position) == '\n' {
                                break;
                            }
                            position
                        };
                        if !self.update_buff_pos(self.active_edit_line_tag(), Some(position + 1)) {
                            break;
                        }
                    }
                }
            }
            rl::BeginningOfBuffer => {
                self.update_buff_pos(EditableLineTag::Commandline, Some(0));
            }
            rl::EndOfBuffer => {
                self.update_buff_pos(EditableLineTag::Commandline, Some(self.command_line.len()));
            }
            rl::CancelCommandline => {
                if self.command_line.is_empty() {
                    return;
                }
                self.push_edit(
                    EditableLineTag::Commandline,
                    Edit::new(0..self.command_line.len(), L!("").to_owned()),
                );

                // Post fish_cancel.
                event::fire_generic(self.parser(), L!("fish_cancel").to_owned(), vec![]);
            }
            rl::Cancel => {
                // If we last inserted a completion, undo it.
                // This doesn't apply if the completion was selected via the pager
                // (in which case the last command is "execute" or similar,
                // but never complete{,_and_search})
                //
                // Also paging is already cancelled above.
                if rls.complete_did_insert
                    && matches!(rls.last_cmd, Some(rl::Complete | rl::CompleteAndSearch))
                {
                    let (elt, el) = self.active_edit_line_mut();
                    el.undo();
                    self.update_buff_pos(elt, None);
                }
            }
            rl::RepaintMode | rl::ForceRepaint | rl::Repaint => {
                self.parser().libdata_mut().pods.is_repaint = true;
                if c == rl::RepaintMode {
                    // Repaint the mode-prompt only if possible.
                    // This is an optimization basically exclusively for vi-mode, since the prompt
                    // may sometimes take a while but when switching the mode all we care about is the
                    // mode-prompt.
                    //
                    // Because some users set `fish_mode_prompt` to an empty function and display the mode
                    // elsewhere, we detect if the mode output is empty.

                    // Don't go into an infinite loop of repainting.
                    // This can happen e.g. if a variable triggers a repaint,
                    // and the variable is set inside the prompt (#7324).
                    // builtin commandline will refuse to enqueue these.
                    self.exec_mode_prompt();
                    if !self.mode_prompt_buff.is_empty() {
                        if self.is_repaint_needed(None) {
                            self.screen.reset_line(/*repaint_prompt=*/ true);
                            self.layout_and_repaint(L!("mode"));
                        }
                        self.parser().libdata_mut().pods.is_repaint = false;
                        return;
                    }
                    // Else we repaint as normal.
                }
                self.exec_prompt();
                self.screen.reset_line(/*repaint_prompt=*/ true);
                self.layout_and_repaint(L!("readline"));
                self.force_exec_prompt_and_repaint = false;
                self.parser().libdata_mut().pods.is_repaint = false;
            }
            rl::Complete | rl::CompleteAndSearch => {
                if !self.conf.complete_ok {
                    return;
                }
                if self.is_navigating_pager_contents()
                    || (!rls.comp.is_empty()
                        && !rls.complete_did_insert
                        && rls.last_cmd == Some(rl::Complete))
                {
                    // The user typed complete more than once in a row. If we are not yet fully
                    // disclosed, then become so; otherwise cycle through our available completions.
                    if self.current_page_rendering.remaining_to_disclose != 0 {
                        self.pager.set_fully_disclosed();
                    } else {
                        self.select_completion_in_direction(
                            if c == rl::Complete {
                                SelectionMotion::Next
                            } else {
                                SelectionMotion::Prev
                            },
                            false,
                        );
                    }
                } else {
                    // Either the user hit tab only once, or we had no visible completion list.
                    self.compute_and_apply_completions(c, rls);
                }
            }
            rl::PagerToggleSearch => {
                if self.history_pager_active {
                    self.fill_history_pager(
                        HistoryPagerInvocation::Advance,
                        SearchDirection::Forward,
                    );
                    return;
                }
                if !self.pager.is_empty() {
                    // Toggle search, and begin navigating if we are now searching.
                    let sfs = self.pager.is_search_field_shown();
                    self.pager.set_search_field_shown(!sfs);
                    self.pager.set_fully_disclosed();
                    if self.pager.is_search_field_shown() && !self.is_navigating_pager_contents() {
                        self.select_completion_in_direction(SelectionMotion::South, false);
                    }
                }
            }
            rl::KillLine => {
                let (elt, el) = self.active_edit_line();
                let position = el.position();

                let begin = position;
                let mut end = begin
                    + el.text()[begin..]
                        .chars()
                        .take_while(|&c| c != '\n')
                        .count();

                if end == begin && end < el.len() {
                    end += 1;
                }

                let range = begin..end;
                if !range.is_empty() {
                    self.kill(elt, range, Kill::Append, rls.last_cmd != Some(rl::KillLine));
                }
            }
            rl::BackwardKillLine => {
                let (elt, el) = self.active_edit_line();
                let position = el.position();
                if position == 0 {
                    return;
                }
                let text = el.text();

                let end = position;
                let mut begin = position;

                begin -= 1; // make sure we delete at least one character (see issue #580)

                // Delete until we hit a newline, or the beginning of the string.
                while begin != 0 && text.as_char_slice()[begin] != '\n' {
                    begin -= 1;
                }

                // If we landed on a newline, don't delete it.
                if text.as_char_slice()[begin] == '\n' {
                    begin += 1;
                }
                assert!(end >= begin);
                let len = std::cmp::max(end - begin, 1);
                self.kill(
                    elt,
                    end - len..end,
                    Kill::Prepend,
                    rls.last_cmd != Some(rl::BackwardKillLine),
                );
            }
            rl::KillWholeLine | rl::KillInnerLine => {
                // The first matches the emacs behavior here: "kills the entire line including
                // the following newline".
                // The second does not kill the following newline
                let (elt, el) = self.active_edit_line();
                let text = el.text();
                let position = el.position();

                // Back up to the character just past the previous newline, or go to the beginning
                // of the command line. Note that if the position is on a newline, visually this
                // looks like the cursor is at the end of a line. Therefore that newline is NOT the
                // beginning of a line; this justifies the -1 check.
                let mut begin = position
                    - text[..position]
                        .chars()
                        .rev()
                        .take_while(|&c| c != '\n')
                        .count();

                // Push end forwards to just past the next newline, or just past the last char.
                let mut end = position;
                loop {
                    if end == text.len() {
                        if c == rl::KillWholeLine && begin > 0 {
                            // We are on the last line. Delete the newline in the beginning to clear
                            // this line.
                            begin -= 1;
                        }
                        break;
                    }
                    if text.as_char_slice()[end] == '\n' {
                        if c == rl::KillWholeLine {
                            end += 1;
                        }
                        break;
                    }
                    end += 1;
                }

                assert!(end >= begin);

                if end > begin {
                    self.kill(elt, begin..end, Kill::Append, rls.last_cmd != Some(c));
                }
            }
            rl::Yank => {
                let yank_str = kill_yank();
                self.insert_string(self.active_edit_line_tag(), &yank_str);
                rls.yank_len = yank_str.len();
                if self.cursor_end_mode == CursorEndMode::Inclusive {
                    let (_elt, el) = self.active_edit_line();
                    self.update_buff_pos(self.active_edit_line_tag(), Some(el.position() - 1));
                }
            }
            rl::YankPop => {
                if rls.yank_len != 0 {
                    let (elt, el) = self.active_edit_line();
                    let yank_str = kill_yank_rotate();
                    let new_yank_len = yank_str.len();
                    let bias = if self.cursor_end_mode == CursorEndMode::Inclusive {
                        1
                    } else {
                        0
                    };
                    let begin = el.position() + bias - rls.yank_len;
                    let end = el.position() + bias;
                    self.replace_substring(elt, begin..end, yank_str);
                    self.update_buff_pos(elt, None);
                    rls.yank_len = new_yank_len;
                    self.suppress_autosuggestion = true;
                }
            }
            rl::BackwardDeleteChar => {
                self.delete_char(true);
            }
            rl::Exit => {
                // This is by definition a successful exit, override the status
                self.parser()
                    .set_last_statuses(Statuses::just(STATUS_CMD_OK.unwrap()));
                self.exit_loop_requested = true;
                check_exit_loop_maybe_warning(Some(self));
            }
            rl::DeleteOrExit | rl::DeleteChar => {
                // Remove the current character in the character buffer and on the screen using
                // syntax highlighting, etc.
                let (_elt, el) = self.active_edit_line();
                if el.position() < el.len() {
                    self.delete_char(false);
                } else if c == rl::DeleteOrExit && el.is_empty() {
                    // This is by definition a successful exit, override the status
                    self.parser()
                        .set_last_statuses(Statuses::just(STATUS_CMD_OK.unwrap()));
                    self.exit_loop_requested = true;
                    check_exit_loop_maybe_warning(Some(self));
                }
            }
            rl::Execute => {
                if !self.handle_execute(rls) {
                    event::fire_generic(
                        self.parser(),
                        L!("fish_posterror").to_owned(),
                        vec![self.command_line.text().to_owned()],
                    );
                    self.screen
                        .reset_abandoning_line(usize::try_from(termsize_last().width).unwrap());
                }
            }
            rl::HistoryPrefixSearchBackward
            | rl::HistoryPrefixSearchForward
            | rl::HistorySearchBackward
            | rl::HistorySearchForward
            | rl::HistoryTokenSearchBackward
            | rl::HistoryTokenSearchForward => {
                let mode = match c {
                    rl::HistoryTokenSearchBackward | rl::HistoryTokenSearchForward => {
                        SearchMode::Token
                    }
                    rl::HistoryPrefixSearchBackward | rl::HistoryPrefixSearchForward => {
                        SearchMode::Prefix
                    }
                    rl::HistorySearchBackward | rl::HistorySearchForward => SearchMode::Line,
                    _ => unreachable!(),
                };

                let was_active_before = self.history_search.active();

                if self.history_search.is_at_end() {
                    let el = &self.command_line;
                    if mode == SearchMode::Token {
                        // Searching by token.
                        let mut token_range = 0..0;
                        parse_util_token_extent(el.text(), el.position(), &mut token_range, None);
                        self.history_search.reset_to_mode(
                            el.text()[token_range.clone()].to_owned(),
                            self.history.clone(),
                            SearchMode::Token,
                            token_range.start,
                        );
                    } else {
                        // Searching by line.
                        self.history_search.reset_to_mode(
                            el.text().to_owned(),
                            self.history.clone(),
                            mode,
                            0,
                        );

                        // Skip the autosuggestion in the history unless it was truncated.
                        let suggest = &self.autosuggestion.text;
                        if !suggest.is_empty()
                            && !self.screen.autosuggestion_is_truncated
                            && mode != SearchMode::Prefix
                        {
                            self.history_search.add_skip(suggest.clone());
                        }
                    }
                }
                assert!(self.history_search.active());
                let dir = match c {
                    rl::HistorySearchBackward
                    | rl::HistoryTokenSearchBackward
                    | rl::HistoryPrefixSearchBackward => SearchDirection::Backward,
                    rl::HistorySearchForward
                    | rl::HistoryTokenSearchForward
                    | rl::HistoryPrefixSearchForward => SearchDirection::Forward,
                    _ => unreachable!(),
                };
                let found = self.history_search.move_in_direction(dir);

                // Signal that we've found nothing
                if !found {
                    self.flash();
                }

                if !found && !was_active_before {
                    self.history_search.reset();
                } else if found
                    || (dir == SearchDirection::Forward && self.history_search.is_at_end())
                {
                    self.update_command_line_from_history_search();
                }
            }
            rl::HistoryPager => {
                if self.history_pager_active {
                    self.fill_history_pager(
                        HistoryPagerInvocation::Advance,
                        SearchDirection::Backward,
                    );
                    return;
                }

                // Record our cycle_command_line.
                self.cycle_command_line = self.command_line.text().to_owned();
                self.cycle_cursor_pos = self.command_line.position();

                self.history_pager_active = true;
                self.history_pager_history_index_start = 0;
                self.history_pager_history_index_end = 0;
                // Update the pager data.
                self.pager.set_search_field_shown(true);
                self.pager.set_prefix(
                    if MB_CUR_MAX() > 1 {
                        L!("► ")
                    } else {
                        L!("> ")
                    },
                    /*highlight=*/ false,
                );
                // Update the search field, which triggers the actual history search.
                let search_string = if !self.history_search.active()
                    || self.history_search.search_string().is_empty()
                {
                    parse_util_escape_wildcards(self.command_line.line_at_cursor())
                } else {
                    // If we have an actual history search already going, reuse that term
                    // - this is if the user looks around a bit and decides to switch to the pager.
                    self.history_search.search_string().to_owned()
                };
                self.insert_string(EditableLineTag::SearchField, &search_string);
            }
            rl::HistoryPagerDelete => {
                if !self.history_pager_active {
                    self.inputter.function_set_status(false);
                    return;
                }
                self.inputter.function_set_status(true);
                if let Some(completion) =
                    self.pager.selected_completion(&self.current_page_rendering)
                {
                    self.history.remove(completion.completion.clone());
                    self.history.save();
                    self.fill_history_pager(
                        HistoryPagerInvocation::Refresh,
                        SearchDirection::Backward,
                    );
                }
            }
            rl::BackwardChar => {
                let (elt, el) = self.active_edit_line();
                if self.is_navigating_pager_contents() {
                    self.select_completion_in_direction(SelectionMotion::West, false);
                } else if el.position() != 0 {
                    self.update_buff_pos(elt, Some(el.position() - 1));
                }
            }
            rl::BackwardCharPassive => {
                let (elt, el) = self.active_edit_line();
                if el.position() != 0 {
                    if elt == EditableLineTag::SearchField || !self.is_navigating_pager_contents() {
                        self.update_buff_pos(elt, Some(el.position() - 1));
                    }
                }
            }
            rl::ForwardChar | rl::ForwardSingleChar => {
                let (elt, el) = self.active_edit_line();
                if self.is_navigating_pager_contents() {
                    self.select_completion_in_direction(SelectionMotion::East, false);
                } else if self.is_at_end(el) {
                    self.accept_autosuggestion(
                        /*full=*/ c != rl::ForwardSingleChar,
                        /*single=*/ c == rl::ForwardSingleChar,
                        MoveWordStyle::Punctuation,
                    );
                } else {
                    self.update_buff_pos(elt, Some(el.position() + 1));
                }
            }
            rl::ForwardCharPassive => {
                let (elt, el) = self.active_edit_line();
                if !self.is_at_end(el) {
                    if elt == EditableLineTag::SearchField || !self.is_navigating_pager_contents() {
                        self.update_buff_pos(elt, Some(el.position() + 1));
                    }
                }
            }
            rl::BackwardKillWord | rl::BackwardKillPathComponent | rl::BackwardKillBigword => {
                let style = match c {
                    rl::BackwardKillBigword => MoveWordStyle::Whitespace,
                    rl::BackwardKillPathComponent => MoveWordStyle::PathComponents,
                    rl::BackwardKillWord => MoveWordStyle::Punctuation,
                    _ => unreachable!(),
                };
                // Is this the same killring item as the last kill?
                let newv = !matches!(
                    rls.last_cmd,
                    Some(
                        rl::BackwardKillWord
                            | rl::BackwardKillPathComponent
                            | rl::BackwardKillBigword
                    )
                );
                self.move_word(
                    self.active_edit_line_tag(),
                    MoveWordDir::Left,
                    /*erase=*/ true,
                    style,
                    newv,
                )
            }
            rl::KillWord | rl::KillBigword => {
                // The "bigword" functions differ only in that they move to the next whitespace, not
                // punctuation.
                let style = if c == rl::KillWord {
                    MoveWordStyle::Punctuation
                } else {
                    MoveWordStyle::Whitespace
                };
                self.move_word(
                    self.active_edit_line_tag(),
                    MoveWordDir::Right,
                    /*erase=*/ true,
                    style,
                    rls.last_cmd != Some(c),
                );
            }
            rl::BackwardWord | rl::BackwardBigword | rl::PrevdOrBackwardWord => {
                if c == rl::PrevdOrBackwardWord && self.command_line.is_empty() {
                    self.eval_bind_cmd(L!("prevd"));
                    self.force_exec_prompt_and_repaint = true;
                    self.inputter
                        .queue_char(CharEvent::from_readline(ReadlineCmd::Repaint));
                    return;
                }

                let style = if c != rl::BackwardBigword {
                    MoveWordStyle::Punctuation
                } else {
                    MoveWordStyle::Whitespace
                };
                self.move_word(
                    self.active_edit_line_tag(),
                    MoveWordDir::Left,
                    /*erase=*/ false,
                    style,
                    false,
                );
            }
            rl::ForwardWord | rl::ForwardBigword | rl::NextdOrForwardWord => {
                if c == rl::NextdOrForwardWord && self.command_line.is_empty() {
                    self.eval_bind_cmd(L!("nextd"));
                    self.force_exec_prompt_and_repaint = true;
                    self.inputter
                        .queue_char(CharEvent::from_readline(ReadlineCmd::Repaint));
                    return;
                }

                let style = if c != rl::ForwardBigword {
                    MoveWordStyle::Punctuation
                } else {
                    MoveWordStyle::Whitespace
                };
                let (elt, el) = self.active_edit_line();
                if self.is_at_end(el) {
                    self.accept_autosuggestion(false, false, style);
                } else {
                    self.move_word(elt, MoveWordDir::Right, /*erase=*/ false, style, false);
                }
            }
            rl::BeginningOfHistory | rl::EndOfHistory => {
                let up = c == rl::BeginningOfHistory;
                if self.is_navigating_pager_contents() {
                    self.select_completion_in_direction(
                        if up {
                            SelectionMotion::PageNorth
                        } else {
                            SelectionMotion::PageSouth
                        },
                        false,
                    );
                } else {
                    if up {
                        self.history_search.go_to_beginning();
                    } else {
                        self.history_search.go_to_end();
                    }
                    if self.history_search.active() {
                        self.update_command_line_from_history_search();
                    }
                }
            }
            rl::UpLine | rl::DownLine => {
                if self.is_navigating_pager_contents() {
                    // We are already navigating pager contents.
                    let direction = if c == rl::DownLine {
                        // Down arrow is always south.
                        SelectionMotion::South
                    } else if self.selection_is_at_top() {
                        // Up arrow, but we are in the first column and first row. End navigation.
                        SelectionMotion::Deselect
                    } else {
                        // Up arrow, go north.
                        SelectionMotion::North
                    };

                    // Now do the selection.
                    self.select_completion_in_direction(direction, false);
                } else if !self.pager.is_empty() {
                    // We pressed a direction with a non-empty pager, begin navigation.
                    self.select_completion_in_direction(
                        if c == rl::DownLine {
                            SelectionMotion::South
                        } else {
                            SelectionMotion::North
                        },
                        false,
                    );
                } else {
                    // Not navigating the pager contents.
                    let (elt, el) = self.active_edit_line();
                    let line_old =
                        i32::try_from(parse_util_get_line_from_offset(el.text(), el.position()))
                            .unwrap();

                    let line_new = if c == rl::UpLine {
                        line_old - 1
                    } else {
                        line_old + 1
                    };

                    let line_count = parse_util_lineno(el.text(), el.len()) - 1;

                    if (0..=i32::try_from(line_count).unwrap()).contains(&line_new) {
                        let indents = parse_util_compute_indents(el.text());
                        let base_pos_new =
                            parse_util_get_offset_from_line(el.text(), line_new).unwrap();
                        let base_pos_old =
                            parse_util_get_offset_from_line(el.text(), line_old).unwrap();

                        let indent_old = indents[std::cmp::min(indents.len() - 1, base_pos_old)];
                        let indent_new = indents[std::cmp::min(indents.len() - 1, base_pos_new)];
                        let indent_old = isize::try_from(indent_old).unwrap();
                        let indent_new = isize::try_from(indent_new).unwrap();

                        let line_offset_old =
                            isize::try_from(el.position() - base_pos_old).unwrap();
                        let total_offset_new = parse_util_get_offset(
                            el.text(),
                            line_new,
                            line_offset_old - 4 * (indent_new - indent_old),
                        );
                        self.update_buff_pos(elt, total_offset_new);
                    }
                }
            }
            rl::SuppressAutosuggestion => {
                self.suppress_autosuggestion = true;
                let success = !self.autosuggestion.is_empty();
                self.autosuggestion.clear();
                // Return true if we had a suggestion to clear.
                self.inputter.function_set_status(success);
            }
            rl::AcceptAutosuggestion => {
                self.accept_autosuggestion(true, false, MoveWordStyle::Punctuation);
            }
            rl::TransposeChars => {
                let (elt, el) = self.active_edit_line();
                if el.len() < 2 {
                    return;
                }

                // If the cursor is at the end, transpose the last two characters of the line.
                if el.position() == el.len() {
                    self.update_buff_pos(elt, Some(el.position() - 1));
                }

                // Drag the character before the cursor forward over the character at the cursor,
                // moving the cursor forward as well.
                let (elt, el) = self.active_edit_line();
                if el.position() > 0 {
                    let mut local_cmd = el.text().to_owned();
                    local_cmd
                        .as_char_slice_mut()
                        .swap(el.position(), el.position() - 1);
                    self.set_command_line_and_position(elt, local_cmd, el.position() + 1);
                }
            }
            rl::TransposeWords => {
                let (elt, el) = self.active_edit_line();

                // If we are not in a token, look for one ahead.
                let buff_pos = el.position()
                    + el.text()[el.position()..]
                        .chars()
                        .take_while(|c| !c.is_alphanumeric())
                        .count();

                self.update_buff_pos(elt, Some(buff_pos));
                let (elt, el) = self.active_edit_line();
                let text = el.text();

                let mut tok = 0..0;
                let mut prev_tok = 0..0;
                parse_util_token_extent(text, el.position(), &mut tok, Some(&mut prev_tok));

                // In case we didn't find a token at or after the cursor...
                if tok.start == el.len() {
                    // ...retry beginning from the previous token.
                    let pos = prev_tok.end;
                    parse_util_token_extent(text, pos, &mut tok, Some(&mut prev_tok));
                }

                // Make sure we have two tokens.
                if !prev_tok.is_empty() && !tok.is_empty() && tok.start > prev_tok.start {
                    let prev = &text[prev_tok.clone()];
                    let sep = &text[prev_tok.end..tok.start];
                    let trail = &text[tok.end..];

                    // Compose new command line with swapped tokens.
                    let mut new_text = text[..prev_tok.start].to_owned();
                    new_text.push_utfstr(&text[tok.clone()]);
                    new_text.push_utfstr(sep);
                    new_text.push_utfstr(prev);
                    new_text.push_utfstr(trail);
                    // Put cursor right after the second token.
                    self.set_command_line_and_position(elt, new_text, tok.end);
                }
            }
            rl::TogglecaseChar => {
                let (elt, el) = self.active_edit_line();
                let buff_pos = el.position();

                // Check that the cursor is on a character
                if buff_pos != el.len() {
                    let chr = el.text().as_char_slice()[buff_pos];

                    // Toggle the case of the current character
                    let make_uppercase = chr.is_lowercase();
                    let replacement = if make_uppercase {
                        WString::from_iter(chr.to_uppercase())
                    } else {
                        WString::from_iter(chr.to_lowercase())
                    };

                    self.replace_substring(elt, buff_pos..buff_pos + 1, replacement);

                    // Restore the buffer position since replace_substring moves
                    // the buffer position ahead of the replaced text.
                    self.update_buff_pos(elt, Some(buff_pos));
                }
            }
            rl::TogglecaseSelection => {
                let (elt, el) = self.active_edit_line();

                // Check that we have an active selection and get the bounds.
                if let Some(selection) = self.get_selection() {
                    let mut replacement = WString::new();

                    // Loop through the selected characters and toggle their case.
                    for pos in selection.clone() {
                        if pos >= el.len() {
                            break;
                        }
                        let chr = el.text().as_char_slice()[pos];

                        // Toggle the case of the current character.
                        let make_uppercase = chr.is_lowercase();
                        if make_uppercase {
                            replacement.extend(chr.to_uppercase());
                        } else {
                            replacement.extend(chr.to_lowercase());
                        }
                    }

                    let buff_pos = el.position();
                    self.replace_substring(elt, selection, replacement);

                    // Restore the buffer position since replace_substring moves
                    // the buffer position ahead of the replaced text.
                    self.update_buff_pos(elt, Some(buff_pos));
                }
            }
            rl::UpcaseWord | rl::DowncaseWord | rl::CapitalizeWord => {
                let (elt, el) = self.active_edit_line();
                // For capitalize_word, whether we've capitalized a character so far.
                let mut capitalized_first = false;

                // We apply the operation from the current location to the end of the word.
                let mut pos = el.position();
                let init_pos = pos;
                self.move_word(
                    elt,
                    MoveWordDir::Right,
                    false,
                    MoveWordStyle::Punctuation,
                    false,
                );
                let (elt, el) = self.active_edit_line();
                let mut replacement = WString::new();
                while pos < el.position() {
                    let chr = el.text().as_char_slice()[pos];

                    // We always change the case; this decides whether we go uppercase (true) or
                    // lowercase (false).
                    let make_uppercase = if c == rl::CapitalizeWord {
                        !capitalized_first && chr.is_alphanumeric()
                    } else {
                        c == rl::UpcaseWord
                    };

                    // Apply the operation and then record what we did.
                    if make_uppercase {
                        replacement.extend(chr.to_uppercase());
                    } else {
                        replacement.extend(chr.to_lowercase());
                    };
                    capitalized_first = capitalized_first || make_uppercase;
                    pos += 1;
                }
                self.replace_substring(elt, init_pos..pos, replacement);
                self.update_buff_pos(elt, None);
            }
            rl::BeginSelection => {
                let mut selection = SelectionData::default();
                let pos = self.command_line.position();
                selection.begin = pos;
                selection.start = pos;
                selection.stop = pos
                    + if self.cursor_selection_mode == CursorSelectionMode::Inclusive {
                        1
                    } else {
                        0
                    };
                self.selection = Some(selection);
            }
            rl::EndSelection => {
                self.selection = None;
            }
            rl::SwapSelectionStartStop => {
                let position = self.command_line.position();
                let Some(selection) = &mut self.selection else {
                    return;
                };
                let tmp = selection.begin;
                selection.begin = position;
                selection.start = position;
                self.update_buff_pos(self.active_edit_line_tag(), Some(tmp));
            }
            rl::KillSelection => {
                let newv = rls.last_cmd != Some(rl::KillSelection);
                if let Some(selection) = self.get_selection() {
                    self.kill(EditableLineTag::Commandline, selection, Kill::Append, newv);
                }
            }
            rl::InsertLineOver => {
                let elt = loop {
                    let (elt, el) = self.active_edit_line();
                    if el.position() == 0 || el.text().as_char_slice()[el.position() - 1] == '\n' {
                        break elt;
                    }
                    if !self.update_buff_pos(elt, Some(el.position() - 1)) {
                        break elt;
                    }
                };
                self.insert_char(elt, '\n');
                let (elt, el) = self.active_edit_line();
                self.update_buff_pos(elt, Some(el.position() - 1));
            }
            rl::InsertLineUnder => {
                let elt = loop {
                    let (elt, el) = self.active_edit_line();
                    if el.position() == el.len() || el.text().as_char_slice()[el.position()] == '\n'
                    {
                        break elt;
                    }
                    if !self.update_buff_pos(elt, Some(el.position() + 1)) {
                        break elt;
                    }
                };
                self.insert_char(elt, '\n');
            }
            rl::ForwardJump | rl::BackwardJump | rl::ForwardJumpTill | rl::BackwardJumpTill => {
                let direction = match c {
                    rl::ForwardJump | rl::ForwardJumpTill => JumpDirection::Forward,
                    rl::BackwardJump | rl::BackwardJumpTill => JumpDirection::Backward,
                    _ => unreachable!(),
                };
                let precision = match c {
                    rl::ForwardJump | rl::BackwardJump => JumpPrecision::To,
                    rl::ForwardJumpTill | rl::BackwardJumpTill => JumpPrecision::Till,
                    _ => unreachable!(),
                };
                let (elt, _el) = self.active_edit_line();
                let target = self.inputter.function_pop_arg();
                let success = self.jump(direction, precision, elt, target);

                self.inputter.function_set_status(success);
            }
            rl::RepeatJump => {
                let (elt, _el) = self.active_edit_line();
                let mut success = false;

                if let Some(target) = self.last_jump_target {
                    success = self.jump(
                        self.last_jump_direction,
                        self.last_jump_precision,
                        elt,
                        target,
                    );
                }

                self.inputter.function_set_status(success);
            }
            rl::ReverseRepeatJump => {
                let (elt, _el) = self.active_edit_line();
                let mut success = false;
                let original_dir = self.last_jump_direction;

                let dir = if self.last_jump_direction == JumpDirection::Forward {
                    JumpDirection::Backward
                } else {
                    JumpDirection::Forward
                };

                if let Some(last_target) = self.last_jump_target {
                    success = self.jump(dir, self.last_jump_precision, elt, last_target);
                }

                self.last_jump_direction = original_dir;

                self.inputter.function_set_status(success);
            }
            rl::ExpandAbbr => {
                if self.expand_abbreviation_at_cursor(1) {
                    self.inputter.function_set_status(true);
                } else {
                    self.inputter.function_set_status(false);
                }
            }
            rl::Undo | rl::Redo => {
                let (elt, el) = self.active_edit_line_mut();
                let ok = if c == rl::Undo { el.undo() } else { el.redo() };
                if !ok {
                    self.flash();
                    return;
                }
                self.suppress_autosuggestion = false;
                if elt == EditableLineTag::Commandline {
                    self.clear_pager();
                }
                self.update_buff_pos(elt, None);
                self.maybe_refilter_pager(elt);
            }
            rl::BeginUndoGroup => {
                let (_elt, el) = self.active_edit_line_mut();
                el.begin_edit_group();
            }
            rl::EndUndoGroup => {
                let (_elt, el) = self.active_edit_line_mut();
                el.end_edit_group();
            }
            rl::DisableMouseTracking => {
                Outputter::stdoutput()
                    .borrow_mut()
                    .write_wstr(L!("\x1B[?1000l"));
            }
            rl::FocusIn => {
                event::fire_generic(self.parser(), L!("fish_focus_in").to_owned(), vec![]);
            }
            rl::FocusOut => {
                event::fire_generic(self.parser(), L!("fish_focus_out").to_owned(), vec![]);
            }
            rl::ClearScreenAndRepaint => {
                self.parser().libdata_mut().pods.is_repaint = true;
                let clear = screen_clear();
                if !clear.is_empty() {
                    // Clear the screen if we can.
                    // This is subtle: We first clear, draw the old prompt,
                    // and *then* reexecute the prompt and overdraw it.
                    // This removes the flicker,
                    // while keeping the prompt up-to-date.
                    Outputter::stdoutput().borrow_mut().write_wstr(&clear);
                    self.screen.reset_line(/*repaint_prompt=*/ true);
                    self.layout_and_repaint(L!("readline"));
                }
                self.exec_prompt();
                self.screen.reset_line(/*repaint_prompt=*/ true);
                self.layout_and_repaint(L!("readline"));
                self.force_exec_prompt_and_repaint = false;
                self.parser().libdata_mut().pods.is_repaint = false;
            }
            rl::SelfInsert | rl::SelfInsertNotFirst | rl::FuncAnd | rl::FuncOr => {
                panic!("should have been handled by inputter_t::readch");
            }
        }
    }
}

/// Returns true if the last token is a comment.
fn text_ends_in_comment(text: &wstr) -> bool {
    Tokenizer::new(text, TOK_ACCEPT_UNFINISHED | TOK_SHOW_COMMENTS)
        .last()
        .is_some_and(|token| token.type_ == TokenType::comment)
}

impl ReaderData {
    // Handle readline_cmd_t::execute. This may mean inserting a newline if the command is
    // unfinished. It may also set 'finished' and 'cmd' inside the rls.
    // \return true on success, false if we got an error, in which case the caller should fire the
    // error event.
    fn handle_execute(&mut self, rls: &mut ReadlineLoopState) -> bool {
        // Evaluate. If the current command is unfinished, or if the charater is escaped
        // using a backslash, insert a newline.
        // If the user hits return while navigating the pager, it only clears the pager.
        if self.is_navigating_pager_contents() {
            if self.history_pager_active && self.pager.selected_completion_idx.is_none() {
                self.command_line.push_edit(
                    Edit::new(
                        0..self.command_line.len(),
                        self.pager.search_field_line.text().to_owned(),
                    ),
                    /*allow_coalesce=*/ false,
                );
                self.command_line
                    .set_position(self.pager.search_field_line.position());
            }
            self.clear_pager();
            return true;
        }

        // Delete any autosuggestion.
        self.autosuggestion.clear();

        // The user may have hit return with pager contents, but while not navigating them.
        // Clear the pager in that event.
        self.clear_pager();

        // We only execute the command line.
        let elt = EditableLineTag::Commandline;
        let el = &mut self.command_line;

        // Allow backslash-escaped newlines.
        let mut continue_on_next_line = false;
        if el.position() >= el.len() {
            // We're at the end of the text and not in a comment (issue #1225).
            continue_on_next_line =
                is_backslashed(el.text(), el.position()) && !text_ends_in_comment(el.text());
        } else {
            // Allow mid line split if the following character is whitespace (issue #613).
            if is_backslashed(el.text(), el.position())
                && el.text().as_char_slice()[el.position()].is_whitespace()
            {
                continue_on_next_line = true;
                // Check if the end of the line is backslashed (issue #4467).
            } else if is_backslashed(el.text(), el.len()) && !text_ends_in_comment(el.text()) {
                // Move the cursor to the end of the line.
                el.set_position(el.len());
                continue_on_next_line = true;
            }
        }
        // If the conditions are met, insert a new line at the position of the cursor.
        if continue_on_next_line {
            self.insert_char(elt, '\n');
            return true;
        }

        // Expand the command line in preparation for execution.
        // to_exec is the command to execute; the command line itself has the command for history.
        let test_res = self.expand_for_execute();
        if let Err(err) = test_res {
            if err.contains(ParserTestErrorBits::ERROR) {
                return false;
            } else if err.contains(ParserTestErrorBits::INCOMPLETE) {
                self.insert_char(elt, '\n');
                return true;
            }
            unreachable!();
        }

        self.add_to_history();
        rls.finished = true;
        self.update_buff_pos(elt, Some(self.command_line.len()));
        true
    }

    // Expand abbreviations before execution.
    // Replace the command line with any abbreviations as needed.
    // \return the test result, which may be incomplete to insert a newline, or an error.
    fn expand_for_execute(&mut self) -> Result<(), ParserTestErrorBits> {
        // Expand abbreviations at the cursor.
        // The first expansion is "user visible" and enters into history.
        let el = &self.command_line;

        let mut test_res = Ok(());

        // Syntax check before expanding abbreviations. We could consider relaxing this: a string may be
        // syntactically invalid but become valid after expanding abbreviations.
        if self.conf.syntax_check_ok {
            test_res = reader_shell_test(self.parser(), el.text());
            if test_res.is_err_and(|err| err.contains(ParserTestErrorBits::ERROR)) {
                return test_res;
            }
        }

        // Exec abbreviations at the cursor.
        // Note we want to expand abbreviations even if incomplete.
        if self.expand_abbreviation_at_cursor(0) {
            // Trigger syntax highlighting as we are likely about to execute this command.
            self.super_highlight_me_plenty();
            if self.conf.syntax_check_ok {
                let el = &self.command_line;
                test_res = reader_shell_test(self.parser(), el.text());
            }
        }
        test_res
    }

    // Ensure we have no pager contents.
    fn clear_pager(&mut self) {
        self.pager.clear();
        self.history_pager_active = false;
        self.command_line_has_transient_edit = false;
    }

    fn get_selection(&self) -> Option<Range<usize>> {
        let selection = self.selection?;
        let start = selection.start;
        let end = std::cmp::min(selection.stop, self.command_line.len());
        Some(start..end)
    }

    fn selection_is_at_top(&self) -> bool {
        let pager = &self.pager;
        let row = pager.get_selected_row(&self.current_page_rendering);
        if row.is_some_and(|row| row != 0) {
            return false;
        }

        let col = pager.get_selected_column(&self.current_page_rendering);
        !col.is_some_and(|col| col != 0)
    }

    /// Called to update the termsize, including $COLUMNS and $LINES, as necessary.
    fn update_termsize(&mut self) {
        termsize_update(self.parser());
    }

    /// Flash the screen. This function changes the color of the current line momentarily.
    fn flash(&mut self) {
        // Multiple flashes may be enqueued by keypress repeat events and can pile up to cause a
        // significant delay in processing future input while all the flash() calls complete, as we
        // effectively sleep for 100ms each go. See #8610.
        let now = Instant::now();
        if self
            .last_flash
            .is_some_and(|last_flash| now.duration_since(last_flash) < Duration::from_millis(50))
        {
            self.last_flash = Some(now);
            return;
        }

        let mut data = self.make_layout_data();

        // Save off the colors and set the background.
        let saved_colors = data.colors.clone();
        for i in 0..self.command_line.position() {
            data.colors[i] = HighlightSpec::with_bg(HighlightRole::search_match);
        }
        self.rendered_layout = data.clone(); // need to copy the data since we will use it again.
        self.paint_layout(L!("flash"));

        let _old_data = std::mem::take(&mut self.rendered_layout);

        std::thread::sleep(Duration::from_millis(100));

        // Re-render with our saved data.
        data.colors = saved_colors;
        self.rendered_layout = data;
        self.paint_layout(L!("unflash"));

        // Save the time we stopped flashing as the time of the most recent flash. We can't just
        // increment the old `now` value because the sleep is non-deterministic.
        self.last_flash = Some(Instant::now());
    }
}

impl ReaderData {
    /// Do what we need to do whenever our pager selection changes.
    fn pager_selection_changed(&mut self) {
        assert_is_main_thread();

        let completion = self.pager.selected_completion(&self.current_page_rendering);

        // Update the cursor and command line.
        let mut cursor_pos = self.cycle_cursor_pos;

        let new_cmd_line = match completion {
            None => self.cycle_command_line.clone(),
            Some(completion) => completion_apply_to_command_line(
                &completion.completion,
                completion.flags,
                &self.cycle_command_line,
                &mut cursor_pos,
                false,
            ),
        };

        // Only update if something changed, to avoid useless edits in the undo history.
        if new_cmd_line != self.command_line.text() {
            self.set_buffer_maintaining_pager(&new_cmd_line, cursor_pos, /*transient=*/ true);
        }
    }

    /// Sets the command line contents, without clearing the pager.
    fn set_buffer_maintaining_pager(
        &mut self,
        b: &wstr,
        mut pos: usize,
        transient: bool, /* = false */
    ) {
        let command_line_len = b.len();
        if transient {
            if self.command_line_has_transient_edit {
                self.command_line.undo();
            }
            self.command_line_has_transient_edit = true;
        }
        self.replace_substring(
            EditableLineTag::Commandline,
            0..self.command_line.len(),
            b.to_owned(),
        );
        self.command_line_changed(EditableLineTag::Commandline);

        // Don't set a position past the command line length.
        if pos > command_line_len {
            pos = command_line_len;
        }
        self.update_buff_pos(EditableLineTag::Commandline, Some(pos));

        // Clear history search.
        self.history_search.reset();
    }

    fn select_completion_in_direction(
        &mut self,
        dir: SelectionMotion,
        force_selection_change: bool, /* = false */
    ) {
        let selection_changed = self
            .pager
            .select_next_completion_in_direction(dir, &self.current_page_rendering);
        if force_selection_change || selection_changed {
            self.pager_selection_changed();
        }
    }
}

/// Restore terminal settings we care about, to prevent a broken shell.
fn term_fix_modes(modes: &mut libc::termios) {
    modes.c_iflag &= !ICRNL; // disable mapping CR (\cM) to NL (\cJ)
    modes.c_iflag &= !INLCR; // disable mapping NL (\cJ) to CR (\cM)
    modes.c_lflag &= !ICANON; // turn off canonical mode
    modes.c_lflag &= !ECHO; // turn off echo mode
    modes.c_lflag &= !IEXTEN; // turn off handling of discard and lnext characters
    modes.c_oflag |= OPOST; // turn on "implementation-defined post processing" - this often
                            // changes how line breaks work.
    modes.c_oflag |= ONLCR; // "translate newline to carriage return-newline" - without
                            // you see staircase output.

    modes.c_cc[VMIN] = 1;
    modes.c_cc[VTIME] = 0;

    // Prefer to use _POSIX_VDISABLE to disable control functions.
    // This permits separately binding nul (typically control-space).
    // POSIX calls out -1 as a special value which should be ignored.
    let disabling_char = _POSIX_VDISABLE;

    // We ignore these anyway, so there is no need to sacrifice a character.
    modes.c_cc[VSUSP] = disabling_char;
    modes.c_cc[VQUIT] = disabling_char;
}

fn term_fix_external_modes(modes: &mut libc::termios) {
    // Turning off OPOST or ONLCR breaks output (staircase effect), we don't allow it.
    // See #7133.
    modes.c_oflag |= OPOST;
    modes.c_oflag |= ONLCR;
    // These cause other ridiculous behaviors like input not being shown.
    modes.c_lflag |= ICANON;
    modes.c_lflag |= IEXTEN;
    modes.c_lflag |= ECHO;
    modes.c_iflag |= ICRNL;
    modes.c_iflag &= !INLCR;
}

/// Give up control of terminal.
fn term_donate(quiet: bool /* = false */) {
    while unsafe {
        libc::tcsetattr(
            STDIN_FILENO,
            TCSANOW,
            &*TTY_MODES_FOR_EXTERNAL_CMDS.lock().unwrap(),
        )
    } == -1
    {
        if errno().0 == EIO {
            redirect_tty_output();
        }
        if errno().0 != EINTR {
            if !quiet {
                FLOG!(
                    warning,
                    wgettext!("Could not set terminal mode for new job")
                );
                perror("tcsetattr");
            }
            break;
        }
    }
}

/// Copy the (potentially changed) terminal modes and use them from now on.
pub fn term_copy_modes() {
    let mut modes: libc::termios = unsafe { std::mem::zeroed() };
    unsafe { libc::tcgetattr(STDIN_FILENO, &mut modes) };
    let mut tty_modes_for_external_cmds = TTY_MODES_FOR_EXTERNAL_CMDS.lock().unwrap();
    *tty_modes_for_external_cmds = modes;

    // Copy flow control settings to shell modes.
    if (tty_modes_for_external_cmds.c_iflag & IXON) != 0 {
        shell_modes().c_iflag |= IXON;
    } else {
        shell_modes().c_iflag &= !IXON;
    }
    if (tty_modes_for_external_cmds.c_iflag & IXOFF) != 0 {
        shell_modes().c_iflag |= IXOFF;
    } else {
        shell_modes().c_iflag &= !IXOFF;
    }
}

/// Grab control of terminal.
fn term_steal() {
    term_copy_modes();
    while unsafe { libc::tcsetattr(STDIN_FILENO, TCSANOW, &*shell_modes()) } == -1 {
        if errno().0 == EIO {
            redirect_tty_output();
        }
        if errno().0 != EINTR {
            FLOG!(warning, wgettext!("Could not set terminal mode for shell"));
            perror("tcsetattr");
            break;
        }
    }

    termsize_invalidate_tty();
}

// Ensure that fish owns the terminal, possibly waiting. If we cannot acquire the terminal, then
// report an error and exit.
fn acquire_tty_or_exit(shell_pgid: libc::pid_t) {
    assert_is_main_thread();

    // Check if we are in control of the terminal, so that we don't do semi-expensive things like
    // reset signal handlers unless we really have to, which we often don't.
    // Common case.
    let mut owner = unsafe { libc::tcgetpgrp(STDIN_FILENO) };
    if owner == shell_pgid {
        return;
    }

    // In some strange cases the tty may be come preassigned to fish's pid, but not its pgroup.
    // In that case we simply attempt to claim our own pgroup.
    // See #7388.
    if owner == unsafe { libc::getpid() } {
        unsafe { libc::setpgid(owner, owner) };
        return;
    }

    // Bummer, we are not in control of the terminal. Stop until parent has given us control of
    // it.
    //
    // In theory, reseting signal handlers could cause us to miss signal deliveries. In
    // practice, this code should only be run during startup, when we're not waiting for any
    // signals.
    signal_reset_handlers();
    let _restore_sigs = ScopeGuard::new((), |()| signal_set_handlers(true));

    // Ok, signal handlers are taken out of the picture. Stop ourself in a loop until we are in
    // control of the terminal. However, the call to signal(SIGTTIN) may silently not do
    // anything if we are orphaned.
    //
    // As far as I can tell there's no really good way to detect that we are orphaned. One way
    // is to just detect if the group leader exited, via kill(shell_pgid, 0). Another
    // possibility is that read() from the tty fails with EIO - this is more reliable but it's
    // harder, because it may succeed or block. So we loop for a while, trying those strategies.
    // Eventually we just give up and assume we're orphaend.
    for loop_count in 0.. {
        owner = unsafe { libc::tcgetpgrp(STDIN_FILENO) };
        // 0 is a valid return code from `tcgetpgrp()` under at least FreeBSD and testing
        // indicates that a subsequent call to `tcsetpgrp()` will succeed. 0 is the
        // pid of the top-level kernel process, so I'm not sure if this means ownership
        // of the terminal has gone back to the kernel (i.e. it's not owned) or if it is
        // just an "invalid" pid for all intents and purposes.
        if owner == 0 {
            unsafe { libc::tcsetpgrp(STDIN_FILENO, shell_pgid) };
            // Since we expect the above to work, call `tcgetpgrp()` immediately to
            // avoid a second pass through this loop.
            owner = unsafe { libc::tcgetpgrp(STDIN_FILENO) };
        }
        if owner == -1 && errno().0 == ENOTTY {
            if !is_interactive_session() {
                // It's OK if we're not able to take control of the terminal. We handle
                // the fallout from this in a few other places.
                break;
            }
            // No TTY, cannot be interactive?
            redirect_tty_output();
            FLOG!(
                warning,
                wgettext!("No TTY for interactive shell (tcgetpgrp failed)")
            );
            perror("setpgid");
            exit_without_destructors(1);
        }
        if owner == shell_pgid {
            break; // success
        } else {
            if check_for_orphaned_process(loop_count, shell_pgid) {
                // We're orphaned, so we just die. Another sad statistic.
                let pid = unsafe { libc::getpid() };
                FLOG!(warning, wgettext_fmt!("I appear to be an orphaned process, so I am quitting politely. My pid is %d.", pid));
                exit_without_destructors(1);
            }

            // Try stopping us.
            let ret = unsafe { libc::killpg(shell_pgid, SIGTTIN) };
            if ret < 0 {
                perror("killpg(shell_pgid, SIGTTIN)");
                exit_without_destructors(1);
            }
        }
    }
}

/// Initialize data for interactive use.
fn reader_interactive_init(parser: &Parser) {
    assert_is_main_thread();

    let mut shell_pgid = unsafe { libc::getpgrp() };
    let shell_pid = unsafe { libc::getpid() };

    // Set up key bindings.
    init_input();

    // Ensure interactive signal handling is enabled.
    signal_set_handlers_once(true);

    // Wait until we own the terminal.
    acquire_tty_or_exit(shell_pgid);

    // If fish has no valid pgroup (possible with firejail, see #5295) or is interactive,
    // ensure it owns the terminal. Also see #5909, #7060.
    if shell_pgid == 0 || (is_interactive_session() && shell_pgid != shell_pid) {
        shell_pgid = shell_pid;
        if unsafe { libc::setpgid(shell_pgid, shell_pgid) } < 0 {
            // If we're session leader setpgid returns EPERM. The other cases where we'd get EPERM
            // don't apply as we passed our own pid.
            //
            // This should be harmless, so we ignore it.
            if errno().0 != EPERM {
                FLOG!(
                    error,
                    wgettext!("Failed to assign shell to its own process group")
                );
                perror("setpgid");
                exit_without_destructors(1);
            }
        }

        // Take control of the terminal
        if unsafe { libc::tcsetpgrp(STDIN_FILENO, shell_pgid) } == -1 {
            if errno().0 == ENOTTY {
                redirect_tty_output();
            }
            FLOG!(error, wgettext!("Failed to take control of the terminal"));
            perror("tcsetpgrp");
            exit_without_destructors(1);
        }

        // Configure terminal attributes
        if unsafe { libc::tcsetattr(STDIN_FILENO, TCSANOW, &*shell_modes()) } == -1 {
            if errno().0 == EIO {
                redirect_tty_output();
            }
            FLOG!(warning, wgettext!("Failed to set startup terminal mode!"));
            perror("tcsetattr");
        }
    }

    termsize_invalidate_tty();

    // Provide value for `status current-command`
    parser.libdata_mut().status_vars.command = L!("fish").to_owned();
    // Also provide a value for the deprecated fish 2.0 $_ variable
    parser
        .vars()
        .set_one(L!("_"), EnvMode::GLOBAL, L!("fish").to_owned());
}

/// Destroy data for interactive use.
fn reader_interactive_destroy() {
    Outputter::stdoutput()
        .borrow_mut()
        .set_color(RgbColor::RESET, RgbColor::RESET);
}

/// \return whether fish is currently unwinding the stack in preparation to exit.
pub fn fish_is_unwinding_for_exit() -> bool {
    let exit_state = EXIT_STATE.load(Ordering::Relaxed);
    let exit_state: ExitState = unsafe { std::mem::transmute(exit_state) };
    match exit_state {
        ExitState::None => {
            // Cancel if we got SIGHUP.
            reader_received_sighup()
        }
        ExitState::RunningHandlers => {
            // We intend to exit but we want to allow these handlers to run.
            false
        }
        ExitState::FinishedHandlers => {
            // Done running exit handlers, time to exit.
            true
        }
    }
}

/// Write the title to the titlebar. This function is called just before a new application starts
/// executing and just after it finishes.
///
/// \param cmd Command line string passed to \c fish_title if is defined.
/// \param parser The parser to use for autoloading fish_title.
/// \param reset_cursor_position If set, issue a \r so the line driver knows where we are
pub fn reader_write_title(
    cmd: &wstr,
    parser: &Parser,
    reset_cursor_position: bool, /* = true */
) {
    let _noninteractive = scoped_push_replacer(
        |new_value| std::mem::replace(&mut parser.libdata_mut().pods.is_interactive, new_value),
        false,
    );
    let _in_title = scoped_push_replacer(
        |new_value| {
            std::mem::replace(
                &mut parser.libdata_mut().pods.suppress_fish_trace,
                new_value,
            )
        },
        true,
    );

    let mut fish_title_command = DEFAULT_TITLE.to_owned();
    if function::exists(L!("fish_title"), parser) {
        fish_title_command = L!("fish_title").to_owned();
        if !cmd.is_empty() {
            fish_title_command.push(' ');
            fish_title_command.push_utfstr(&escape_string(
                cmd,
                EscapeStringStyle::Script(EscapeFlags::NO_QUOTED | EscapeFlags::NO_TILDE),
            ));
        }
    }

    let mut lst = vec![];
    exec_subshell(
        &fish_title_command,
        parser,
        Some(&mut lst),
        /*apply_exit_status=*/ false,
    );
    if !lst.is_empty() {
        let mut title_line = L!("\x1B]0;").to_owned();
        for val in &lst {
            title_line.push_utfstr(val);
        }
        title_line.push_str("\x07"); // BEL
        let narrow = wcs2string(&title_line);
        let _ = write_loop(&STDOUT_FILENO, &narrow);
    }

    Outputter::stdoutput()
        .borrow_mut()
        .set_color(RgbColor::RESET, RgbColor::RESET);
    if reset_cursor_position && !lst.is_empty() {
        // Put the cursor back at the beginning of the line (issue #2453).
        let _ = write_to_fd(b"\r", STDOUT_FILENO);
    }
}

impl ReaderData {
    fn exec_mode_prompt(&mut self) {
        self.mode_prompt_buff.clear();
        if function::exists(MODE_PROMPT_FUNCTION_NAME, self.parser()) {
            let mut mode_indicator_list = vec![];
            exec_subshell(
                MODE_PROMPT_FUNCTION_NAME,
                self.parser(),
                Some(&mut mode_indicator_list),
                false,
            );
            // We do not support multiple lines in the mode indicator, so just concatenate all of
            // them.
            for i in mode_indicator_list {
                self.mode_prompt_buff.push_utfstr(&i);
            }
        }
    }

    /// Reexecute the prompt command. The output is inserted into prompt_buff.
    fn exec_prompt(&mut self) {
        // Clear existing prompts.
        self.left_prompt_buff.clear();
        self.right_prompt_buff.clear();

        // Suppress fish_trace while in the prompt.
        let mut zelf = scoped_push_replacer_ctx(
            self,
            |zelf, new_value| {
                std::mem::replace(
                    &mut zelf.parser().libdata_mut().pods.suppress_fish_trace,
                    new_value,
                )
            },
            true,
        );

        // Update the termsize now.
        // This allows prompts to react to $COLUMNS.
        zelf.update_termsize();

        // If we have any prompts, they must be run non-interactively.
        if !zelf.conf.left_prompt_cmd.is_empty() || !zelf.conf.right_prompt_cmd.is_empty() {
            let mut zelf = scoped_push_replacer_ctx(
                &mut zelf,
                |zelf, new_value| {
                    std::mem::replace(
                        &mut zelf.parser().libdata_mut().pods.is_interactive,
                        new_value,
                    )
                },
                false,
            );

            zelf.exec_mode_prompt();

            if !zelf.conf.left_prompt_cmd.is_empty() {
                // Status is ignored.
                let mut prompt_list = vec![];
                // Historic compatibility hack.
                // If the left prompt function is deleted, then use a default prompt instead of
                // producing an error.
                let left_prompt_deleted = zelf.conf.left_prompt_cmd == LEFT_PROMPT_FUNCTION_NAME
                    && !function::exists(&zelf.conf.left_prompt_cmd, zelf.parser());
                exec_subshell(
                    if left_prompt_deleted {
                        DEFAULT_PROMPT
                    } else {
                        &zelf.conf.left_prompt_cmd
                    },
                    zelf.parser(),
                    Some(&mut prompt_list),
                    /*apply_exit_status=*/ false,
                );
                zelf.left_prompt_buff = join_strings(&prompt_list, '\n');
            }

            if !zelf.conf.right_prompt_cmd.is_empty() {
                if function::exists(&zelf.conf.right_prompt_cmd, zelf.parser()) {
                    // Status is ignored.
                    let mut prompt_list = vec![];
                    exec_subshell(
                        &zelf.conf.right_prompt_cmd,
                        zelf.parser(),
                        Some(&mut prompt_list),
                        /*apply_exit_status=*/ false,
                    );
                    // Right prompt does not support multiple lines, so just concatenate all of them.
                    for i in prompt_list {
                        zelf.right_prompt_buff.push_utfstr(&i);
                    }
                }
            }
        }

        // Write the screen title. Do not reset the cursor position: exec_prompt is called when there
        // may still be output on the line from the previous command (#2499) and we need our PROMPT_SP
        // hack to work.
        reader_write_title(L!(""), zelf.parser(), false);

        // Some prompt may have requested an exit (#8033).
        let exit_current_script = zelf.parser().libdata().pods.exit_current_script;
        zelf.exit_loop_requested |= exit_current_script;
        zelf.parser().libdata_mut().pods.exit_current_script = false;
    }
}

/// The result of an autosuggestion computation.
#[derive(Default)]
struct Autosuggestion {
    // The text to use, as an extension of the command line.
    text: WString,

    // The string which was searched for.
    search_string: WString,

    // The list of completions which may need loading.
    needs_load: Vec<WString>,

    // Whether the autosuggestion should be case insensitive.
    // This is true for file-generated autosuggestions, but not for history.
    icase: bool,
}

impl Autosuggestion {
    fn new(text: WString, search_string: WString, icase: bool) -> Self {
        Self {
            text,
            search_string,
            needs_load: vec![],
            icase,
        }
    }
    // Clear our contents.
    fn clear(&mut self) {
        self.text.clear();
        self.search_string.clear();
    }

    // \return whether we have empty text.
    fn is_empty(&self) -> bool {
        self.text.is_empty()
    }
}

// Returns a function that can be invoked (potentially
// on a background thread) to determine the autosuggestion
fn get_autosuggestion_performer(
    parser: &Parser,
    search_string: WString,
    cursor_pos: usize,
    history: Arc<History>,
) -> impl FnOnce() -> Autosuggestion {
    let generation_count = read_generation_count();
    let vars = parser.vars().snapshot();
    let working_directory = parser.vars().get_pwd_slash();
    move || {
        assert_is_background_thread();
        let nothing = Autosuggestion::default();
        let ctx = get_bg_context(&vars, generation_count);
        if ctx.check_cancel() {
            return nothing;
        }

        // Let's make sure we aren't using the empty string.
        if search_string.is_empty() {
            return nothing;
        }

        // Search history for a matching item.
        let mut searcher =
            HistorySearch::new_with_type(history, search_string.to_owned(), SearchType::Prefix);
        while !ctx.check_cancel() && searcher.go_to_next_match(SearchDirection::Backward) {
            let item = searcher.current_item();

            // Skip items with newlines because they make terrible autosuggestions.
            if item.str().contains('\n') {
                continue;
            }

            if autosuggest_validate_from_history(item, &working_directory, &ctx) {
                // The command autosuggestion was handled specially, so we're done.
                // History items are case-sensitive, see #3978.
                return Autosuggestion::new(
                    searcher.current_string().to_owned(),
                    search_string.to_owned(),
                    /*icase=*/ false,
                );
            }
        }

        // Maybe cancel here.
        if ctx.check_cancel() {
            return nothing;
        }

        // Here we do something a little funny. If the line ends with a space, and the cursor is not
        // at the end, don't use completion autosuggestions. It ends up being pretty weird seeing
        // stuff get spammed on the right while you go back to edit a line
        let last_char = search_string.chars().next_back().unwrap();
        let cursor_at_end = cursor_pos == search_string.len();
        if !cursor_at_end && last_char.is_whitespace() {
            return nothing;
        }

        // On the other hand, if the line ends with a quote, don't go dumping stuff after the quote.
        if matches!(last_char, '\'' | '"') && cursor_at_end {
            return nothing;
        }

        // Try normal completions.
        let complete_flags = CompletionRequestOptions::autosuggest();
        let (mut completions, needs_load) = complete(&search_string, complete_flags, &ctx);

        let mut result = Autosuggestion::default();
        result.search_string = search_string.to_owned();
        result.needs_load = needs_load;
        result.icase = true; // normal completions are case-insensitive
        if !completions.is_empty() {
            sort_and_prioritize(&mut completions, complete_flags);
            let comp = &completions[0];
            let mut cursor = cursor_pos;
            result.text = completion_apply_to_command_line(
                &comp.completion,
                comp.flags,
                &search_string,
                &mut cursor,
                /*append_only=*/ true,
            );
        }
        result
    }
}

impl ReaderData {
    fn can_autosuggest(&self) -> bool {
        // We autosuggest if suppress_autosuggestion is not set, if we're not doing a history search,
        // and our command line contains a non-whitespace character.
        let (elt, el) = self.active_edit_line();
        self.conf.autosuggest_ok
            && !self.suppress_autosuggestion
            && self.history_search.is_at_end()
            && elt == EditableLineTag::Commandline
            && el
                .text()
                .chars()
                .any(|c| !matches!(c, ' ' | '\t' | '\r' | '\n' | '\x0B'))
    }

    // Called after an autosuggestion has been computed on a background thread.
    fn autosuggest_completed(&mut self, result: Autosuggestion) {
        assert_is_main_thread();
        if result.search_string == self.in_flight_autosuggest_request {
            self.in_flight_autosuggest_request.clear();
        }
        if result.search_string != self.command_line.text() {
            // This autosuggestion is stale.
            return;
        }
        // Maybe load completions for commands discovered by this autosuggestion.
        let mut loaded_new = false;
        for to_load in &result.needs_load {
            if complete_load(to_load, self.parser()) {
                FLOGF!(
                    complete,
                    "Autosuggest found new completions for %ls, restarting",
                    to_load
                );
                loaded_new = true;
            }
        }
        if loaded_new {
            // We loaded new completions for this command.
            // Re-do our autosuggestion.
            self.update_autosuggestion();
        } else if !result.is_empty()
            && self.can_autosuggest()
            && string_prefixes_string_case_insensitive(&result.search_string, &result.text)
        {
            // Autosuggestion is active and the search term has not changed, so we're good to go.
            self.autosuggestion = result;
            if self.is_repaint_needed(None) {
                self.layout_and_repaint(L!("autosuggest"));
            }
        }
    }

    fn update_autosuggestion(&mut self) {
        // If we can't autosuggest, just clear it.
        if !self.can_autosuggest() {
            self.in_flight_autosuggest_request.clear();
            self.autosuggestion.clear();
            return;
        }

        // Check to see if our autosuggestion still applies; if so, don't recompute it.
        // Since the autosuggestion computation is asynchronous, this avoids "flashing" as you type into
        // the autosuggestion.
        // This is also the main mechanism by which readline commands that don't change the command line
        // text avoid recomputing the autosuggestion.
        let el = &self.command_line;
        if self.autosuggestion.text.len() > el.text().len()
            && if self.autosuggestion.icase {
                string_prefixes_string_case_insensitive(el.text(), &self.autosuggestion.text)
            } else {
                string_prefixes_string(el.text(), &self.autosuggestion.text)
            }
        {
            return;
        }

        // Do nothing if we've already kicked off this autosuggest request.
        if el.text() == self.in_flight_autosuggest_request {
            return;
        }
        self.in_flight_autosuggest_request = el.text().to_owned();

        // Clear the autosuggestion and kick it off in the background.
        FLOG!(reader_render, "Autosuggesting");
        self.autosuggestion.clear();
        let performer = get_autosuggestion_performer(
            self.parser(),
            el.text().to_owned(),
            el.position(),
            self.history.clone(),
        );
        let canary = Rc::downgrade(&self.canary);
        let completion = move |zelf: &mut Self, result| {
            if canary.upgrade().is_none() {
                return;
            }
            zelf.autosuggest_completed(result);
        };
        debounce_autosuggestions().perform_with_completion(performer, completion);
    }

    fn is_at_end(&self, el: &EditableLine) -> bool {
        match self.cursor_end_mode {
            CursorEndMode::Exclusive => el.position() == el.len(),
            CursorEndMode::Inclusive => el.position() + 1 >= el.len(),
        }
    }

    // Accept any autosuggestion by replacing the command line with it. If full is true, take the whole
    // thing; if it's false, then respect the passed in style.
    fn accept_autosuggestion(
        &mut self,
        full: bool,
        single: bool,         /* = false */
        style: MoveWordStyle, /* = Punctuation */
    ) {
        if self.autosuggestion.is_empty() {
            return;
        }
        // Accepting an autosuggestion clears the pager.
        self.clear_pager();

        // Accept the autosuggestion.
        if full {
            // Just take the whole thing.
            self.replace_substring(
                EditableLineTag::Commandline,
                0..self.command_line.len(),
                self.autosuggestion.text.clone(),
            );
        } else if single {
            let pos = self.command_line.len();
            if pos + 1 < self.autosuggestion.text.len() {
                self.replace_substring(
                    EditableLineTag::Commandline,
                    pos..pos,
                    self.autosuggestion.text[pos..pos + 1].to_owned(),
                );
            }
        } else {
            // Accept characters according to the specified style.
            let mut state = MoveWordStateMachine::new(style);
            let mut want = self.command_line.len();
            while want < self.autosuggestion.text.len() {
                let wc = self.autosuggestion.text.as_char_slice()[want];
                if !state.consume_char(wc) {
                    break;
                }
                want += 1;
            }
            let have = self.command_line.len();
            self.replace_substring(
                EditableLineTag::Commandline,
                have..have,
                self.autosuggestion.text[have..want].to_owned(),
            );
        }
    }
}

#[derive(Default)]
struct HighlightResult {
    colors: Vec<HighlightSpec>,
    text: WString,
}

// Given text and  whether IO is allowed, return a function that performs highlighting. The function
// may be invoked on a background thread.
fn get_highlight_performer(
    parser: &Parser,
    el: &EditableLine,
    io_ok: bool,
) -> impl FnOnce() -> HighlightResult {
    let vars = parser.vars().snapshot();
    let generation_count = read_generation_count();
    let position = el.position();
    let text = el.text().to_owned();
    move || {
        if text.is_empty() {
            return HighlightResult::default();
        }
        let ctx = get_bg_context(&vars, generation_count);
        let mut colors = vec![];
        highlight_shell(&text, &mut colors, &ctx, io_ok, Some(position));
        HighlightResult { colors, text }
    }
}

impl ReaderData {
    fn highlight_complete(&mut self, result: HighlightResult) {
        assert_is_main_thread();
        self.in_flight_highlight_request.clear();
        if result.text == self.command_line.text() {
            assert_eq!(result.colors.len(), self.command_line.len());
            if self.is_repaint_needed(Some(&result.colors)) {
                self.command_line.set_colors(result.colors);
                self.layout_and_repaint(L!("highlight"));
            }
        }
    }

    /// Highlight the command line in a super, plentiful way.
    fn super_highlight_me_plenty(&mut self) {
        if !self.conf.highlight_ok {
            return;
        }

        // Do nothing if this text is already in flight.
        if self.command_line.text() == self.in_flight_highlight_request {
            return;
        }
        self.in_flight_highlight_request = self.command_line.text().to_owned();

        FLOG!(reader_render, "Highlighting");
        let highlight_performer =
            get_highlight_performer(self.parser(), &self.command_line, /*io_ok=*/ true);
        let canary = Rc::downgrade(&self.canary);
        let completion = move |zelf: &mut Self, result| {
            if canary.upgrade().is_none() {
                return;
            }
            zelf.highlight_complete(result);
        };
        debounce_highlighting().perform_with_completion(highlight_performer, completion);
    }

    /// Finish up any outstanding syntax highlighting, before execution.
    /// This plays some tricks to not block on I/O for too long.
    fn finish_highlighting_before_exec(&mut self) {
        // Early-out if highlighting is not OK.
        if !self.conf.highlight_ok {
            return;
        }

        // Decide if our current highlighting is OK. If not we will do a quick highlight without I/O.
        let mut current_highlight_ok = false;
        if self.in_flight_highlight_request.is_empty() {
            // There is no in-flight highlight request. Two possibilities:
            // 1: The user hit return after highlighting finished, so current highlighting is correct.
            // 2: The user hit return before highlighting started, so current highlighting is stale.
            // We can distinguish these based on what we last rendered.
            current_highlight_ok = self.rendered_layout.text == self.command_line.text();
        } else if self.in_flight_highlight_request == self.command_line.text() {
            // The user hit return while our in-flight highlight request was still processing the text.
            // Wait for its completion to run, but not forever.
            let mut now = Instant::now();
            let deadline = now + HIGHLIGHT_TIMEOUT_FOR_EXECUTION;
            while now < deadline {
                let timeout = deadline - now;
                iothread_service_main_with_timeout(self, timeout);

                // Note iothread_service_main_with_timeout will reentrantly modify us,
                // by invoking a completion.
                if self.in_flight_highlight_request.is_empty() {
                    break;
                }
                now = Instant::now();
            }

            // If our in_flight_highlight_request is now empty, it means it completed and we highlighted
            // successfully.
            current_highlight_ok = self.in_flight_highlight_request.is_empty();
        }

        if !current_highlight_ok {
            // We need to do a quick highlight without I/O.
            let highlight_no_io =
                get_highlight_performer(self.parser(), &self.command_line, /*io_ok=*/ false);
            self.highlight_complete(highlight_no_io());
        }
    }
}

struct HistoryPagerResult {
    matched_commands: Vec<Completion>,
    final_index: usize,
    have_more_results: bool,
}

#[derive(Eq, PartialEq)]
pub enum HistoryPagerInvocation {
    Anew,
    Advance,
    Refresh,
}

fn history_pager_search(
    history: &Arc<History>,
    direction: SearchDirection,
    history_index: usize,
    search_string: &wstr,
) -> HistoryPagerResult {
    // Limit the number of elements to half the screen like we do for completions
    // Note that this is imperfect because we could have a multi-column layout.
    //
    // We can still push fish further upward in case the first entry is multiline,
    // but that can't really be helped.
    // (subtract 2 for the search line and the prompt)
    let page_size = usize::try_from(std::cmp::max(termsize_last().height / 2 - 2, 12)).unwrap();

    let mut completions = vec![];
    let mut search = HistorySearch::new_with(
        history.clone(),
        search_string.to_owned(),
        history::SearchType::ContainsGlob,
        smartcase_flags(search_string),
        history_index,
    );
    let mut next_match_found = search.go_to_next_match(direction);
    if !next_match_found && !parse_util_contains_wildcards(search_string) {
        // If there were no matches, and the user is not intending for
        // wildcard search, try again with subsequence search.
        search = HistorySearch::new_with(
            history.clone(),
            search_string.to_owned(),
            history::SearchType::ContainsSubsequence,
            smartcase_flags(search_string),
            history_index,
        );
        next_match_found = search.go_to_next_match(direction);
    }
    while completions.len() < page_size && next_match_found {
        let item = search.current_item();
        completions.push(Completion::new(
            item.str().to_owned(),
            L!("").to_owned(),
            StringFuzzyMatch::exact_match(),
            CompleteFlags::REPLACES_LINE | CompleteFlags::DONT_ESCAPE | CompleteFlags::DONT_SORT,
        ));

        next_match_found = search.go_to_next_match(direction);
    }
    let last_index = search.current_index();
    if direction == SearchDirection::Forward {
        completions.reverse();
    }
    HistoryPagerResult {
        matched_commands: completions,
        final_index: last_index,
        have_more_results: search.go_to_next_match(direction),
    }
}

impl ReaderData {
    fn fill_history_pager(
        &mut self,
        why: HistoryPagerInvocation,
        mut direction: SearchDirection, /* = Backward */
    ) {
        let index;
        let mut old_pager_index = None;
        match why {
            HistoryPagerInvocation::Anew => {
                assert_eq!(direction, SearchDirection::Backward);
                index = 0;
            }
            HistoryPagerInvocation::Advance => {
                index = match direction {
                    SearchDirection::Forward => self.history_pager_history_index_start,
                    SearchDirection::Backward => self.history_pager_history_index_end,
                }
            }
            HistoryPagerInvocation::Refresh => {
                // Redo the previous search previous direction.
                direction = self.history_pager_direction;
                index = self.history_pager_history_index_start;
                old_pager_index = Some(self.pager.selected_completion_index());
            }
        }
        let search_term = self.pager.search_field_line.text().to_owned();
        let performer = {
            let history = self.history.clone();
            let search_term = search_term.clone();
            move || history_pager_search(&history, direction, index, &search_term)
        };
        let canary = Rc::downgrade(&self.canary);
        let completion = move |zelf: &mut Self, result: HistoryPagerResult| {
            if canary.upgrade().is_none() {
                return;
            }
            if search_term != zelf.pager.search_field_line.text() {
                return; // Stale request.
            }
            if result.matched_commands.is_empty() && why == HistoryPagerInvocation::Advance {
                // No more matches, keep the existing ones and flash.
                zelf.flash();
                return;
            }
            zelf.history_pager_direction = direction;
            match direction {
                SearchDirection::Forward => {
                    zelf.history_pager_history_index_start = result.final_index;
                    zelf.history_pager_history_index_end = index;
                }
                SearchDirection::Backward => {
                    zelf.history_pager_history_index_start = index;
                    zelf.history_pager_history_index_end = result.final_index;
                }
            };
            zelf.pager.extra_progress_text = if result.have_more_results {
                wgettext!("Search again for more results")
            } else {
                L!("")
            }
            .to_owned();
            zelf.pager.set_completions(&result.matched_commands, false);
            if why == HistoryPagerInvocation::Refresh {
                zelf.pager
                    .set_selected_completion_index(old_pager_index.unwrap());
                zelf.pager_selection_changed();
            } else {
                zelf.select_completion_in_direction(SelectionMotion::Next, true);
            }
            zelf.super_highlight_me_plenty();
            zelf.layout_and_repaint(L!("history-pager"));
        };
        let debouncer = debounce_history_pager();
        debouncer.perform_with_completion(performer, completion);
    }
}

/// Expand an abbreviation replacer, which may mean running its function.
/// \return the replacement, or none to skip it. This may run fish script!
fn expand_replacer(
    range: SourceRange,
    token: &wstr,
    repl: &abbrs::Replacer,
    parser: &Parser,
) -> Option<abbrs::Replacement> {
    if !repl.is_function {
        // Literal replacement cannot fail.
        FLOGF!(
            abbrs,
            "Expanded literal abbreviation <%ls> -> <%ls>",
            token,
            &repl.replacement
        );
        return Some(abbrs::Replacement::new(
            range,
            repl.replacement.clone(),
            repl.set_cursor_marker.clone(),
        ));
    }

    let mut cmd = escape(&repl.replacement);
    cmd.push(' ');
    cmd.push_utfstr(&escape(token));
    let _not_interactive = scoped_push_replacer(
        |new_value| std::mem::replace(&mut parser.libdata_mut().pods.is_interactive, new_value),
        false,
    );

    let mut outputs = vec![];
    let ret = exec_subshell(
        &cmd,
        parser,
        Some(&mut outputs),
        /*apply_exit_status=*/ false,
    );
    if ret != STATUS_CMD_OK.unwrap() {
        return None;
    }
    let result = join_strings(&outputs, '\n');
    FLOGF!(
        abbrs,
        "Expanded function abbreviation <%ls> -> <%ls>",
        token,
        result
    );

    Some(abbrs::Replacement::new(
        range,
        result,
        repl.set_cursor_marker.clone(),
    ))
}

// Extract all the token ranges in \p str, along with whether they are a command.
// Tokens containing command substitutions are skipped; this ensures tokens are non-overlapping.
struct PositionedToken {
    range: SourceRange,
    is_cmd: bool,
}

fn extract_tokens(s: &wstr) -> Vec<PositionedToken> {
    let ast_flags = ParseTreeFlags::CONTINUE_AFTER_ERROR
        | ParseTreeFlags::ACCEPT_INCOMPLETE_TOKENS
        | ParseTreeFlags::LEAVE_UNTERMINATED;
    let ast = Ast::parse(s, ast_flags, None);

<<<<<<< HEAD
    // Helper to check if a node is the command portion of an undecorated statement.
    let is_command = |node: &dyn ast::Node| -> bool {
        let mut cursor = Some(node);
        while let Some(cur) = cursor {
            if let ast::NodeRef::Branch(ast::BranchRef::DecoratedStatement(stmt)) = cur.as_node() {
                if stmt.opt_decoration.is_none() && node.pointer_eq(&stmt.command) {
=======
    // Helper to check if a node is the command portion of a decorated statement.
    let is_command = |node: &dyn ast::Node| {
        let mut cursor = Some(node);
        while let Some(cur) = cursor {
            if let Some(stmt) = cur.as_decorated_statement() {
                if node.pointer_eq(&stmt.command) {
>>>>>>> d30fab37
                    return true;
                }
            }
            cursor = cur.parent();
        }
        false
    };

    let mut result = vec![];
    for node in Traversal::new(ast.top()) {
        // We are only interested in leaf nodes with source.
        if node.category() != Category::leaf {
            continue;
        }
        let range = node.source_range();
        if range.length() == 0 {
            continue;
        }

        // If we have command subs, then we don't include this token; instead we recurse.
        let mut has_cmd_subs = false;
        let mut cmdsub_contents = L!("");
        let mut cmdsub_cursor = range.start();
        let mut cmdsub_start = 0;
        let mut cmdsub_end = 0;
        while parse_util_locate_cmdsubst_range(
            s,
            &mut cmdsub_cursor,
            Some(&mut cmdsub_contents),
            &mut cmdsub_start,
            &mut cmdsub_end,
            /*accept_incomplete=*/ true,
            None,
            None,
        ) > 0
        {
            if cmdsub_start >= range.end() {
                break;
            }
            has_cmd_subs = true;
            for mut t in extract_tokens(cmdsub_contents) {
                // cmdsub_start is the open paren; the contents start one after it.
                t.range.start += u32::try_from(cmdsub_start + 1).unwrap();
                result.push(t);
            }
        }

        if !has_cmd_subs {
            // Common case of no command substitutions in this leaf node.
            result.push(PositionedToken {
                range,
                is_cmd: is_command(&node),
            })
        }
    }

    result
}

/// Expand at most one abbreviation at the given cursor position, updating the position if the
/// abbreviation wants to move the cursor. Use the parser to run any abbreviations which want
/// function calls. \return none if no abbreviations were expanded, otherwise the resulting
/// replacement.
pub fn reader_expand_abbreviation_at_cursor(
    cmdline: &wstr,
    cursor_pos: usize,
    parser: &Parser,
) -> Option<abbrs::Replacement> {
    // Find the token containing the cursor. Usually users edit from the end, so walk backwards.
    let tokens = extract_tokens(cmdline);
    let token = tokens
        .into_iter()
        .rev()
        .find(|token| token.range.contains_inclusive(cursor_pos))?;
    let range = token.range;
    let position = if token.is_cmd {
        abbrs::Position::Command
    } else {
        abbrs::Position::Anywhere
    };

    let token_str = &cmdline[Range::<usize>::from(range)];
    let replacers = abbrs_match(token_str, position);
    for replacer in replacers {
        if let Some(replacement) = expand_replacer(range, token_str, &replacer, parser) {
            return Some(replacement);
        }
    }
    None
}

impl ReaderData {
    /// Expand abbreviations at the current cursor position, minus the given cursor backtrack. This
    /// may change the command line but does NOT repaint it. This is to allow the caller to coalesce
    /// repaints.
    fn expand_abbreviation_at_cursor(&mut self, cursor_backtrack: usize) -> bool {
        let (elt, el) = self.active_edit_line();
        if self.conf.expand_abbrev_ok && elt == EditableLineTag::Commandline {
            // Try expanding abbreviations.
            self.update_commandline_state();
            let cursor_pos = el.position().saturating_sub(cursor_backtrack);
            if let Some(replacement) =
                reader_expand_abbreviation_at_cursor(el.text(), cursor_pos, self.parser())
            {
                self.push_edit(elt, Edit::new(replacement.range.into(), replacement.text));
                self.update_buff_pos(elt, replacement.cursor);
                return true;
            }
        }
        false
    }
}

/// Indicates if the given command char ends paging.
fn command_ends_paging(c: ReadlineCmd, focused_on_search_field: bool) -> bool {
    type rl = ReadlineCmd;
    match c {
        rl::HistoryPrefixSearchBackward
        | rl::HistoryPrefixSearchForward
        | rl::HistorySearchBackward
        | rl::HistorySearchForward
        | rl::HistoryTokenSearchBackward
        | rl::HistoryTokenSearchForward
        | rl::AcceptAutosuggestion
        | rl::DeleteOrExit
        | rl::CancelCommandline
        | rl::Cancel =>
        // These commands always end paging.
        {
            true
        }
        rl::Complete
        | rl::CompleteAndSearch
        | rl::HistoryPager
        | rl::BackwardChar
        | rl::BackwardCharPassive
        | rl::ForwardChar
        | rl::ForwardCharPassive
        | rl::ForwardSingleChar
        | rl::UpLine
        | rl::DownLine
        | rl::Repaint
        | rl::SuppressAutosuggestion
        | rl::BeginningOfHistory
        | rl::EndOfHistory =>
        // These commands never end paging.
        {
            false
        }
        rl::Execute =>
        // execute does end paging, but only executes if it was not paging. So it's handled
        // specially.
        {
            false
        }
        rl::BeginningOfLine
        | rl::EndOfLine
        | rl::ForwardWord
        | rl::BackwardWord
        | rl::ForwardBigword
        | rl::BackwardBigword
        | rl::NextdOrForwardWord
        | rl::PrevdOrBackwardWord
        | rl::DeleteChar
        | rl::BackwardDeleteChar
        | rl::KillLine
        | rl::Yank
        | rl::YankPop
        | rl::BackwardKillLine
        | rl::KillWholeLine
        | rl::KillInnerLine
        | rl::KillWord
        | rl::KillBigword
        | rl::BackwardKillWord
        | rl::BackwardKillPathComponent
        | rl::BackwardKillBigword
        | rl::SelfInsert
        | rl::SelfInsertNotFirst
        | rl::TransposeChars
        | rl::TransposeWords
        | rl::UpcaseWord
        | rl::DowncaseWord
        | rl::CapitalizeWord
        | rl::BeginningOfBuffer
        | rl::EndOfBuffer
        | rl::Undo
        | rl::Redo =>
        // These commands operate on the search field if that's where the focus is.
        {
            !focused_on_search_field
        }
        _ => false,
    }
}

/// Indicates if the given command ends the history search.
fn command_ends_history_search(c: ReadlineCmd) -> bool {
    type rl = ReadlineCmd;
    !matches!(
        c,
        rl::HistoryPrefixSearchBackward
            | rl::HistoryPrefixSearchForward
            | rl::HistorySearchBackward
            | rl::HistorySearchForward
            | rl::HistoryTokenSearchBackward
            | rl::HistoryTokenSearchForward
            | rl::BeginningOfHistory
            | rl::EndOfHistory
            | rl::Repaint
            | rl::ForceRepaint
            | rl::FocusIn
            | rl::FocusOut
    )
}

/// Return true if we believe ourselves to be orphaned. loop_count is how many times we've tried to
/// stop ourselves via SIGGTIN.
fn check_for_orphaned_process(loop_count: usize, shell_pgid: libc::pid_t) -> bool {
    let mut we_think_we_are_orphaned = false;
    // Try kill-0'ing the process whose pid corresponds to our process group ID. It's possible this
    // will fail because we don't have permission to signal it. But more likely it will fail because
    // it no longer exists, and we are orphaned.
    if loop_count % 64 == 0 && unsafe { libc::kill(shell_pgid, 0) } < 0 && errno().0 == ESRCH {
        we_think_we_are_orphaned = true;
    }

    // Try reading from the tty; if we get EIO we are orphaned. This is sort of bad because it
    // may block.
    if !we_think_we_are_orphaned && loop_count % 128 == 0 {
        extern "C" {
            fn ctermid(buf: *mut c_char) -> *mut c_char;
        }
        let tty = unsafe { ctermid(std::ptr::null_mut()) };
        if tty.is_null() {
            perror("ctermid");
            exit_without_destructors(1);
        }

        // Open the tty. Presumably this is stdin, but maybe not?
        let tty_fd = AutoCloseFd::new(unsafe { libc::open(tty, O_RDONLY | O_NONBLOCK) });
        if !tty_fd.is_valid() {
            perror("open");
            exit_without_destructors(1);
        }

        let mut tmp = 0 as libc::c_char;
        if unsafe {
            libc::read(
                tty_fd.fd(),
                &mut tmp as *mut libc::c_char as *mut libc::c_void,
                1,
            )
        } < 0
            && errno().0 == EIO
        {
            we_think_we_are_orphaned = true;
        }
    }

    // Just give up if we've done it a lot times.
    if loop_count > 4096 {
        we_think_we_are_orphaned = true;
    }

    we_think_we_are_orphaned
}

/// Run the specified command with the correct terminal modes, and while taking care to perform job
/// notification, set the title, etc.
fn reader_run_command(parser: &Parser, cmd: &wstr) -> EvalRes {
    let ft = tok_command(cmd);

    // Provide values for `status current-command` and `status current-commandline`
    if !ft.is_empty() {
        parser.libdata_mut().status_vars.command = ft.to_owned();
        parser.libdata_mut().status_vars.commandline = cmd.to_owned();
        // Also provide a value for the deprecated fish 2.0 $_ variable
        parser
            .vars()
            .set_one(L!("_"), EnvMode::GLOBAL, ft.to_owned());
    }

    reader_write_title(cmd, parser, true);
    Outputter::stdoutput()
        .borrow_mut()
        .set_color(RgbColor::NORMAL, RgbColor::NORMAL);
    term_donate(false);

    let time_before = Instant::now();
    let eval_res = parser.eval(cmd, &IoChain::new());
    job_reap(parser, true);

    // Update the execution duration iff a command is requested for execution
    // issue - #4926
    if !ft.is_empty() {
        let time_after = Instant::now();
        let duration = time_after.duration_since(time_before);
        parser.vars().set_one(
            ENV_CMD_DURATION,
            EnvMode::UNEXPORT,
            duration.as_millis().to_wstring(),
        );
    }

    term_steal();

    // Provide value for `status current-command`
    parser.libdata_mut().status_vars.command = (*PROGRAM_NAME.get().unwrap()).to_owned();
    // Also provide a value for the deprecated fish 2.0 $_ variable
    parser.vars().set_one(
        L!("_"),
        EnvMode::GLOBAL,
        (*PROGRAM_NAME.get().unwrap()).to_owned(),
    );
    // Provide value for `status current-commandline`
    parser.libdata_mut().status_vars.commandline = L!("").to_owned();

    if have_proc_stat() {
        proc_update_jiffies(parser);
    }

    eval_res
}

fn reader_shell_test(parser: &Parser, bstr: &wstr) -> Result<(), ParserTestErrorBits> {
    let mut errors = vec![];
    let res = parse_util_detect_errors(bstr, Some(&mut errors), /*accept_incomplete=*/ true);

    if res.is_err_and(|err| err.contains(ParserTestErrorBits::ERROR)) {
        let mut error_desc = parser.get_backtrace(bstr, &errors);

        // Ensure we end with a newline. Also add an initial newline, because it's likely the user
        // just hit enter and so there's junk on the current line.
        if !error_desc.ends_with('\n') {
            error_desc.push('\n');
        }
        eprintf!("\n%s", error_desc);
        reader_schedule_prompt_repaint();
    }
    res
}

impl ReaderData {
    // Import history from older location (config path) if our current history is empty.
    fn import_history_if_necessary(&mut self) {
        if self.history.is_empty() {
            self.history.populate_from_config_path();
        }

        // Import history from bash, etc. if our current history is still empty and is the default
        // history.
        if self.history.is_empty() && self.history.is_default() {
            // Try opening a bash file. We make an effort to respect $HISTFILE; this isn't very complete
            // (AFAIK it doesn't have to be exported), and to really get this right we ought to ask bash
            // itself. But this is better than nothing.
            let var = self.vars().get(L!("HISTFILE"));
            let mut path =
                var.map_or_else(|| L!("~/.bash_history").to_owned(), |var| var.as_string());
            expand_tilde(&mut path, self.vars());

            let Ok(file) = wopen_cloexec(&path, OFlag::O_RDONLY, Mode::empty()) else {
                return;
            };
            self.history.populate_from_bash(BufReader::new(file));
        }
    }

    fn should_add_to_history(&mut self, text: &wstr) -> bool {
        let parser = self.parser();
        if !function::exists(L!("fish_should_add_to_history"), parser) {
            // Historical behavior, if the command starts with a space we don't save it.
            return text.as_char_slice()[0] != ' ';
        }

        let mut cmd: WString = L!("fish_should_add_to_history ").into();
        cmd.push_utfstr(&escape(text));
        let _not_interactive = scoped_push_replacer(
            |new_value| std::mem::replace(&mut parser.libdata_mut().pods.is_interactive, new_value),
            false,
        );

        let ret = exec_subshell(&cmd, parser, None, /*apply_exit_status=*/ false);

        ret == STATUS_CMD_OK.unwrap()
    }

    // Add the current command line contents to history.
    fn add_to_history(&mut self) {
        if self.conf.in_silent_mode {
            return;
        }

        // Historical behavior is to trim trailing spaces, unless escape (#7661).
        let mut text = self.command_line.text().to_owned();
        while text.chars().next_back() == Some(' ')
            && count_preceding_backslashes(&text, text.len() - 1) % 2 == 0
        {
            text.pop();
        }

        // Remove ephemeral items - even if the text is empty.
        self.history.remove_ephemeral_items();

        if !text.is_empty() {
            // Mark this item as ephemeral if should_add_to_history says no (#615).
            let mode = if !self.should_add_to_history(&text) {
                PersistenceMode::Ephemeral
            } else if in_private_mode(self.vars()) {
                PersistenceMode::Memory
            } else {
                PersistenceMode::Disk
            };
            self.history.clone().add_pending_with_file_detection(
                &text,
                &self.parser().variables,
                mode,
            );
        }
    }
}

/// Check if we have background jobs that we have not warned about.
/// If so, print a warning and return true. Otherwise return false.
impl ReaderData {
    fn try_warn_on_background_jobs(&mut self) -> bool {
        assert_is_main_thread();
        // Have we already warned?
        if self.did_warn_for_bg_jobs {
            return false;
        }
        // Are we the top-level reader?
        if reader_data_stack().len() > 1 {
            return false;
        }
        // Do we have background jobs?
        let bg_jobs = jobs_requiring_warning_on_exit(self.parser());
        if bg_jobs.is_empty() {
            return false;
        }
        // Print the warning!
        print_exit_warning_for_jobs(&bg_jobs);
        self.did_warn_for_bg_jobs = true;
        true
    }
}

/// Check if we should exit the reader loop.
/// \return true if we should exit.
pub fn check_exit_loop_maybe_warning(data: Option<&mut ReaderData>) -> bool {
    // sighup always forces exit.
    if reader_received_sighup() {
        return true;
    }

    // Check if an exit is requested.
    let Some(data) = data else {
        return false;
    };
    if !data.exit_loop_requested {
        return false;
    }

    if data.try_warn_on_background_jobs() {
        data.exit_loop_requested = false;
        return false;
    }
    true
}

/// Given that the user is tab-completing a token \p wc whose cursor is at \p pos in the token,
/// try expanding it as a wildcard, populating \p result with the expanded string.
fn try_expand_wildcard(
    parser: &Parser,
    wc: WString,
    position: usize,
    result: &mut WString,
) -> ExpandResultCode {
    // Hacky from #8593: only expand if there are wildcards in the "current path component."
    // Find the "current path component" by looking for an unescaped slash before and after
    // our position.
    // This is quite naive; for example it mishandles brackets.
    let is_path_sep =
        |offset| wc.char_at(offset) == '/' && count_preceding_backslashes(&wc, offset) % 2 == 0;

    let mut comp_start = position;
    while comp_start > 0 && !is_path_sep(comp_start - 1) {
        comp_start -= 1;
    }
    let mut comp_end = position;
    while comp_end < wc.len() && !is_path_sep(comp_end) {
        comp_end += 1;
    }
    if !wildcard_has(&wc[comp_start..comp_end]) {
        return ExpandResultCode::wildcard_no_match;
    }
    result.clear();
    // Have a low limit on the number of matches, otherwise we will overwhelm the command line.

    /// When tab-completing with a wildcard, we expand the wildcard up to this many results.
    /// If expansion would exceed this many results, beep and do nothing.
    const TAB_COMPLETE_WILDCARD_MAX_EXPANSION: usize = 256;

    let ctx = OperationContext::background_with_cancel_checker(
        &*parser.variables,
        Box::new(|| signal_check_cancel() != 0),
        TAB_COMPLETE_WILDCARD_MAX_EXPANSION,
    );

    // We do wildcards only.

    let flags = ExpandFlags::FAIL_ON_CMDSUBST
        | ExpandFlags::SKIP_VARIABLES
        | ExpandFlags::PRESERVE_HOME_TILDES;
    let mut expanded = CompletionList::new();
    let ret = expand_string(wc, &mut expanded, flags, &ctx, None);
    if ret.result != ExpandResultCode::ok {
        return ret.result;
    }

    // Insert all matches (escaped) and a trailing space.
    let mut joined = WString::new();
    for r#match in expanded {
        if r#match.flags.contains(CompleteFlags::DONT_ESCAPE) {
            joined.push_utfstr(&r#match.completion);
        } else {
            let tildeflag = if r#match.flags.contains(CompleteFlags::DONT_ESCAPE_TILDES) {
                EscapeFlags::NO_TILDE
            } else {
                EscapeFlags::default()
            };
            joined.push_utfstr(&escape_string(
                &r#match.completion,
                EscapeStringStyle::Script(EscapeFlags::NO_QUOTED | tildeflag),
            ));
        }
        joined.push(' ');
    }

    *result = joined;
    ExpandResultCode::ok
}

/// Test if the specified character in the specified string is backslashed. pos may be at the end of
/// the string, which indicates if there is a trailing backslash.
fn is_backslashed(s: &wstr, pos: usize) -> bool {
    // note pos == str.size() is OK.
    if pos > s.len() {
        return false;
    }

    let mut count = 0;
    for idx in (0..pos).rev() {
        if s.as_char_slice()[idx] != '\\' {
            break;
        }
        count += 1;
    }

    count % 2 == 1
}

fn unescaped_quote(s: &wstr, pos: usize) -> Option<char> {
    let mut result = None;
    if pos < s.len() {
        let c = s.as_char_slice()[pos];
        if matches!(c, '\'' | '"') && !is_backslashed(s, pos) {
            result = Some(c);
        }
    }
    result
}

fn replace_line_at_cursor(
    text: &wstr,
    inout_cursor_pos: &mut usize,
    replacement: &wstr,
) -> WString {
    let cursor = *inout_cursor_pos;
    let start = text[0..cursor]
        .as_char_slice()
        .iter()
        .rposition(|&c| c == '\n')
        .map(|newline| newline + 1)
        .unwrap_or(0);
    let end = text[cursor..]
        .as_char_slice()
        .iter()
        .position(|&c| c == '\n')
        .map(|pos| cursor + pos)
        .unwrap_or(text.len());
    *inout_cursor_pos = start + replacement.len();
    text[..start].to_owned() + replacement + &text[end..]
}

/// Apply a completion string. Exposed for testing only.
///
/// Insert the string in the given command line at the given cursor position. The function checks if
/// the string is quoted or not and correctly escapes the string.
///
/// \param val the string to insert
/// \param flags A union of all flags describing the completion to insert. See the completion_t
/// struct for more information on possible values.
/// \param command_line The command line into which we will insert
/// \param inout_cursor_pos On input, the location of the cursor within the command line. On output,
/// the new desired position.
/// \param append_only Whether we can only append to the command line, or also modify previous
/// characters. This is used to determine whether we go inside a trailing quote.
///
/// \return The completed string
pub fn completion_apply_to_command_line(
    val_str: &wstr,
    flags: CompleteFlags,
    command_line: &wstr,
    inout_cursor_pos: &mut usize,
    append_only: bool,
) -> WString {
    let add_space = !flags.contains(CompleteFlags::NO_SPACE);
    let do_replace_token = flags.contains(CompleteFlags::REPLACES_TOKEN);
    let do_replace_line = flags.contains(CompleteFlags::REPLACES_LINE);
    let do_escape = !flags.contains(CompleteFlags::DONT_ESCAPE);
    let no_tilde = flags.contains(CompleteFlags::DONT_ESCAPE_TILDES);

    let cursor_pos = *inout_cursor_pos;
    let mut back_into_trailing_quote = false;
    let have_space_after_token = command_line.char_at(cursor_pos) == ' ';

    if do_replace_line {
        assert!(!do_escape, "unsupported completion flag");
        return replace_line_at_cursor(command_line, inout_cursor_pos, val_str);
    }

    if do_replace_token {
        let mut move_cursor;
        let mut range = 0..0;
        parse_util_token_extent(command_line, cursor_pos, &mut range, None);

        let mut sb = command_line[..range.start].to_owned();

        if do_escape {
            let escaped = escape_string(
                val_str,
                EscapeStringStyle::Script(
                    EscapeFlags::NO_QUOTED
                        | if no_tilde {
                            EscapeFlags::NO_TILDE
                        } else {
                            EscapeFlags::empty()
                        },
                ),
            );
            sb.push_utfstr(&escaped);
            move_cursor = escaped.len();
        } else {
            sb.push_utfstr(val_str);
            move_cursor = val_str.len();
        }

        if add_space {
            if !have_space_after_token {
                sb.push(' ');
            }
            move_cursor += 1;
        }
        sb.push_utfstr(&command_line[range.end..]);

        let new_cursor_pos = range.start + move_cursor;
        *inout_cursor_pos = new_cursor_pos;
        return sb;
    }

    let mut quote = None;
    let replaced = if do_escape {
        // We need to figure out whether the token we complete has unclosed quotes. Since the token
        // may be inside a command substitutions we must first determine the extents of the
        // innermost command substitution.
        let cmdsub_range = parse_util_cmdsubst_extent(command_line, cursor_pos);
        // Find the last quote in the token to complete. By parsing only the string inside any
        // command substitution, we prevent the tokenizer from treating the entire command
        // substitution as one token.
        quote = parse_util_get_quote_type(
            &command_line[cmdsub_range.clone()],
            cursor_pos - cmdsub_range.start,
        );

        // If the token is reported as unquoted, but ends with a (unescaped) quote, and we can
        // modify the command line, then delete the trailing quote so that we can insert within
        // the quotes instead of after them. See issue #552.
        if quote.is_none() && !append_only && cursor_pos > 0 {
            // The entire token is reported as unquoted...see if the last character is an
            // unescaped quote.
            let trailing_quote = unescaped_quote(command_line, cursor_pos - 1);
            if trailing_quote.is_some() {
                quote = trailing_quote;
                back_into_trailing_quote = true;
            }
        }

        parse_util_escape_string_with_quote(val_str, quote, no_tilde)
    } else {
        val_str.to_owned()
    };

    let mut insertion_point = cursor_pos;
    if back_into_trailing_quote {
        // Move the character back one so we enter the terminal quote.
        insertion_point = insertion_point.checked_sub(1).unwrap();
    }

    // Perform the insertion and compute the new location.
    let mut result = command_line.to_owned();
    result.insert_utfstr(insertion_point, &replaced);
    let mut new_cursor_pos =
        insertion_point + replaced.len() + if back_into_trailing_quote { 1 } else { 0 };
    if add_space {
        if quote.is_some() && unescaped_quote(command_line, insertion_point) != quote {
            // This is a quoted parameter, first print a quote.
            result.insert(new_cursor_pos, quote.unwrap());
            new_cursor_pos += 1;
        }
        if !have_space_after_token {
            result.insert(new_cursor_pos, ' ');
        }
        new_cursor_pos += 1;
    }
    *inout_cursor_pos = new_cursor_pos;
    result
}

/// Check if the specified string can be replaced by a case insensitive completion with the
/// specified flags.
///
/// Advanced tokens like those containing {}-style expansion can not at the moment be replaced,
/// other than if the new token is already an exact replacement, e.g. if the COMPLETE_DONT_ESCAPE
/// flag is set.
fn reader_can_replace(s: &wstr, flags: CompleteFlags) -> bool {
    if flags.contains(CompleteFlags::DONT_ESCAPE) {
        return true;
    }

    // Test characters that have a special meaning in any character position.
    !s.chars()
        .any(|c| matches!(c, '$' | '*' | '?' | '(' | '{' | '}' | ')'))
}

/// Determine the best (lowest) match rank for a set of completions.
fn get_best_rank(comp: &[Completion]) -> u32 {
    let mut best_rank = u32::MAX;
    for c in comp {
        best_rank = best_rank.min(c.rank());
    }
    best_rank
}

impl ReaderData {
    /// Compute completions and update the pager and/or commandline as needed.
    fn compute_and_apply_completions(&mut self, c: ReadlineCmd, rls: &mut ReadlineLoopState) {
        assert!(matches!(
            c,
            ReadlineCmd::Complete | ReadlineCmd::CompleteAndSearch
        ));

        // Remove a trailing backslash. This may trigger an extra repaint, but this is
        // rare.
        let el = &self.command_line;
        if is_backslashed(el.text(), el.position()) {
            self.delete_char(true);
        }

        // Figure out the extent of the command substitution surrounding the cursor.
        // This is because we only look at the current command substitution to form
        // completions - stuff happening outside of it is not interesting.
        let el = &self.command_line;
        let cmdsub_range = parse_util_cmdsubst_extent(el.text(), el.position());
        let position_in_cmdsub = el.position() - cmdsub_range.start;

        // Figure out the extent of the token within the command substitution. Note we
        // pass cmdsub_begin here, not buff.
        let mut token_range = 0..0;
        parse_util_token_extent(
            &el.text()[cmdsub_range.clone()],
            position_in_cmdsub,
            &mut token_range,
            None,
        );
        let position_in_token = position_in_cmdsub - token_range.start;

        // Hack: the token may extend past the end of the command substitution, e.g. in
        // (echo foo) the last token is 'foo)'. Don't let that happen.
        if token_range.end > cmdsub_range.len() {
            token_range.end = cmdsub_range.len();
        }
        token_range.start += cmdsub_range.start;
        token_range.end += cmdsub_range.start;

        // Check if we have a wildcard within this string; if so we first attempt to expand the
        // wildcard; if that succeeds we don't then apply user completions (#8593).
        let mut wc_expanded = WString::new();
        match try_expand_wildcard(
            self.parser(),
            el.text()[token_range.clone()].to_owned(),
            position_in_token,
            &mut wc_expanded,
        ) {
            ExpandResultCode::error => {
                // This may come about if we exceeded the max number of matches.
                // Return "success" to suppress normal completions.
                self.flash();
                return;
            }
            ExpandResultCode::wildcard_no_match => {}
            ExpandResultCode::cancel => {
                // e.g. the user hit control-C. Suppress normal completions.
                return;
            }
            ExpandResultCode::ok => {
                rls.comp.clear();
                rls.complete_did_insert = false;
                self.push_edit(
                    EditableLineTag::Commandline,
                    Edit::new(token_range, wc_expanded),
                );
                return;
            }
        }

        // Construct a copy of the string from the beginning of the command substitution
        // up to the end of the token we're completing.
        let cmdsub = &el.text()[cmdsub_range.start..token_range.end];

        // Ensure that `commandline` inside the completions gets the current state.
        self.update_commandline_state();

        let (comp, _needs_load) = complete(
            cmdsub,
            CompletionRequestOptions::normal(),
            &self.parser().context(),
        );
        rls.comp = comp;

        // User-supplied completions may have changed the commandline - prevent buffer
        // overflow.
        token_range.start = std::cmp::min(token_range.start, el.text().len());
        token_range.end = std::cmp::min(token_range.end, el.text().len());

        // Munge our completions.
        sort_and_prioritize(&mut rls.comp, CompletionRequestOptions::default());

        // Record our cycle_command_line.
        self.cycle_command_line = el.text().to_owned();
        self.cycle_cursor_pos = token_range.end;

        rls.complete_did_insert = self.handle_completions(&rls.comp, token_range);

        // Show the search field if requested and if we printed a list of completions.
        if c == ReadlineCmd::CompleteAndSearch && !rls.complete_did_insert && !self.pager.is_empty()
        {
            self.pager.set_search_field_shown(true);
            self.select_completion_in_direction(SelectionMotion::Next, false);
        }
    }

    fn try_insert(&mut self, c: &Completion, tok: &wstr, token_range: Range<usize>) {
        // If this is a replacement completion, check that we know how to replace it, e.g. that
        // the token doesn't contain evil operators like {}.
        if !c.flags.contains(CompleteFlags::REPLACES_TOKEN) || reader_can_replace(tok, c.flags) {
            self.completion_insert(&c.completion, token_range.end, c.flags);
        }
    }

    /// Handle the list of completions. This means the following:
    ///
    /// - If the list is empty, flash the terminal.
    /// - If the list contains one element, write the whole element, and if the element does not end on
    /// a '/', '@', ':', '.', ',', '-' or a '=', also write a trailing space.
    /// - If the list contains multiple elements, insert their common prefix, if any and display
    /// the list in the pager.  Depending on terminal size and the length of the list, the pager
    /// may either show less than a screenfull and exit or use an interactive pager to allow the
    /// user to scroll through the completions.
    ///
    /// \param comp the list of completion strings
    /// \param token_begin the position of the token to complete
    /// \param token_end the position after the token to complete
    ///
    /// Return true if we inserted text into the command line, false if we did not.
    fn handle_completions(&mut self, comp: &[Completion], token_range: Range<usize>) -> bool {
        let tok = self.command_line.text()[token_range.clone()].to_owned();

        // Check trivial cases.
        let len = comp.len();
        if len == 0 {
            // No suitable completions found, flash screen and return.
            self.flash();
            return false;
        } else if len == 1 {
            // Exactly one suitable completion found - insert it.
            let c = &comp[0];
            self.try_insert(c, &tok, token_range);
            return true;
        }

        let best_rank = get_best_rank(comp);

        // Determine whether we are going to replace the token or not. If any commands of the best
        // rank do not require replacement, then ignore all those that want to use replacement.
        let mut will_replace_token = true;
        for c in comp {
            if c.rank() <= best_rank && !c.flags.contains(CompleteFlags::REPLACES_TOKEN) {
                will_replace_token = false;
                break;
            }
        }

        // Decide which completions survived. There may be a lot of them; it would be nice if we could
        // figure out how to avoid copying them here.
        let mut surviving_completions = vec![];
        let mut all_matches_exact_or_prefix = true;
        for c in comp {
            // Ignore completions with a less suitable match rank than the best.
            if c.rank() > best_rank {
                continue;
            }

            // Only use completions that match replace_token.
            let completion_replaces_token = c.flags.contains(CompleteFlags::REPLACES_TOKEN);
            if completion_replaces_token != will_replace_token {
                continue;
            }

            // Don't use completions that want to replace, if we cannot replace them.
            if completion_replaces_token && !reader_can_replace(&tok, c.flags) {
                continue;
            }

            // This completion survived.
            surviving_completions.push(c.clone());
            all_matches_exact_or_prefix =
                all_matches_exact_or_prefix && c.r#match.is_exact_or_prefix();
        }

        if surviving_completions.len() == 1 {
            // After sorting and stuff only one completion is left, use it.
            //
            // TODO: This happens when smartcase kicks in, e.g.
            // the token is "cma" and the options are "cmake/" and "CMakeLists.txt"
            // it would be nice if we could figure
            // out how to use it more.
            let c = &surviving_completions[0];

            self.try_insert(c, &tok, token_range);
            return true;
        }

        let mut use_prefix = false;
        let mut common_prefix = L!("").to_owned();
        if all_matches_exact_or_prefix {
            // Try to find a common prefix to insert among the surviving completions.
            let mut flags = CompleteFlags::empty();
            let mut prefix_is_partial_completion = false;
            let mut first = true;
            for c in &surviving_completions {
                if first {
                    // First entry, use the whole string.
                    common_prefix = c.completion.clone();
                    flags = c.flags;
                    first = false;
                } else {
                    // Determine the shared prefix length.
                    let max = std::cmp::min(common_prefix.len(), c.completion.len());
                    let mut idx = 0;
                    while idx < max {
                        if common_prefix.as_char_slice()[idx] != c.completion.as_char_slice()[idx] {
                            break;
                        }
                        idx += 1;
                    }

                    // idx is now the length of the new common prefix.
                    common_prefix.truncate(idx);
                    prefix_is_partial_completion = true;

                    // Early out if we decide there's no common prefix.
                    if idx == 0 {
                        break;
                    }
                }
            }

            // Determine if we use the prefix. We use it if it's non-empty and it will actually make
            // the command line longer. It may make the command line longer by virtue of not using
            // REPLACE_TOKEN (so it always appends to the command line), or by virtue of replacing
            // the token but being longer than it.
            use_prefix = common_prefix.len() > if will_replace_token { tok.len() } else { 0 };
            assert!(!use_prefix || !common_prefix.is_empty());

            if use_prefix {
                // We got something. If more than one completion contributed, then it means we have
                // a prefix; don't insert a space after it.
                if prefix_is_partial_completion {
                    flags |= CompleteFlags::NO_SPACE;
                }
                self.completion_insert(&common_prefix, token_range.end, flags);
                self.cycle_command_line = self.command_line.text().to_owned();
                self.cycle_cursor_pos = self.command_line.position();
            }
        }

        if use_prefix {
            for c in &mut surviving_completions {
                c.flags &= !CompleteFlags::REPLACES_TOKEN;
                c.completion.replace_range(0..common_prefix.len(), L!(""));
            }
        }

        // Print the completion list.
        let mut prefix = WString::new();
        if will_replace_token || !all_matches_exact_or_prefix {
            if use_prefix {
                prefix.push_utfstr(&common_prefix);
            }
        } else if tok.len() + common_prefix.len() <= PREFIX_MAX_LEN {
            prefix.push_utfstr(&tok);
            prefix.push_utfstr(&common_prefix);
        } else {
            // Append just the end of the string.
            prefix.push(get_ellipsis_char());
            let full = tok + &common_prefix[..];
            prefix.push_utfstr(&full[full.len() - PREFIX_MAX_LEN..]);
        }

        // Update the pager data.
        self.pager.set_prefix(&prefix, true);
        self.pager.set_completions(&surviving_completions, true);
        // Modify the command line to reflect the new pager.
        self.pager_selection_changed();
        false
    }

    /// Insert the string at the current cursor position. The function checks if the string is quoted or
    /// not and correctly escapes the string.
    ///
    /// \param val the string to insert
    /// \param token_end the position after the token to complete
    /// \param flags A union of all flags describing the completion to insert. See the completion_t
    /// struct for more information on possible values.
    fn completion_insert(&mut self, val: &wstr, token_end: usize, flags: CompleteFlags) {
        let (elt, el) = self.active_edit_line();

        // Move the cursor to the end of the token.
        if el.position() != token_end {
            self.update_buff_pos(elt, Some(token_end));
        }

        let (_elt, el) = self.active_edit_line();
        let mut cursor = el.position();
        let new_command_line = completion_apply_to_command_line(
            val,
            flags,
            el.text(),
            &mut cursor,
            /*append_only=*/ false,
        );
        self.set_buffer_maintaining_pager(&new_command_line, cursor, false);
    }
}<|MERGE_RESOLUTION|>--- conflicted
+++ resolved
@@ -4409,21 +4409,12 @@
         | ParseTreeFlags::LEAVE_UNTERMINATED;
     let ast = Ast::parse(s, ast_flags, None);
 
-<<<<<<< HEAD
-    // Helper to check if a node is the command portion of an undecorated statement.
+    // Helper to check if a node is the command portion of a decorated statement.
     let is_command = |node: &dyn ast::Node| -> bool {
         let mut cursor = Some(node);
         while let Some(cur) = cursor {
             if let ast::NodeRef::Branch(ast::BranchRef::DecoratedStatement(stmt)) = cur.as_node() {
-                if stmt.opt_decoration.is_none() && node.pointer_eq(&stmt.command) {
-=======
-    // Helper to check if a node is the command portion of a decorated statement.
-    let is_command = |node: &dyn ast::Node| {
-        let mut cursor = Some(node);
-        while let Some(cur) = cursor {
-            if let Some(stmt) = cur.as_decorated_statement() {
                 if node.pointer_eq(&stmt.command) {
->>>>>>> d30fab37
                     return true;
                 }
             }
