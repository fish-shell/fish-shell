--- conflicted
+++ resolved
@@ -34,14 +34,6 @@
 impl<CharType> Iterator for NullTerminatedArrayIterator<CharType> {
     type Item = *const CharType;
     fn next(&mut self) -> Option<*const CharType> {
-<<<<<<< HEAD
-        if self.ptr.is_null() {
-            return None;
-        }
-        let result = unsafe { *self.ptr };
-        self.ptr = unsafe { self.ptr.add(1) };
-        Some(result)
-=======
         let result = unsafe { *self.ptr };
         if result.is_null() {
             None
@@ -49,7 +41,6 @@
             self.ptr = unsafe { self.ptr.add(1) };
             Some(result)
         }
->>>>>>> 11c252ca
     }
 }
 
