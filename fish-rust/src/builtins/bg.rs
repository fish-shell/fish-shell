// Implementation of the bg builtin.

use std::pin::Pin;
use std::sync::RwLockWriteGuard;

use super::shared::{
    builtin_print_help, builtin_print_help_error, STATUS_CMD_ERROR, STATUS_INVALID_ARGS,
};
use crate::io::IoStreams;
use crate::parser::Parser;
use crate::proc::Job;
use crate::wchar_ext::ToWString;
use crate::{
    builtins::shared::{HelpOnlyCmdOpts, STATUS_CMD_OK},
    ffi::{self, Repin},
    wchar::{wstr, WString},
    wchar_ffi::{c_str, WCharFromFFI, WCharToFFI},
    wutil::{fish_wcstoi, wgettext_fmt},
};
use libc::{c_int, pid_t};

/// Helper function for builtin_bg().
fn send_to_bg(
<<<<<<< HEAD
    parser: &mut Parser,
=======
    parser: &Parser,
>>>>>>> 11c252ca
    streams: &mut IoStreams<'_>,
    cmd: &wstr,
    job_pos: usize,
) -> Option<c_int> {
<<<<<<< HEAD
    fn job(parser: &mut Parser, job_pos: usize) -> RwLockWriteGuard<'_, Job> {
        let job = &parser.jobs()[job_pos];
        job.write().unwrap()
    }
    if !job(parser, job_pos).wants_job_control() {
        let err = {
            let job = job(parser, job_pos);
=======
    let jobs = parser.jobs();
    if !jobs[job_pos].read().unwrap().wants_job_control() {
        let err = {
            let job = &jobs[job_pos].read().unwrap();
>>>>>>> 11c252ca
            wgettext_fmt!(
                "%ls: Can't put job %d, '%ls' to background because it is not under job control\n",
                cmd,
                job.job_id().to_wstring(),
                job.command()
            )
        };
        builtin_print_help_error(parser, streams, cmd, &err);
        return STATUS_CMD_ERROR;
    }

    {
<<<<<<< HEAD
        let mut job = job(parser, job_pos);
=======
        let mut job = jobs[job_pos].write().unwrap();
>>>>>>> 11c252ca
        streams.err.append(&wgettext_fmt!(
            "Send job %d '%ls' to background\n",
            job.job_id().to_wstring(),
            job.command()
        ));

        job.group_mut().set_is_foreground(false);

        if !job.resume() {
            return STATUS_CMD_ERROR;
        }
    }
    parser.job_promote_at(job_pos);

    return STATUS_CMD_OK;
}

/// Builtin for putting a job in the background.
<<<<<<< HEAD
pub fn bg(parser: &mut Parser, streams: &mut IoStreams<'_>, args: &mut [WString]) -> Option<c_int> {
=======
pub fn bg(parser: &Parser, streams: &mut IoStreams<'_>, args: &mut [WString]) -> Option<c_int> {
>>>>>>> 11c252ca
    let opts = match HelpOnlyCmdOpts::parse(args, parser, streams) {
        Ok(opts) => opts,
        Err(err @ Some(_)) if err != STATUS_CMD_OK => return err,
        Err(err) => panic!("Illogical exit code from parse_options(): {err:?}"),
    };

    let cmd = &args[0];
    if opts.print_help {
        builtin_print_help(parser, streams, cmd);
        return STATUS_CMD_OK;
    }

    if opts.optind == args.len() {
        // No jobs were specified so use the most recent (i.e., last) job.
        let jobs = parser.jobs();
        let job_pos = jobs.iter().position(|job| {
            let job = job.read().unwrap();
            job.is_stopped() && job.wants_job_control() && !job.is_completed()
        });

        let Some(job_pos) = job_pos else {
            streams
                    .err
                    .append(&wgettext_fmt!("%ls: There are no suitable jobs\n", cmd));
                return STATUS_CMD_ERROR;
        };

        return send_to_bg(parser, streams, cmd, job_pos);
    }

    // The user specified at least one job to be backgrounded.

    // If one argument is not a valid pid (i.e. integer >= 0), fail without backgrounding anything,
    // but still print errors for all of them.
    let mut retval = STATUS_CMD_OK;
    let pids: Vec<pid_t> = args[opts.optind..]
        .iter()
        .map(|arg| {
            fish_wcstoi(arg).unwrap_or_else(|_| {
                streams.err.append(&wgettext_fmt!(
                    "%ls: '%ls' is not a valid job specifier\n",
                    cmd,
                    arg
                ));
                retval = STATUS_INVALID_ARGS;
                0
            })
        })
        .collect();

    if retval != STATUS_CMD_OK {
        return retval;
    }

    // Background all existing jobs that match the pids.
    // Non-existent jobs aren't an error, but information about them is useful.
    for pid in pids {
        if let Some((job_pos, _job)) = parser.job_get_from_pid_at(pid) {
            send_to_bg(parser, streams, cmd, job_pos);
        } else {
            streams
                .err
                .append(&wgettext_fmt!("%ls: Could not find job '%d'\n", cmd, pid));
        }
    }

    return STATUS_CMD_OK;
}<|MERGE_RESOLUTION|>--- conflicted
+++ resolved
@@ -21,29 +21,15 @@
 
 /// Helper function for builtin_bg().
 fn send_to_bg(
-<<<<<<< HEAD
-    parser: &mut Parser,
-=======
     parser: &Parser,
->>>>>>> 11c252ca
     streams: &mut IoStreams<'_>,
     cmd: &wstr,
     job_pos: usize,
 ) -> Option<c_int> {
-<<<<<<< HEAD
-    fn job(parser: &mut Parser, job_pos: usize) -> RwLockWriteGuard<'_, Job> {
-        let job = &parser.jobs()[job_pos];
-        job.write().unwrap()
-    }
-    if !job(parser, job_pos).wants_job_control() {
-        let err = {
-            let job = job(parser, job_pos);
-=======
     let jobs = parser.jobs();
     if !jobs[job_pos].read().unwrap().wants_job_control() {
         let err = {
             let job = &jobs[job_pos].read().unwrap();
->>>>>>> 11c252ca
             wgettext_fmt!(
                 "%ls: Can't put job %d, '%ls' to background because it is not under job control\n",
                 cmd,
@@ -56,11 +42,7 @@
     }
 
     {
-<<<<<<< HEAD
-        let mut job = job(parser, job_pos);
-=======
         let mut job = jobs[job_pos].write().unwrap();
->>>>>>> 11c252ca
         streams.err.append(&wgettext_fmt!(
             "Send job %d '%ls' to background\n",
             job.job_id().to_wstring(),
@@ -79,11 +61,7 @@
 }
 
 /// Builtin for putting a job in the background.
-<<<<<<< HEAD
-pub fn bg(parser: &mut Parser, streams: &mut IoStreams<'_>, args: &mut [WString]) -> Option<c_int> {
-=======
 pub fn bg(parser: &Parser, streams: &mut IoStreams<'_>, args: &mut [WString]) -> Option<c_int> {
->>>>>>> 11c252ca
     let opts = match HelpOnlyCmdOpts::parse(args, parser, streams) {
         Ok(opts) => opts,
         Err(err @ Some(_)) if err != STATUS_CMD_OK => return err,
