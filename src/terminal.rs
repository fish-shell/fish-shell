--- conflicted
+++ resolved
@@ -112,11 +112,8 @@
     ScrollContentUp(usize),
 
     DecsetShowCursor,
-<<<<<<< HEAD
     DecsetMouseTracking,
     DecrstMouseTracking,
-=======
->>>>>>> d6ed5f84
     DecsetFocusReporting,
     DecrstFocusReporting,
     DecsetBracketedPaste,
@@ -189,11 +186,8 @@
             QueryCursorPosition => write(self, b"\x1b[6n"),
             ScrollContentUp(lines) => scroll_content_up(self, lines),
             DecsetShowCursor => write(self, b"\x1b[?25h"),
-<<<<<<< HEAD
             DecsetMouseTracking => write(self, b"\x1b[?1000h"),
             DecrstMouseTracking => write(self, b"\x1b[?1000l"),
-=======
->>>>>>> d6ed5f84
             DecsetFocusReporting => write(self, b"\x1b[?1004h"),
             DecrstFocusReporting => write(self, b"\x1b[?1004l"),
             DecsetBracketedPaste => write(self, b"\x1b[?2004h"),
