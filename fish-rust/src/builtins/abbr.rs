use crate::abbrs::{self, Abbreviation, Position};
use crate::builtins::shared::{
    builtin_missing_argument, builtin_print_error_trailer, builtin_print_help,
    builtin_unknown_option, BUILTIN_ERR_TOO_MANY_ARGUMENTS, STATUS_CMD_ERROR, STATUS_CMD_OK,
    STATUS_INVALID_ARGS,
};
use crate::common::{escape, escape_string, valid_func_name, EscapeStringStyle};
use crate::env::status::{ENV_NOT_FOUND, ENV_OK};
use crate::env::{EnvMode, EnvStackSetResult};
use crate::io::IoStreams;
use crate::parser::Parser;
use crate::re::{regex_make_anchored, to_boxed_chars};
use crate::wchar::WString;
use crate::wchar::{wstr, L};
use crate::wgetopt::{wgetopter_t, wopt, woption, woption_argument_t};
use crate::wutil::wgettext_fmt;
use libc::c_int;
use pcre2::utf32::{Regex, RegexBuilder};

const CMD: &wstr = L!("abbr");

#[derive(Default, Debug)]
struct Options {
    add: bool,
    rename: bool,
    show: bool,
    list: bool,
    erase: bool,
    query: bool,
    function: Option<WString>,
    regex_pattern: Option<WString>,
    position: Option<Position>,
    set_cursor_marker: Option<WString>,
    args: Vec<WString>,
}

impl Options {
    fn validate(&mut self, streams: &mut IoStreams<'_>) -> bool {
        // Duplicate options?
        let mut cmds = vec![];
        if self.add {
            cmds.push(L!("add"))
        };
        if self.rename {
            cmds.push(L!("rename"))
        };
        if self.show {
            cmds.push(L!("show"))
        };
        if self.list {
            cmds.push(L!("list"))
        };
        if self.erase {
            cmds.push(L!("erase"))
        };
        if self.query {
            cmds.push(L!("query"))
        };

        if cmds.len() > 1 {
            streams.err.append(&wgettext_fmt!(
                "%ls: Cannot combine options %ls\n",
                CMD,
                join(&cmds, L!(", "))
            ));
            return false;
        }

        // If run with no options, treat it like --add if we have arguments,
        // or --show if we do not have any arguments.
        if cmds.is_empty() {
            self.show = self.args.is_empty();
            self.add = !self.args.is_empty();
        }

        if !self.add && self.position.is_some() {
            streams.err.append(&wgettext_fmt!(
                "%ls: --position option requires --add\n",
                CMD
            ));
            return false;
        }
        if !self.add && self.regex_pattern.is_some() {
            streams
                .err
                .append(&wgettext_fmt!("%ls: --regex option requires --add\n", CMD));
            return false;
        }
        if !self.add && self.function.is_some() {
            streams.err.append(&wgettext_fmt!(
                "%ls: --function option requires --add\n",
                CMD
            ));
            return false;
        }
        if !self.add && self.set_cursor_marker.is_some() {
            streams.err.append(&wgettext_fmt!(
                "%ls: --set-cursor option requires --add\n",
                CMD
            ));
            return false;
        }
        if self
            .set_cursor_marker
            .as_ref()
            .map(|m| m.is_empty())
            .unwrap_or(false)
        {
            streams.err.append(&wgettext_fmt!(
                "%ls: --set-cursor argument cannot be empty\n",
                CMD
            ));
            return false;
        }

        return true;
    }
}

fn join(list: &[&wstr], sep: &wstr) -> WString {
    let mut result = WString::new();
    let mut iter = list.iter();

    let first = match iter.next() {
        Some(first) => first,
        None => return result,
    };
    result.push_utfstr(first);

    for s in iter {
        result.push_utfstr(sep);
        result.push_utfstr(s);
    }
    result
}

// Print abbreviations in a fish-script friendly way.
fn abbr_show(streams: &mut IoStreams<'_>) -> Option<c_int> {
    let style = EscapeStringStyle::Script(Default::default());

    abbrs::with_abbrs(|abbrs| {
        let mut result = WString::new();
        for abbr in abbrs.list() {
            result.clear();
            let mut add_arg = |arg: &wstr| {
                if !result.is_empty() {
                    result.push_str(" ");
                }
                result.push_utfstr(arg);
            };

            add_arg(L!("abbr -a"));
            if abbr.is_regex() {
                add_arg(L!("--regex"));
                add_arg(&escape_string(&abbr.key, style));
            }
            if abbr.position != Position::Command {
                add_arg(L!("--position"));
                add_arg(L!("anywhere"));
            }
            if let Some(ref set_cursor_marker) = abbr.set_cursor_marker {
                add_arg(L!("--set-cursor="));
                add_arg(&escape_string(set_cursor_marker, style));
            }
            if abbr.replacement_is_function {
                add_arg(L!("--function"));
                add_arg(&escape_string(&abbr.replacement, style));
            }
            add_arg(L!("--"));
            // Literal abbreviations have the name and key as the same.
            // Regex abbreviations have a pattern separate from the name.
            add_arg(&escape_string(&abbr.name, style));
            if !abbr.replacement_is_function {
                add_arg(&escape_string(&abbr.replacement, style));
            }
            if abbr.from_universal {
                add_arg(L!("# imported from a universal variable, see `help abbr`"));
            }
            result.push('\n');
            streams.out.append(&result);
        }
    });

    return STATUS_CMD_OK;
}

// Print the list of abbreviation names.
fn abbr_list(opts: &Options, streams: &mut IoStreams<'_>) -> Option<c_int> {
    const subcmd: &wstr = L!("--list");
    if !opts.args.is_empty() {
        streams.err.append(&wgettext_fmt!(
            "%ls %ls: Unexpected argument -- '%ls'\n",
            CMD,
            subcmd,
            &opts.args[0]
        ));
        return STATUS_INVALID_ARGS;
    }
    abbrs::with_abbrs(|abbrs| {
        for abbr in abbrs.list() {
            streams.out.append(&abbr.name);
            streams.out.push('\n');
        }
    });

    return STATUS_CMD_OK;
}

// Rename an abbreviation, deleting any existing one with the given name.
fn abbr_rename(opts: &Options, streams: &mut IoStreams<'_>) -> Option<c_int> {
    const subcmd: &wstr = L!("--rename");

    if opts.args.len() != 2 {
        streams.err.append(&wgettext_fmt!(
            "%ls %ls: Requires exactly two arguments\n",
            CMD,
            subcmd
        ));
        return STATUS_INVALID_ARGS;
    }
    let old_name = &opts.args[0];
    let new_name = &opts.args[1];
    if old_name.is_empty() || new_name.is_empty() {
        streams.err.append(&wgettext_fmt!(
            "%ls %ls: Name cannot be empty\n",
            CMD,
            subcmd
        ));
        return STATUS_INVALID_ARGS;
    }

    if contains_whitespace(new_name) {
        streams.err.append(&wgettext_fmt!(
            "%ls %ls: Abbreviation '%ls' cannot have spaces in the word\n",
            CMD,
            subcmd,
            new_name.as_utfstr()
        ));
        return STATUS_INVALID_ARGS;
    }
    abbrs::with_abbrs_mut(|abbrs| -> Option<c_int> {
        if !abbrs.has_name(old_name) {
            streams.err.append(&wgettext_fmt!(
                "%ls %ls: No abbreviation named %ls\n",
                CMD,
                subcmd,
                old_name.as_utfstr()
            ));
            return STATUS_CMD_ERROR;
        }
        if abbrs.has_name(new_name) {
            streams.err.append(&wgettext_fmt!(
                "%ls %ls: Abbreviation %ls already exists, cannot rename %ls\n",
                CMD,
                subcmd,
                new_name.as_utfstr(),
                old_name.as_utfstr()
            ));
            return STATUS_INVALID_ARGS;
        }
        abbrs.rename(old_name, new_name);
        STATUS_CMD_OK
    })
}

fn contains_whitespace(val: &wstr) -> bool {
    val.chars().any(char::is_whitespace)
}

// Test if any args is an abbreviation.
fn abbr_query(opts: &Options) -> Option<c_int> {
    // Return success if any of our args matches an abbreviation.
    abbrs::with_abbrs(|abbrs| {
        for arg in opts.args.iter() {
            if abbrs.has_name(arg) {
                return STATUS_CMD_OK;
            }
        }
        return STATUS_CMD_ERROR;
    })
}

// Add a named abbreviation.
fn abbr_add(opts: &Options, streams: &mut IoStreams<'_>) -> Option<c_int> {
    const subcmd: &wstr = L!("--add");

    if opts.args.len() < 2 && opts.function.is_none() {
        streams.err.append(&wgettext_fmt!(
            "%ls %ls: Requires at least two arguments\n",
            CMD,
            subcmd
        ));
        return STATUS_INVALID_ARGS;
    }

    if opts.args.is_empty() || opts.args[0].is_empty() {
        streams.err.append(&wgettext_fmt!(
            "%ls %ls: Name cannot be empty\n",
            CMD,
            subcmd
        ));
        return STATUS_INVALID_ARGS;
    }
    let name = &opts.args[0];
    if name.chars().any(|c| c.is_whitespace()) {
        streams.err.append(&wgettext_fmt!(
            "%ls %ls: Abbreviation '%ls' cannot have spaces in the word\n",
            CMD,
            subcmd,
            name.as_utfstr()
        ));
        return STATUS_INVALID_ARGS;
    }

    let key: &wstr;
    let regex: Option<Regex>;
    if let Some(regex_pattern) = &opts.regex_pattern {
        // Compile the regex as given; if that succeeds then wrap it in our ^$ so it matches the
        // entire token.
        // We have historically disabled the "(*UTF)" sequence.
        let mut builder = RegexBuilder::new();
        builder.caseless(false).never_utf(true);

        let result = builder.build(to_boxed_chars(regex_pattern));

        if let Err(error) = result {
            streams.err.append(&wgettext_fmt!(
                "%ls: Regular expression compile error: %ls\n",
                CMD,
                error.error_message(),
            ));
            if let Some(offset) = error.offset() {
                streams
                    .err
                    .append(&wgettext_fmt!("%ls: %ls\n", CMD, regex_pattern.as_utfstr()));
                streams
                    .err
                    .append(&wgettext_fmt!("%ls: %*ls\n", CMD, offset, "^"));
            }
            return STATUS_INVALID_ARGS;
        }
        let anchored = regex_make_anchored(regex_pattern);
        let re = builder
            .build(to_boxed_chars(&anchored))
            .expect("Anchored compilation should have succeeded");

        key = regex_pattern;
        regex = Some(re);
    } else {
        // The name plays double-duty as the token to replace.
        key = name;
        regex = None;
    };

    if opts.function.is_some() && opts.args.len() > 1 {
        streams
            .err
            .append(&wgettext_fmt!(BUILTIN_ERR_TOO_MANY_ARGUMENTS, L!("abbr")));
        return STATUS_INVALID_ARGS;
    }
    let replacement = if let Some(ref function) = opts.function {
        // Abbreviation function names disallow spaces.
        // This is to prevent accidental usage of e.g. `--function 'string replace'`
        if !valid_func_name(function) || contains_whitespace(function) {
            streams.err.append(&wgettext_fmt!(
                "%ls: Invalid function name: %ls\n",
                CMD,
                function.as_utfstr()
            ));
            return STATUS_INVALID_ARGS;
        }
        function.clone()
    } else {
        let mut replacement = WString::new();
        for iter in opts.args.iter().skip(1) {
            if !replacement.is_empty() {
                replacement.push(' ')
            };
            replacement.push_utfstr(iter);
        }
        replacement
    };

    let position = opts.position.unwrap_or(Position::Command);

    // Note historically we have allowed overwriting existing abbreviations.
    abbrs::with_abbrs_mut(move |abbrs| {
        abbrs.add(Abbreviation {
            name: name.clone(),
            key: key.to_owned(),
            regex,
            replacement,
            replacement_is_function: opts.function.is_some(),
            position,
            set_cursor_marker: opts.set_cursor_marker.clone(),
            from_universal: false,
        })
    });

    return STATUS_CMD_OK;
}

// Erase the named abbreviations.
<<<<<<< HEAD
fn abbr_erase(opts: &Options, parser: &mut Parser) -> Option<c_int> {
=======
fn abbr_erase(opts: &Options, parser: & Parser) -> Option<c_int> {
>>>>>>> 11c252ca
    if opts.args.is_empty() {
        // This has historically been a silent failure.
        return STATUS_CMD_ERROR;
    }

    // Erase each. If any is not found, return ENV_NOT_FOUND which is historical.
    abbrs::with_abbrs_mut(|abbrs| -> Option<c_int> {
        let mut result = STATUS_CMD_OK;
        for arg in &opts.args {
            if !abbrs.erase(arg) {
                result = Some(ENV_NOT_FOUND);
            }
            // Erase the old uvar - this makes `abbr -e` work.
            let esc_src = escape(arg);
            if !esc_src.is_empty() {
                let var_name = WString::from_str("_fish_abbr_") + esc_src.as_utfstr();
                let ret = parser.vars().remove(&var_name, EnvMode::UNIVERSAL.into());

                if ret == EnvStackSetResult::ENV_OK {
                    result = STATUS_CMD_OK
                };
            }
        }
        result
    })
}

pub fn abbr(
<<<<<<< HEAD
    parser: &mut Parser,
=======
    parser: & Parser,
>>>>>>> 11c252ca
    streams: &mut IoStreams<'_>,
    argv: &mut [WString],
) -> Option<c_int> {
    let mut argv_read = Vec::with_capacity(argv.len());
    argv_read.extend_from_slice(argv);

    // Note 1 is returned by wgetopt to indicate a non-option argument.
    const NON_OPTION_ARGUMENT: char = 1 as char;
    const SET_CURSOR_SHORT: char = 2 as char;
    const RENAME_SHORT: char = 3 as char;

    // Note the leading '-' causes wgetopter to return arguments in order, instead of permuting
    // them. We need this behavior for compatibility with pre-builtin abbreviations where options
    // could be given literally, for example `abbr e emacs -nw`.
    const short_options: &wstr = L!("-:af:r:seqgUh");

    const longopts: &[woption] = &[
        wopt(L!("add"), woption_argument_t::no_argument, 'a'),
        wopt(L!("position"), woption_argument_t::required_argument, 'p'),
        wopt(L!("regex"), woption_argument_t::required_argument, 'r'),
        wopt(
            L!("set-cursor"),
            woption_argument_t::optional_argument,
            SET_CURSOR_SHORT,
        ),
        wopt(L!("function"), woption_argument_t::required_argument, 'f'),
        wopt(L!("rename"), woption_argument_t::no_argument, RENAME_SHORT),
        wopt(L!("erase"), woption_argument_t::no_argument, 'e'),
        wopt(L!("query"), woption_argument_t::no_argument, 'q'),
        wopt(L!("show"), woption_argument_t::no_argument, 's'),
        wopt(L!("list"), woption_argument_t::no_argument, 'l'),
        wopt(L!("global"), woption_argument_t::no_argument, 'g'),
        wopt(L!("universal"), woption_argument_t::no_argument, 'U'),
        wopt(L!("help"), woption_argument_t::no_argument, 'h'),
    ];

    let mut opts = Options::default();
    let mut w = wgetopter_t::new(short_options, longopts, argv);

    while let Some(c) = w.wgetopt_long() {
        match c {
            NON_OPTION_ARGUMENT => {
                // If --add is specified (or implied by specifying no other commands), all
                // unrecognized options after the *second* non-option argument are considered part
                // of the abbreviation expansion itself, rather than options to the abbr command.
                // For example, `abbr e emacs -nw` works, because `-nw` occurs after the second
                // non-option, and --add is implied.
                if let Some(arg) = w.woptarg() {
                    opts.args.push(arg.to_owned())
                };
                if opts.args.len() >= 2
                    && !(opts.rename || opts.show || opts.list || opts.erase || opts.query)
                {
                    break;
                }
            }
            'a' => opts.add = true,
            'p' => {
                if opts.position.is_some() {
                    streams.err.append(&wgettext_fmt!(
                        "%ls: Cannot specify multiple positions\n",
                        CMD
                    ));
                    return STATUS_INVALID_ARGS;
                }
                if w.woptarg() == Some(L!("command")) {
                    opts.position = Some(Position::Command);
                } else if w.woptarg() == Some(L!("anywhere")) {
                    opts.position = Some(Position::Anywhere);
                } else {
                    streams.err.append(&wgettext_fmt!(
                        "%ls: Invalid position '%ls'\n",
                        CMD,
                        w.woptarg().unwrap_or_default()
                    ));
                    streams
                        .err
                        .append(L!("Position must be one of: command, anywhere.\n"));
                    return STATUS_INVALID_ARGS;
                }
            }
            'r' => {
                if opts.regex_pattern.is_some() {
                    streams.err.append(&wgettext_fmt!(
                        "%ls: Cannot specify multiple regex patterns\n",
                        CMD
                    ));
                    return STATUS_INVALID_ARGS;
                }
                opts.regex_pattern = w.woptarg().map(ToOwned::to_owned);
            }
            SET_CURSOR_SHORT => {
                if opts.set_cursor_marker.is_some() {
                    streams.err.append(&wgettext_fmt!(
                        "%ls: Cannot specify multiple set-cursor options\n",
                        CMD
                    ));
                    return STATUS_INVALID_ARGS;
                }
                // The default set-cursor indicator is '%'.
                let _ = opts
                    .set_cursor_marker
                    .insert(w.woptarg().unwrap_or(L!("%")).to_owned());
            }
            'f' => opts.function = w.woptarg().map(ToOwned::to_owned),
            RENAME_SHORT => opts.rename = true,
            'e' => opts.erase = true,
            'q' => opts.query = true,
            's' => opts.show = true,
            'l' => opts.list = true,
            // Kept for backwards compatibility but ignored.
            // This basically does nothing now.
            'g' => {}

            'U' => {
                // Kept and made ineffective, so we warn.
                streams.err.append(&wgettext_fmt!(
                    "%ls: Warning: Option '%ls' was removed and is now ignored",
                    w.cmd(),
                    argv_read[w.woptind - 1]
                ));
                builtin_print_error_trailer(parser, streams.err, w.cmd());
            }
            'h' => {
                builtin_print_help(parser, streams, w.cmd());
                return STATUS_CMD_OK;
            }
            ':' => {
                builtin_missing_argument(parser, streams, w.cmd(), &w.argv()[w.woptind - 1], true);
                return STATUS_INVALID_ARGS;
            }
            '?' => {
                builtin_unknown_option(parser, streams, w.cmd(), &w.argv()[w.woptind - 1], false);
                return STATUS_INVALID_ARGS;
            }
            _ => {
                panic!("unexpected retval from wgeopter.next()");
            }
        }
    }

    for arg in argv_read.drain(w.woptind..) {
        opts.args.push(arg);
    }

    if !opts.validate(streams) {
        return STATUS_INVALID_ARGS;
    }

    if opts.add {
        return abbr_add(&opts, streams);
    };
    if opts.show {
        return abbr_show(streams);
    };
    if opts.list {
        return abbr_list(&opts, streams);
    };
    if opts.rename {
        return abbr_rename(&opts, streams);
    };
    if opts.erase {
        return abbr_erase(&opts, parser);
    };
    if opts.query {
        return abbr_query(&opts);
    };

    // validate() should error or ensure at least one path is set.
    panic!("unreachable");
}<|MERGE_RESOLUTION|>--- conflicted
+++ resolved
@@ -401,11 +401,7 @@
 }
 
 // Erase the named abbreviations.
-<<<<<<< HEAD
-fn abbr_erase(opts: &Options, parser: &mut Parser) -> Option<c_int> {
-=======
 fn abbr_erase(opts: &Options, parser: & Parser) -> Option<c_int> {
->>>>>>> 11c252ca
     if opts.args.is_empty() {
         // This has historically been a silent failure.
         return STATUS_CMD_ERROR;
@@ -434,11 +430,7 @@
 }
 
 pub fn abbr(
-<<<<<<< HEAD
-    parser: &mut Parser,
-=======
     parser: & Parser,
->>>>>>> 11c252ca
     streams: &mut IoStreams<'_>,
     argv: &mut [WString],
 ) -> Option<c_int> {
