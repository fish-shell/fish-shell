//! Implementation of the echo builtin.

use libc::c_int;

use super::shared::{builtin_missing_argument, STATUS_CMD_OK, STATUS_INVALID_ARGS};
use crate::io::IoStreams;
use crate::parser::Parser;
use crate::wchar::{encode_byte_to_char, wstr, WString, L};
use crate::wgetopt::{wgetopter_t, woption};

#[derive(Debug, Clone, Copy)]
struct Options {
    print_newline: bool,
    print_spaces: bool,
    interpret_special_chars: bool,
}

impl Default for Options {
    fn default() -> Self {
        Self {
            print_newline: true,
            print_spaces: true,
            interpret_special_chars: false,
        }
    }
}

fn parse_options(
    args: &mut [WString],
    parser: &mut Parser,
    streams: &mut IoStreams<'_>,
) -> Result<(Options, usize), Option<c_int>> {
<<<<<<< HEAD
    let cmd = &args[0];

=======
>>>>>>> ac62c9be
    const SHORT_OPTS: &wstr = L!("+:Eens");
    const LONG_OPTS: &[woption] = &[];

    let mut opts = Options::default();

    let mut oldopts = opts;
    let mut oldoptind = 0;

    let mut w = wgetopter_t::new(SHORT_OPTS, LONG_OPTS, args);
    while let Some(c) = w.wgetopt_long() {
        match c {
            'n' => opts.print_newline = false,
            'e' => opts.interpret_special_chars = true,
            's' => opts.print_spaces = false,
            'E' => opts.interpret_special_chars = false,
            ':' => {
                builtin_missing_argument(parser, streams, w.cmd(), &w.argv()[w.woptind - 1], true);
                return Err(STATUS_INVALID_ARGS);
            }
            '?' => {
                return Ok((oldopts, w.woptind - 1));
            }
            _ => {
                panic!("unexpected retval from wgetopter::wgetopt_long()");
            }
        }

        // Super cheesy: We keep an old copy of the option state around,
        // so we can revert it in case we get an argument like
        // "-n foo".
        // We need to keep it one out-of-date so we can ignore the *last* option.
        // (this might be an issue in wgetopt, but that's a whole other can of worms
        //  and really only occurs with our weird "put it back" option parsing)
        if w.woptind == oldoptind + 2 {
            oldopts = opts;
            oldoptind = w.woptind;
        }
    }

    Ok((opts, w.woptind))
}

/// Parse a numeric escape sequence in `s`, returning the number of characters consumed and the
/// resulting value. Supported escape sequences:
///
/// - `0nnn`: octal value, zero to three digits
/// - `nnn`: octal value, one to three digits
/// - `xhh`: hex value, one to two digits
fn parse_numeric_sequence<I>(chars: I) -> Option<(usize, u8)>
where
    I: IntoIterator<Item = char>,
{
    let mut chars = chars.into_iter().peekable();

    // the first character of the numeric part of the sequence
    let mut start = 0;

    let mut base: u8 = 0;
    let mut max_digits = 0;

    let first = *chars.peek()?;
    if first.is_digit(8) {
        // Octal escape
        base = 8;

        // If the first digit is a 0, we allow four digits (including that zero); otherwise, we
        // allow 3.
        max_digits = if first == '0' { 4 } else { 3 };
    } else if first == 'x' {
        // Hex escape
        base = 16;
        max_digits = 2;

        // Skip the x
        start = 1;
    };

    if base == 0 {
        return None;
    }

    let mut val = 0;
    let mut consumed = start;
    for digit in chars
        .skip(start)
        .take(max_digits)
        .map_while(|c| c.to_digit(base.into()))
    {
        // base is either 8 or 16, so digit can never be >255
        let digit = u8::try_from(digit).unwrap();

        val = val * base + digit;

        consumed += 1;
    }

    // We succeeded if we consumed at least one digit.
    if consumed > 0 {
        Some((consumed, val))
    } else {
        None
    }
}

/// The echo builtin.
///
/// Bash only respects `-n` if it's the first argument. We'll do the same. We also support a new,
/// fish specific, option `-s` to mean "no spaces".
pub fn echo(
    parser: &mut Parser,
    streams: &mut IoStreams<'_>,
    args: &mut [WString],
) -> Option<c_int> {
    let (opts, optind) = match parse_options(args, parser, streams) {
        Ok((opts, optind)) => (opts, optind),
        Err(err @ Some(_)) if err != STATUS_CMD_OK => return err,
        Err(err) => panic!("Illogical exit code from parse_options(): {err:?}"),
    };

    // The special character \c can be used to indicate no more output.
    let mut output_stopped = false;

    // We buffer output so we can write in one go,
    // this matters when writing to an fd.
    let mut out = WString::new();
    let args_to_echo = &args[optind..];
    'outer: for (idx, arg) in args_to_echo.iter().enumerate() {
        if opts.print_spaces && idx > 0 {
            out.push(' ');
        }

        let mut chars = arg.chars().peekable();
        while let Some(c) = chars.next() {
            if !opts.interpret_special_chars || c != '\\' {
                // Not an escape.
                out.push(c);
                continue;
            }

            let Some(next_char) = chars.peek() else {
                // Incomplete escape sequence is echoed verbatim
                out.push('\\');
                break;
            };

            // Most escapes consume one character in addition to the backslash; the numeric
            // sequences may consume more, while an unrecognized escape sequence consumes none.
            let mut consumed = 1;

            let escaped = match next_char {
                'a' => '\x07',
                'b' => '\x08',
                'e' => '\x1B',
                'f' => '\x0C',
                'n' => '\n',
                'r' => '\r',
                't' => '\t',
                'v' => '\x0B',
                '\\' => '\\',
                'c' => {
                    output_stopped = true;
                    break 'outer;
                }
                _ => {
                    // Octal and hex escape sequences.
                    if let Some((digits_consumed, narrow_val)) =
                        parse_numeric_sequence(chars.clone())
                    {
                        consumed = digits_consumed;
                        // The narrow_val is a literal byte that we want to output (#1894).
                        encode_byte_to_char(narrow_val)
                    } else {
                        consumed = 0;
                        '\\'
                    }
                }
            };

            // Skip over characters that were part of this escape sequence (after the backslash
            // that was consumed by the `while` loop).
            // TODO: `Iterator::advance_by()`: https://github.com/rust-lang/rust/issues/77404
            for _ in 0..consumed {
                let _ = chars.next();
            }

            out.push(escaped);
        }
    }

    if opts.print_newline && !output_stopped {
        out.push('\n');
    }

    if !out.is_empty() {
        streams.out.append(&out);
    }

    STATUS_CMD_OK
}<|MERGE_RESOLUTION|>--- conflicted
+++ resolved
@@ -30,11 +30,6 @@
     parser: &mut Parser,
     streams: &mut IoStreams<'_>,
 ) -> Result<(Options, usize), Option<c_int>> {
-<<<<<<< HEAD
-    let cmd = &args[0];
-
-=======
->>>>>>> ac62c9be
     const SHORT_OPTS: &wstr = L!("+:Eens");
     const LONG_OPTS: &[woption] = &[];
 
