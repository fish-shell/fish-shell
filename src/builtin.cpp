--- conflicted
+++ resolved
@@ -306,76 +306,4 @@
         result = _(builtin->desc);
     }
     return result;
-<<<<<<< HEAD
-}
-
-static maybe_t<RustBuiltin> try_get_rust_builtin(const wcstring &cmd) {
-    if (cmd == L"abbr") {
-        return RustBuiltin::Abbr;
-    }
-    if (cmd == L"bg") {
-        return RustBuiltin::Bg;
-    }
-    if (cmd == L"block") {
-        return RustBuiltin::Block;
-    }
-    if (cmd == L"builtin") {
-        return RustBuiltin::Builtin;
-    }
-    if (cmd == L"contains") {
-        return RustBuiltin::Contains;
-    }
-    if (cmd == L"command") {
-        return RustBuiltin::Command;
-    }
-    if (cmd == L"echo") {
-        return RustBuiltin::Echo;
-    }
-    if (cmd == L"emit") {
-        return RustBuiltin::Emit;
-    }
-    if (cmd == L"exit") {
-        return RustBuiltin::Exit;
-    }
-    if (cmd == L"math") {
-        return RustBuiltin::Math;
-    }
-    if (cmd == L"pwd") {
-        return RustBuiltin::Pwd;
-    }
-    if (cmd == L"random") {
-        return RustBuiltin::Random;
-    }
-    if (cmd == L"realpath") {
-        return RustBuiltin::Realpath;
-    }
-    if (cmd == L"type") {
-        return RustBuiltin::Type;
-    }
-    if (cmd == L"wait") {
-        return RustBuiltin::Wait;
-    }
-    if (cmd == L"printf") {
-        return RustBuiltin::Printf;
-    }
-    if (cmd == L"return") {
-        return RustBuiltin::Return;
-    }
-    return none();
-}
-
-#if 0
-static maybe_t<int> builtin_run_rust(parser_t &parser, io_streams_t &streams,
-                                     const std::vector<wcstring> &argv, RustBuiltin builtin) {
-    int status_code;
-    bool update_status = rust_run_builtin(parser, streams, argv, builtin, status_code);
-    if (update_status) {
-        return status_code;
-    } else {
-        return none();
-    }
-}
-#endif
-=======
-}
->>>>>>> e82e8edd
+}