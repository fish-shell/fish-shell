// Functions for executing builtin functions.
//
// How to add a new builtin function:
//
// 1). Create a function in builtin.c with the following signature:
//
//     <tt>static int builtin_NAME(parser_t &parser, io_streams_t &streams, wchar_t **argv)</tt>
//
// where NAME is the name of the builtin, and args is a zero-terminated list of arguments.
//
// 2). Add a line like { L"NAME", &builtin_NAME, N_(L"Bla bla bla") }, to the builtin_data_t
// variable. The description is used by the completion system. Note that this array is sorted.
//
// 3). Create a file doc_src/NAME.txt, containing the manual for the builtin in Doxygen-format.
// Check the other builtin manuals for proper syntax.
//
// 4). Use 'git add doc_src/NAME.txt' to start tracking changes to the documentation file.
#include "config.h"  // IWYU pragma: keep

#include <errno.h>
#include <fcntl.h>
#include <limits.h>
#include <signal.h>
#include <stdint.h>
#include <stdio.h>
#include <stdlib.h>
#include <string.h>
#include <sys/stat.h>
#include <unistd.h>
#include <wchar.h>

#include <algorithm>
#include <map>
#include <memory>
#include <random>
#include <set>
#include <string>
#include <utility>

#include "builtin.h"
#include "builtin_commandline.h"
#include "builtin_complete.h"
#include "builtin_jobs.h"
#include "builtin_printf.h"
#include "builtin_set.h"
#include "builtin_set_color.h"
#include "builtin_string.h"
#include "builtin_test.h"
#include "builtin_ulimit.h"
#include "common.h"
#include "complete.h"
#include "env.h"
#include "event.h"
#include "exec.h"
#include "expand.h"
#include "fallback.h"  // IWYU pragma: keep
#include "function.h"
#include "highlight.h"
#include "history.h"
#include "input.h"
#include "intern.h"
#include "io.h"
#include "parse_constants.h"
#include "parse_util.h"
#include "parser.h"
#include "parser_keywords.h"
#include "path.h"
#include "proc.h"
#include "reader.h"
#include "signal.h"
#include "tokenizer.h"
#include "wcstringutil.h"
#include "wgetopt.h"
#include "wutil.h"  // IWYU pragma: keep

bool builtin_data_t::operator<(const wcstring &other) const {
    return wcscmp(this->name, other.c_str()) < 0;
}

bool builtin_data_t::operator<(const builtin_data_t *other) const {
    return wcscmp(this->name, other->name) < 0;
}

/// Counts the number of arguments in the specified null-terminated array
int builtin_count_args(const wchar_t *const *argv) {
    int argc;
    for (argc = 1; argv[argc] != NULL;) {
        argc++;
    }

    assert(argv[argc] == NULL);
    return argc;
}

/// This function works like wperror, but it prints its result into the streams.err string instead
/// to stderr. Used by the builtin commands.
void builtin_wperror(const wchar_t *s, io_streams_t &streams) {
    char *err = strerror(errno);
    if (s != NULL) {
        streams.err.append(s);
        streams.err.append(L": ");
    }
    if (err != NULL) {
        const wcstring werr = str2wcstring(err);
        streams.err.append(werr);
        streams.err.push_back(L'\n');
    }
}

/// Count the number of times the specified character occurs in the specified string.
static int count_char(const wchar_t *str, wchar_t c) {
    int res = 0;
    for (; *str; str++) {
        res += (*str == c);
    }
    return res;
}

/// Obtain help/usage information for the specified builtin from manpage in subshell
///
/// @param  name
///    builtin name to get up help for
///
/// @return
///    A wcstring with a formatted manpage.
///
wcstring builtin_help_get(parser_t &parser, io_streams_t &streams, const wchar_t *name) {
    UNUSED(parser);
    // This won't ever work if no_exec is set.
    if (no_exec) return wcstring();

    wcstring_list_t lst;
    wcstring out;
    const wcstring name_esc = escape_string(name, 1);
    wcstring cmd = format_string(L"__fish_print_help %ls", name_esc.c_str());
    if (!streams.out_is_redirected && isatty(STDOUT_FILENO)) {
        // since we're using a subshell, __fish_print_help can't tell we're in
        // a terminal. Tell it ourselves.
        int cols = common_get_width();
        cmd = format_string(L"__fish_print_help --tty-width %d %ls", cols, name_esc.c_str());
    }
    if (exec_subshell(cmd, lst, false /* don't apply exit status */) >= 0) {
        for (size_t i = 0; i < lst.size(); i++) {
            out.append(lst.at(i));
            out.push_back(L'\n');
        }
    }
    return out;
}

/// Process and print for the specified builtin. If @c b is `sb_err`, also print the line
/// information.
///
/// If @c b is the buffer representing standard error, and the help message is about to be printed
/// to an interactive screen, it may be shortened to fit the screen.
///
void builtin_print_help(parser_t &parser, io_streams_t &streams, const wchar_t *cmd,
                        output_stream_t &b) {
    bool is_stderr = &b == &streams.err;
    if (is_stderr) {
        b.append(parser.current_line());
    }

    const wcstring h = builtin_help_get(parser, streams, cmd);

    if (!h.size()) return;

    wchar_t *str = wcsdup(h.c_str());
    if (str) {
        bool is_short = false;
        if (is_stderr) {
            // Interactive mode help to screen - only print synopsis if the rest won't fit.
            int screen_height, lines;

            screen_height = common_get_height();
            lines = count_char(str, L'\n');
            if (!shell_is_interactive() || (lines > 2 * screen_height / 3)) {
                wchar_t *pos;
                int cut = 0;
                int i;

                is_short = true;

                // First move down 4 lines.
                pos = str;
                for (i = 0; (i < 4) && pos && *pos; i++) {
                    pos = wcschr(pos + 1, L'\n');
                }

                if (pos && *pos) {
                    // Then find the next empty line.
                    for (; *pos; pos++) {
                        if (*pos != L'\n') {
                            continue;
                        }

                        int is_empty = 1;
                        wchar_t *pos2;
                        for (pos2 = pos + 1; *pos2; pos2++) {
                            if (*pos2 == L'\n') break;

                            if (*pos2 != L'\t' && *pos2 != L' ') {
                                is_empty = 0;
                                break;
                            }
                        }
                        if (is_empty) {
                            // And cut it.
                            *(pos2 + 1) = L'\0';
                            cut = 1;
                            break;
                        }
                    }
                }

                // We did not find a good place to cut message to shorten it - so we make sure we
                // don't print anything.
                if (!cut) {
                    *str = 0;
                }
            }
        }

        b.append(str);
        if (is_short) {
            b.append_format(_(L"%ls: Type 'help %ls' for related documentation\n\n"), cmd, cmd);
        }

        free(str);
    }
}

/// Perform error reporting for encounter with unknown option.
void builtin_unknown_option(parser_t &parser, io_streams_t &streams, const wchar_t *cmd,
                            const wchar_t *opt) {
    streams.err.append_format(BUILTIN_ERR_UNKNOWN, cmd, opt);
    builtin_print_help(parser, streams, cmd, streams.err);
}

/// Perform error reporting for encounter with missing argument.
void builtin_missing_argument(parser_t &parser, io_streams_t &streams, const wchar_t *cmd,
                              const wchar_t *opt) {
    streams.err.append_format(BUILTIN_ERR_MISSING, cmd, opt);
    builtin_print_help(parser, streams, cmd, streams.err);
}

// Here follows the definition of all builtin commands. The function names are all of the form
// builtin_NAME where NAME is the name of the builtin. so the function name for the builtin 'fg' is
// 'builtin_fg'.
//
// A few builtins, including 'while', 'command' and 'builtin' are not defined here as they are
// handled directly by the parser. (They are not parsed as commands, instead they only alter the
// parser state)
//
// The builtins 'break' and 'continue' are so closely related that they share the same
// implementation, namely 'builtin_break_continue.
//
// Several other builtins, including jobs, ulimit and set are so big that they have been given their
// own module. These files are all named 'builtin_NAME.cpp', where NAME is the name of the builtin.

/// List a single key binding.
/// Returns false if no binding with that sequence and mode exists.
static bool builtin_bind_list_one(const wcstring &seq, const wcstring &bind_mode,
                                  io_streams_t &streams) {
    std::vector<wcstring> ecmds;
    wcstring sets_mode;

    if (!input_mapping_get(seq, bind_mode, &ecmds, &sets_mode)) {
        return false;
    }

    streams.out.append(L"bind");

    // Append the mode flags if applicable.
    if (bind_mode != DEFAULT_BIND_MODE) {
        const wcstring emode = escape_string(bind_mode, ESCAPE_ALL);
        streams.out.append(L" -M ");
        streams.out.append(emode);
    }
    if (!sets_mode.empty() && sets_mode != bind_mode) {
        const wcstring esets_mode = escape_string(sets_mode, ESCAPE_ALL);
        streams.out.append(L" -m ");
        streams.out.append(esets_mode);
    }

    // Append the name.
    wcstring tname;
    if (input_terminfo_get_name(seq, &tname)) {
        // Note that we show -k here because we have an input key name.
        streams.out.append_format(L" -k %ls", tname.c_str());
    } else {
        // No key name, so no -k; we show the escape sequence directly.
        const wcstring eseq = escape_string(seq, ESCAPE_ALL);
        streams.out.append_format(L" %ls", eseq.c_str());
    }

    // Now show the list of commands.
    for (size_t i = 0; i < ecmds.size(); i++) {
        const wcstring &ecmd = ecmds.at(i);
        const wcstring escaped_ecmd = escape_string(ecmd, ESCAPE_ALL);
        streams.out.push_back(' ');
        streams.out.append(escaped_ecmd);
    }
    streams.out.push_back(L'\n');

    return true;
}

/// List all current key bindings.
static void builtin_bind_list(const wchar_t *bind_mode, io_streams_t &streams) {
    const std::vector<input_mapping_name_t> lst = input_mapping_get_names();

    for (const input_mapping_name_t &binding : lst) {
        if (bind_mode != NULL && bind_mode != binding.mode) {
            continue;
        }

        builtin_bind_list_one(binding.seq, binding.mode, streams);
    }
}

/// Print terminfo key binding names to string buffer used for standard output.
///
/// \param all if set, all terminfo key binding names will be printed. If not set, only ones that
/// are defined for this terminal are printed.
static void builtin_bind_key_names(int all, io_streams_t &streams) {
    const wcstring_list_t names = input_terminfo_get_names(!all);
    for (size_t i = 0; i < names.size(); i++) {
        const wcstring &name = names.at(i);

        streams.out.append_format(L"%ls\n", name.c_str());
    }
}

/// Print all the special key binding functions to string buffer used for standard output.
static void builtin_bind_function_names(io_streams_t &streams) {
    wcstring_list_t names = input_function_get_names();

    for (size_t i = 0; i < names.size(); i++) {
        const wchar_t *seq = names.at(i).c_str();
        streams.out.append_format(L"%ls\n", seq);
    }
}

/// Wraps input_terminfo_get_sequence(), appending the correct error messages as needed.
static bool get_terminfo_sequence(const wchar_t *seq, wcstring *out_seq, io_streams_t &streams) {
    if (input_terminfo_get_sequence(seq, out_seq)) {
        return true;
    }

    wcstring eseq = escape_string(seq, 0);
    if (errno == ENOENT) {
        streams.err.append_format(_(L"%ls: No key with name '%ls' found\n"), L"bind", eseq.c_str());
    } else if (errno == EILSEQ) {
        streams.err.append_format(_(L"%ls: Key with name '%ls' does not have any mapping\n"),
                                  L"bind", eseq.c_str());
    } else {
        streams.err.append_format(_(L"%ls: Unknown error trying to bind to key named '%ls'\n"),
                                  L"bind", eseq.c_str());
    }
    return false;
}

/// Add specified key binding.
static bool builtin_bind_add(const wchar_t *seq, const wchar_t *const *cmds, size_t cmds_len,
                             const wchar_t *mode, const wchar_t *sets_mode, int terminfo,
                             io_streams_t &streams) {
    if (terminfo) {
        wcstring seq2;
        if (get_terminfo_sequence(seq, &seq2, streams)) {
            input_mapping_add(seq2.c_str(), cmds, cmds_len, mode, sets_mode);
        } else {
            return true;
        }

    } else {
        input_mapping_add(seq, cmds, cmds_len, mode, sets_mode);
    }

    return false;
}

/// Erase specified key bindings
///
/// @param  seq
///    an array of all key bindings to erase
/// @param  all
///    if specified, _all_ key bindings will be erased
/// @param  mode
///    if specified, only bindings from that mode will be erased. If not given
///    and @c all is @c false, @c DEFAULT_BIND_MODE will be used.
/// @param  use_terminfo
///    Whether to look use terminfo -k name
///
static bool builtin_bind_erase(wchar_t **seq, int all, const wchar_t *mode, int use_terminfo,
                               io_streams_t &streams) {
    if (all) {
        const std::vector<input_mapping_name_t> lst = input_mapping_get_names();
        for (std::vector<input_mapping_name_t>::const_iterator it = lst.begin(), end = lst.end();
             it != end; ++it) {
            if (mode == NULL || mode == it->mode) {
                input_mapping_erase(it->seq, it->mode);
            }
        }

        return false;
    }

    bool res = false;
    if (mode == NULL) mode = DEFAULT_BIND_MODE;  //!OCLINT(parameter reassignment)

    while (*seq) {
        if (use_terminfo) {
            wcstring seq2;
            if (get_terminfo_sequence(*seq++, &seq2, streams)) {
                input_mapping_erase(seq2, mode);
            } else {
                res = true;
            }
        } else {
            input_mapping_erase(*seq++, mode);
        }
    }

    return res;
}

/// List all current bind modes.
static void builtin_bind_list_modes(io_streams_t &streams) {
    const std::vector<input_mapping_name_t> lst = input_mapping_get_names();
    // A set accomplishes two things for us here:
    // - It removes duplicates (no twenty "default" entries).
    // - It sorts it, which makes it nicer on the user.
    std::set<wcstring> modes;

    for (const input_mapping_name_t &binding : lst) {
        modes.insert(binding.mode);
    }
    for (const auto &mode : modes) {
        streams.out.append_format(L"%ls\n", mode.c_str());
    }
}

/// The bind builtin, used for setting character sequences.
static int builtin_bind(parser_t &parser, io_streams_t &streams, wchar_t **argv) {
    enum { BIND_INSERT, BIND_ERASE, BIND_KEY_NAMES, BIND_FUNCTION_NAMES };
    wchar_t *cmd = argv[0];
    int argc = builtin_count_args(argv);
    int mode = BIND_INSERT;
    int res = STATUS_CMD_OK;
    bool all = false;
    bool use_terminfo = false;
    const wchar_t *bind_mode = DEFAULT_BIND_MODE;
    bool bind_mode_given = false;
    const wchar_t *sets_bind_mode = L"";

    static const wchar_t *short_options = L"aehkKfM:Lm:";
    static const struct woption long_options[] = {{L"all", no_argument, NULL, 'a'},
                                                  {L"erase", no_argument, NULL, 'e'},
                                                  {L"function-names", no_argument, NULL, 'f'},
                                                  {L"help", no_argument, NULL, 'h'},
                                                  {L"key", no_argument, NULL, 'k'},
                                                  {L"key-names", no_argument, NULL, 'K'},
                                                  {L"mode", required_argument, NULL, 'M'},
                                                  {L"list-modes", no_argument, NULL, 'L'},
                                                  {L"sets-mode", required_argument, NULL, 'm'},
                                                  {NULL, 0, NULL, 0}};

    int opt;
    wgetopter_t w;
    while ((opt = w.wgetopt_long(argc, argv, short_options, long_options, NULL)) != -1) {
        switch (opt) {
            case L'a': {
                all = true;
                break;
            }
            case L'e': {
                mode = BIND_ERASE;
                break;
            }
            case L'h': {
                builtin_print_help(parser, streams, argv[0], streams.out);
                return STATUS_CMD_OK;
            }
            case L'k': {
                use_terminfo = true;
                break;
            }
            case L'K': {
                mode = BIND_KEY_NAMES;
                break;
            }
            case L'f': {
                mode = BIND_FUNCTION_NAMES;
                break;
            }
            case L'M': {
                if (!valid_var_name(w.woptarg)) {
                    streams.err.append_format(BUILTIN_ERR_BIND_MODE, cmd, w.woptarg);
                    return STATUS_INVALID_ARGS;
                }
                bind_mode = w.woptarg;
                bind_mode_given = true;
                break;
            }
            case L'm': {
                if (!valid_var_name(w.woptarg)) {
                    streams.err.append_format(BUILTIN_ERR_BIND_MODE, cmd, w.woptarg);
                    return STATUS_INVALID_ARGS;
                }
                sets_bind_mode = w.woptarg;
                break;
            }
            case L'L': {
                builtin_bind_list_modes(streams);
                return STATUS_CMD_OK;
            }
            case L'?': {
                builtin_unknown_option(parser, streams, argv[0], argv[w.woptind - 1]);
                return STATUS_INVALID_ARGS;
            }
            default: {
                DIE("unexpected retval from wgetopt_long");
                break;
            }
        }
    }

    switch (mode) {
        case BIND_ERASE: {
            if (builtin_bind_erase(&argv[w.woptind], all, bind_mode_given ? bind_mode : NULL,
                                   use_terminfo, streams)) {
                res = STATUS_CMD_ERROR;
            }
            break;
        }
        case BIND_INSERT: {
            int arg_count = argc - w.woptind;
            if (arg_count == 0) {
                builtin_bind_list(bind_mode_given ? bind_mode : NULL, streams);
            } else if (arg_count == 1) {
                wcstring seq;
                if (use_terminfo) {
                    if (!get_terminfo_sequence(argv[w.woptind], &seq, streams)) {
                        res = STATUS_CMD_ERROR;
                        // get_terminfo_sequence already printed the error.
                        break;
                    }
                } else {
                    seq = argv[w.woptind];
                }
                if (!builtin_bind_list_one(seq, bind_mode, streams)) {
                    res = STATUS_CMD_ERROR;
                    wcstring eseq = escape_string(argv[w.woptind], 0);
                    if (use_terminfo) {
                        streams.err.append_format(_(L"%ls: No binding found for key '%ls'\n"),
                                                  argv[0], eseq.c_str());
                    } else {
                        streams.err.append_format(_(L"%ls: No binding found for sequence '%ls'\n"),
                                                  argv[0], eseq.c_str());
                    }
                }
            } else {
                if (builtin_bind_add(argv[w.woptind], argv + (w.woptind + 1),
                                     argc - (w.woptind + 1), bind_mode, sets_bind_mode,
                                     use_terminfo, streams)) {
                    res = STATUS_CMD_ERROR;
                }
            }
            break;
        }
        case BIND_KEY_NAMES: {
            builtin_bind_key_names(all, streams);
            break;
        }
        case BIND_FUNCTION_NAMES: {
            builtin_bind_function_names(streams);
            break;
        }
        default: {
            res = STATUS_CMD_ERROR;
            streams.err.append_format(_(L"%ls: Invalid state\n"), argv[0]);
            break;
        }
    }

    return res;
}

/// The block builtin, used for temporarily blocking events.
static int builtin_block(parser_t &parser, io_streams_t &streams, wchar_t **argv) {
    enum {
        UNSET,
        GLOBAL,
        LOCAL,
    };

    int scope = UNSET;
    int erase = 0;
    int argc = builtin_count_args(argv);

    static const wchar_t *short_options = L"eghl";
    static const struct woption long_options[] = {{L"erase", no_argument, NULL, 'e'},
                                                  {L"local", no_argument, NULL, 'l'},
                                                  {L"global", no_argument, NULL, 'g'},
                                                  {L"help", no_argument, NULL, 'h'},
                                                  {NULL, 0, NULL, 0}};

    int opt;
    wgetopter_t w;
    while ((opt = w.wgetopt_long(argc, argv, short_options, long_options, NULL)) != -1) {
        switch (opt) {
            case 'h': {
                builtin_print_help(parser, streams, argv[0], streams.out);
                return STATUS_CMD_OK;
            }
            case 'g': {
                scope = GLOBAL;
                break;
            }
            case 'l': {
                scope = LOCAL;
                break;
            }
            case 'e': {
                erase = 1;
                break;
            }
            case '?': {
                builtin_unknown_option(parser, streams, argv[0], argv[w.woptind - 1]);
                return STATUS_INVALID_ARGS;
            }
            default: {
                DIE("unexpected retval from wgetopt_long");
                break;
            }
        }
    }

    if (erase) {
        if (scope != UNSET) {
            streams.err.append_format(_(L"%ls: Can not specify scope when removing block\n"),
                                      argv[0]);
            return STATUS_INVALID_ARGS;
        }

        if (parser.global_event_blocks.empty()) {
            streams.err.append_format(_(L"%ls: No blocks defined\n"), argv[0]);
            return STATUS_CMD_ERROR;
        }
        parser.global_event_blocks.pop_front();
    } else {
        size_t block_idx = 0;
        block_t *block = parser.block_at_index(block_idx);

        event_blockage_t eb = {};
        eb.typemask = (1 << EVENT_ANY);

        switch (scope) {
            case LOCAL: {
                // If this is the outermost block, then we're global
                if (block_idx + 1 >= parser.block_count()) {
                    block = NULL;
                }
                break;
            }
            case GLOBAL: {
                block = NULL;
                break;
            }
            case UNSET: {
                while (block != NULL && block->type() != FUNCTION_CALL &&
                       block->type() != FUNCTION_CALL_NO_SHADOW) {
                    // Set it in function scope
                    block = parser.block_at_index(++block_idx);
                }
                break;
            }
            default: {
                DIE("unexpected scope");
                break;
            }
        }
        if (block) {
            block->event_blocks.push_front(eb);
        } else {
            parser.global_event_blocks.push_front(eb);
        }
    }

    return STATUS_CMD_OK;
}

/// The builtin builtin, used for giving builtins precedence over functions. Mostly handled by the
/// parser. All this code does is some additional operational modes, such as printing a list of all
/// builtins, printing help, etc.
static int builtin_builtin(parser_t &parser, io_streams_t &streams, wchar_t **argv) {
    int argc = builtin_count_args(argv);
    int list = 0;

    static const wchar_t *short_options = L"hn";
    static const struct woption long_options[] = {
        {L"names", no_argument, 0, 'n'}, {L"help", no_argument, 0, 'h'}, {0, 0, 0, 0}};

    int opt;
    wgetopter_t w;
    while ((opt = w.wgetopt_long(argc, argv, short_options, long_options, NULL)) != -1) {
        switch (opt) {
            case 'h': {
                builtin_print_help(parser, streams, argv[0], streams.out);
                return STATUS_CMD_OK;
            }
            case 'n': {
                list = 1;
                break;
            }
            case '?': {
                builtin_unknown_option(parser, streams, argv[0], argv[w.woptind - 1]);
                return STATUS_INVALID_ARGS;
            }
            default: {
                DIE("unexpected retval from wgetopt_long");
                break;
            }
        }
    }

    if (list) {
        wcstring_list_t names = builtin_get_names();
        sort(names.begin(), names.end());

        for (size_t i = 0; i < names.size(); i++) {
            const wchar_t *el = names.at(i).c_str();

            streams.out.append(el);
            streams.out.append(L"\n");
        }
    }
    return STATUS_CMD_OK;
}

/// Implementation of the builtin emit command, used to create events.
static int builtin_emit(parser_t &parser, io_streams_t &streams, wchar_t **argv) {
    int argc = builtin_count_args(argv);

    static const wchar_t *short_options = L"h";
    static const struct woption long_options[] = {{L"help", no_argument, 0, 'h'}, {0, 0, 0, 0}};

    int opt;
    wgetopter_t w;
    while ((opt = w.wgetopt_long(argc, argv, short_options, long_options, NULL)) != -1) {
        switch (opt) {  //!OCLINT(too few branches)
            case 'h': {
                builtin_print_help(parser, streams, argv[0], streams.out);
                return STATUS_CMD_OK;
            }
            case '?': {
                builtin_unknown_option(parser, streams, argv[0], argv[w.woptind - 1]);
                return STATUS_INVALID_ARGS;
            }
            default: {
                DIE("unexpected retval from wgetopt_long");
                break;
            }
        }
    }

    if (!argv[w.woptind]) {
        streams.err.append_format(L"%ls: expected event name\n", argv[0]);
        return STATUS_INVALID_ARGS;
    }
    const wchar_t *eventname = argv[w.woptind];
    wcstring_list_t args(argv + w.woptind + 1, argv + argc);
    event_fire_generic(eventname, &args);

    return STATUS_CMD_OK;
}

/// Implementation of the builtin 'command'. Actual command running is handled by the parser, this
/// just processes the flags.
static int builtin_command(parser_t &parser, io_streams_t &streams, wchar_t **argv) {
    int argc = builtin_count_args(argv);
    bool find_path = false;
    bool quiet = false;

    static const wchar_t *short_options = L"hqsv";
    static const struct woption long_options[] = {{L"quiet", no_argument, NULL, 'q'},
                                                  {L"search", no_argument, NULL, 's'},
                                                  {L"help", no_argument, NULL, 'h'},
                                                  {NULL, 0, NULL, 0}};

    int opt;
    wgetopter_t w;
    while ((opt = w.wgetopt_long(argc, argv, short_options, long_options, NULL)) != -1) {
        switch (opt) {
            case 'h': {
                builtin_print_help(parser, streams, argv[0], streams.out);
                return STATUS_CMD_OK;
            }
            case 's':
            case 'v': {
                find_path = true;
                break;
            }
            case 'q': {
                quiet = true;
                break;
            }
            case '?': {
                builtin_unknown_option(parser, streams, argv[0], argv[w.woptind - 1]);
                return STATUS_INVALID_ARGS;
            }
            default: {
                DIE("unexpected retval from wgetopt_long");
                break;
            }
        }
    }

    if (!find_path) {
        builtin_print_help(parser, streams, argv[0], streams.out);
        return STATUS_INVALID_ARGS;
    }

    int found = 0;

    for (int idx = w.woptind; argv[idx]; ++idx) {
        const wchar_t *command_name = argv[idx];
        wcstring path;
        if (path_get_path(command_name, &path)) {
            if (!quiet) streams.out.append_format(L"%ls\n", path.c_str());
            ++found;
        }
    }
    return found ? STATUS_CMD_OK : STATUS_CMD_ERROR;
}

/// A generic bultin that only supports showing a help message. This is only a placeholder that
/// prints the help message. Useful for commands that live in the parser.
static int builtin_generic(parser_t &parser, io_streams_t &streams, wchar_t **argv) {
    int argc = builtin_count_args(argv);

    // Hackish - if we have no arguments other than the command, we are a "naked invocation" and we
    // just print help.
    if (argc == 1) {
        builtin_print_help(parser, streams, argv[0], streams.out);
        return STATUS_INVALID_ARGS;
    }

    static const wchar_t *short_options = L"h";
    static const struct woption long_options[] = {{L"help", no_argument, NULL, 'h'},
                                                  {NULL, 0, NULL, 0}};

    int opt;
    wgetopter_t w;
    while ((opt = w.wgetopt_long(argc, argv, short_options, long_options, NULL)) != -1) {
        switch (opt) {  //!OCLINT(too few branches)
            case 'h': {
                builtin_print_help(parser, streams, argv[0], streams.out);
                return STATUS_CMD_OK;
            }
            case '?': {
                builtin_unknown_option(parser, streams, argv[0], argv[w.woptind - 1]);
                return STATUS_INVALID_ARGS;
            }
            default: {
                DIE("unexpected retval from wgetopt_long");
                break;
            }
        }
    }

    return STATUS_CMD_ERROR;
}

/// Return a definition of the specified function. Used by the functions builtin.
static wcstring functions_def(const wcstring &name) {
    CHECK(!name.empty(), L"");  //!OCLINT(multiple unary operator)
    wcstring out;
    wcstring desc, def;
    function_get_desc(name, &desc);
    function_get_definition(name, &def);
    event_t search(EVENT_ANY);
    search.function_name = name;
    std::vector<std::shared_ptr<event_t>> ev;
    event_get(search, &ev);

    out.append(L"function ");

    // Typically we prefer to specify the function name first, e.g. "function foo --description bar"
    // But If the function name starts with a -, we'll need to output it after all the options.
    bool defer_function_name = (name.at(0) == L'-');
    if (!defer_function_name) {
        out.append(escape_string(name, true));
    }

    if (!desc.empty()) {
        wcstring esc_desc = escape_string(desc, true);
        out.append(L" --description ");
        out.append(esc_desc);
    }

    if (!function_get_shadow_scope(name)) {
        out.append(L" --no-scope-shadowing");
    }

    for (size_t i = 0; i < ev.size(); i++) {
        const event_t *next = ev.at(i).get();
        switch (next->type) {
            case EVENT_SIGNAL: {
                append_format(out, L" --on-signal %ls", sig2wcs(next->param1.signal));
                break;
            }
            case EVENT_VARIABLE: {
                append_format(out, L" --on-variable %ls", next->str_param1.c_str());
                break;
            }
            case EVENT_EXIT: {
                if (next->param1.pid > 0)
                    append_format(out, L" --on-process-exit %d", next->param1.pid);
                else
                    append_format(out, L" --on-job-exit %d", -next->param1.pid);
                break;
            }
            case EVENT_JOB_ID: {
                const job_t *j = job_get(next->param1.job_id);
                if (j) append_format(out, L" --on-job-exit %d", j->pgid);
                break;
            }
            case EVENT_GENERIC: {
                append_format(out, L" --on-event %ls", next->str_param1.c_str());
                break;
            }
            default: {
                DIE("unexpected next->type");
                break;
            }
        }
    }

    wcstring_list_t named = function_get_named_arguments(name);
    if (!named.empty()) {
        append_format(out, L" --argument");
        for (size_t i = 0; i < named.size(); i++) {
            append_format(out, L" %ls", named.at(i).c_str());
        }
    }

    // Output the function name if we deferred it.
    if (defer_function_name) {
        out.append(L" -- ");
        out.append(escape_string(name, true));
    }

    // Output any inherited variables as `set -l` lines.
    std::map<wcstring, env_var_t> inherit_vars = function_get_inherit_vars(name);
    for (std::map<wcstring, env_var_t>::const_iterator it = inherit_vars.begin(),
                                                       end = inherit_vars.end();
         it != end; ++it) {
        wcstring_list_t lst;
        if (!it->second.missing()) {
            tokenize_variable_array(it->second, lst);
        }

        // This forced tab is crummy, but we don't know what indentation style the function uses.
        append_format(out, L"\n\tset -l %ls", it->first.c_str());
        for (wcstring_list_t::const_iterator arg_it = lst.begin(), arg_end = lst.end();
             arg_it != arg_end; ++arg_it) {
            wcstring earg = escape_string(*arg_it, ESCAPE_ALL);
            out.push_back(L' ');
            out.append(earg);
        }
    }

    // This forced tab is sort of crummy - not all functions start with a tab.
    append_format(out, L"\n\t%ls", def.c_str());

    // Append a newline before the 'end', unless there already is one there.
    if (!string_suffixes_string(L"\n", def)) {
        out.push_back(L'\n');
    }
    out.append(L"end\n");
    return out;
}

static int report_function_metadata(const wchar_t *funcname, bool verbose, io_streams_t &streams,
                                    bool metadata_as_comments) {
    const wchar_t *path = L"n/a";
    const wchar_t *autoloaded = L"n/a";
    const wchar_t *shadows_scope = L"n/a";
    wcstring description = L"n/a";
    int line_number = 0;

    if (function_exists(funcname)) {
        path = function_get_definition_file(funcname);
        if (path) {
            autoloaded = function_is_autoloaded(funcname) ? L"autoloaded" : L"not-autoloaded";
            line_number = function_get_definition_offset(funcname);
        } else {
            path = L"stdin";
        }
        shadows_scope =
            function_get_shadow_scope(funcname) ? L"scope-shadowing" : L"no-scope-shadowing";
        function_get_desc(funcname, &description);
        description = escape_string(description, ESCAPE_NO_QUOTED);
    }

    if (metadata_as_comments) {
        if (wcscmp(path, L"stdin")) {
            streams.out.append_format(L"# Defined in %ls @ line %d\n", path, line_number);
        }
    } else {
        streams.out.append_format(L"%ls\n", path);
        if (verbose) {
            streams.out.append_format(L"%ls\n", autoloaded);
            streams.out.append_format(L"%d\n", line_number);
            streams.out.append_format(L"%ls\n", shadows_scope);
            streams.out.append_format(L"%ls\n", description.c_str());
        }
    }

    return STATUS_CMD_OK;
}

/// The functions builtin, used for listing and erasing functions.
static int builtin_functions(parser_t &parser, io_streams_t &streams, wchar_t **argv) {
    wchar_t *desc = NULL;
    int argc = builtin_count_args(argv);
    bool erase = false;
    bool list = false;
    bool show_hidden = false;
    bool query = false;
    bool copy = false;
    bool report_metadata = false;
    bool verbose = false;
    int res = STATUS_CMD_OK;

    static const wchar_t *short_options = L"Dacehnqv";
    static const struct woption long_options[] = {
        {L"erase", no_argument, NULL, 'e'},   {L"description", required_argument, NULL, 'd'},
        {L"names", no_argument, NULL, 'n'},   {L"all", no_argument, NULL, 'a'},
        {L"help", no_argument, NULL, 'h'},    {L"query", no_argument, NULL, 'q'},
        {L"copy", no_argument, NULL, 'c'},    {L"details", no_argument, NULL, 'D'},
        {L"verbose", no_argument, NULL, 'v'}, {NULL, 0, NULL, 0}};

    int opt;
    wgetopter_t w;
    while ((opt = w.wgetopt_long(argc, argv, short_options, long_options, NULL)) != -1) {
        switch (opt) {
            case 'v': {
                verbose = true;
                break;
            }
            case 'e': {
                erase = true;
                break;
            }
            case 'D': {
                report_metadata = true;
                break;
            }
            case 'd': {
                desc = w.woptarg;
                break;
            }
            case 'n': {
                list = true;
                break;
            }
            case 'a': {
                show_hidden = true;
                break;
            }
            case 'h': {
                builtin_print_help(parser, streams, argv[0], streams.out);
                return STATUS_CMD_OK;
            }
            case 'q': {
                query = true;
                break;
            }
            case 'c': {
                copy = true;
                break;
            }
            case '?': {
                builtin_unknown_option(parser, streams, argv[0], argv[w.woptind - 1]);
                return STATUS_INVALID_ARGS;
            }
            default: {
                DIE("unexpected retval from wgetopt_long");
                break;
            }
        }
    }

    // Erase, desc, query, copy and list are mutually exclusive.
    int describe = desc ? 1 : 0;
    if (erase + describe + list + query + copy > 1) {
        streams.err.append_format(_(L"%ls: Invalid combination of options\n"), argv[0]);
        builtin_print_help(parser, streams, argv[0], streams.err);
        return STATUS_INVALID_ARGS;
    }

    if (erase) {
        for (int i = w.woptind; i < argc; i++) function_remove(argv[i]);
        return STATUS_CMD_OK;
    } else if (desc) {
        wchar_t *func;

        if (argc - w.woptind != 1) {
            streams.err.append_format(_(L"%ls: Expected exactly one function name\n"), argv[0]);
            builtin_print_help(parser, streams, argv[0], streams.err);
            return STATUS_INVALID_ARGS;
        }

        func = argv[w.woptind];
        if (!function_exists(func)) {
            streams.err.append_format(_(L"%ls: Function '%ls' does not exist\n"), argv[0], func);
            builtin_print_help(parser, streams, argv[0], streams.err);
            return STATUS_CMD_ERROR;
        }

        function_set_desc(func, desc);
        return STATUS_CMD_OK;
    } else if (report_metadata) {
        if (argc - w.woptind != 1) {
            streams.err.append_format(_(L"%ls: Expected exactly one function name for --details\n"),
                                      argv[0]);
            return STATUS_INVALID_ARGS;
        }

        const wchar_t *funcname = argv[w.woptind];
        return report_function_metadata(funcname, verbose, streams, false);
    } else if (list || (argc == w.woptind)) {
        wcstring_list_t names = function_get_names(show_hidden);
        std::sort(names.begin(), names.end());
        bool is_screen = !streams.out_is_redirected && isatty(STDOUT_FILENO);
        if (is_screen) {
            wcstring buff;
            for (size_t i = 0; i < names.size(); i++) {
                buff.append(names.at(i));
                buff.append(L", ");
            }
            streams.out.append(reformat_for_screen(buff));
        } else {
            for (size_t i = 0; i < names.size(); i++) {
                streams.out.append(names.at(i).c_str());
                streams.out.append(L"\n");
            }
        }

        return STATUS_CMD_OK;
    } else if (copy) {
        wcstring current_func;
        wcstring new_func;

        if (argc - w.woptind != 2) {
            streams.err.append_format(_(L"%ls: Expected exactly two names (current function name, "
                                        L"and new function name)\n"),
                                      argv[0]);
            builtin_print_help(parser, streams, argv[0], streams.err);
            return STATUS_INVALID_ARGS;
        }
        current_func = argv[w.woptind];
        new_func = argv[w.woptind + 1];

        if (!function_exists(current_func)) {
            streams.err.append_format(_(L"%ls: Function '%ls' does not exist\n"), argv[0],
                                      current_func.c_str());
            builtin_print_help(parser, streams, argv[0], streams.err);
            return STATUS_CMD_ERROR;
        }

        if (!valid_func_name(new_func) || parser_keywords_is_reserved(new_func)) {
            streams.err.append_format(_(L"%ls: Illegal function name '%ls'\n"), argv[0],
                                      new_func.c_str());
            builtin_print_help(parser, streams, argv[0], streams.err);
            return STATUS_INVALID_ARGS;
        }

        // Keep things simple: don't allow existing names to be copy targets.
        if (function_exists(new_func)) {
            streams.err.append_format(
                _(L"%ls: Function '%ls' already exists. Cannot create copy '%ls'\n"), argv[0],
                new_func.c_str(), current_func.c_str());
            builtin_print_help(parser, streams, argv[0], streams.err);
            return STATUS_CMD_ERROR;
        }

        if (function_copy(current_func, new_func)) return STATUS_CMD_OK;
        return STATUS_CMD_ERROR;
    }

    for (int i = w.woptind; i < argc; i++) {
        if (!function_exists(argv[i])) {
            res++;
        } else {
            if (!query) {
                if (i != w.woptind) streams.out.append(L"\n");
                const wchar_t *funcname = argv[w.woptind];
                report_function_metadata(funcname, verbose, streams, true);
                streams.out.append(functions_def(funcname));
            }
        }
    }

    return res;
}

// Convert a octal or hex character to its binary value. Surprisingly a version
// of this function using a lookup table is only ~1.5% faster than the `switch`
// statement version below. Since that requires initializing a table statically
// (which is problematic if we run on an EBCDIC system) we don't use that
// solution. Also, we relax the style rule that `case` blocks should always be
// enclosed in parentheses given the nature of this code.
static unsigned int builtin_echo_digit(wchar_t wc, unsigned int base) {
    assert(base == 8 || base == 16);  // base must be hex or octal
    switch (wc) {
        case L'0':
            return 0;
        case L'1':
            return 1;
        case L'2':
            return 2;
        case L'3':
            return 3;
        case L'4':
            return 4;
        case L'5':
            return 5;
        case L'6':
            return 6;
        case L'7':
            return 7;
        default: { break; }
    }

    if (base != 16) return UINT_MAX;

    switch (wc) {
        case L'8':
            return 8;
        case L'9':
            return 9;
        case L'a':
        case L'A':
            return 10;
        case L'b':
        case L'B':
            return 11;
        case L'c':
        case L'C':
            return 12;
        case L'd':
        case L'D':
            return 13;
        case L'e':
        case L'E':
            return 14;
        case L'f':
        case L'F':
            return 15;
        default: { break; }
    }

    return UINT_MAX;
}

/// Parse a numeric escape sequence in str, returning whether we succeeded. Also return the number
/// of characters consumed and the resulting value. Supported escape sequences:
///
/// \0nnn: octal value, zero to three digits
/// \nnn: octal value, one to three digits
/// \xhh: hex value, one to two digits
static bool builtin_echo_parse_numeric_sequence(const wchar_t *str, size_t *consumed,
                                                unsigned char *out_val) {
    bool success = false;
    unsigned int start = 0;  // the first character of the numeric part of the sequence

    unsigned int base = 0, max_digits = 0;
    if (builtin_echo_digit(str[0], 8) != UINT_MAX) {
        // Octal escape
        base = 8;

        // If the first digit is a 0, we allow four digits (including that zero); otherwise, we
        // allow 3.
        max_digits = (str[0] == L'0' ? 4 : 3);
    } else if (str[0] == L'x') {
        // Hex escape
        base = 16;
        max_digits = 2;

        // Skip the x
        start = 1;
    }

    if (base == 0) {
        return success;
    }

    unsigned int idx;
    unsigned char val = 0;  // resulting character
    for (idx = start; idx < start + max_digits; idx++) {
        unsigned int digit = builtin_echo_digit(str[idx], base);
        if (digit == UINT_MAX) break;
        val = val * base + digit;
    }

    // We succeeded if we consumed at least one digit.
    if (idx > start) {
        *consumed = idx;
        *out_val = val;
        success = true;
    }
    return success;
}

/// The echo builtin.
///
/// Bash only respects -n if it's the first argument. We'll do the same. We also support a new
/// option -s to mean "no spaces"
static int builtin_echo(parser_t &parser, io_streams_t &streams, wchar_t **argv) {
    UNUSED(parser);
    // Skip first arg
    if (!*argv++) return STATUS_INVALID_ARGS;

    // Process options. Options must come at the beginning - the first non-option kicks us out.
    bool print_newline = true, print_spaces = true, interpret_special_chars = false;
    size_t option_idx = 0;
    for (option_idx = 0; argv[option_idx] != NULL; option_idx++) {
        const wchar_t *arg = argv[option_idx];
        assert(arg != NULL);
        bool arg_is_valid_option = false;
        if (arg[0] == L'-') {
            // We have a leading dash. Ensure that every subseqnent character is a valid option.
            size_t i = 1;
            while (arg[i] != L'\0' && wcschr(L"nesE", arg[i]) != NULL) {
                i++;
            }
            // We must have at least two characters to be a valid option, and have consumed the
            // whole string.
            arg_is_valid_option = (i >= 2 && arg[i] == L'\0');
        }

        if (!arg_is_valid_option) {
            // This argument is not an option, so there are no more options.
            break;
        }

        // Ok, we are sure the argument is an option. Parse it.
        assert(arg_is_valid_option);
        for (size_t i = 1; arg[i] != L'\0'; i++) {
            switch (arg[i]) {
                case L'n': {
                    print_newline = false;
                    break;
                }
                case L'e': {
                    interpret_special_chars = true;
                    break;
                }
                case L's': {
                    print_spaces = false;
                    break;
                }
                case L'E': {
                    interpret_special_chars = false;
                    break;
                }
                default: {
                    DIE("unexpected character in builtin_echo argument");
                    break;
                }
            }
        }
    }

    // The special character \c can be used to indicate no more output.
    bool continue_output = true;

    /* Skip over the options */
    const wchar_t *const *args_to_echo = argv + option_idx;
    for (size_t idx = 0; continue_output && args_to_echo[idx] != NULL; idx++) {
        if (print_spaces && idx > 0) {
            streams.out.push_back(' ');
        }

        const wchar_t *str = args_to_echo[idx];
        for (size_t j = 0; continue_output && str[j]; j++) {
            if (!interpret_special_chars || str[j] != L'\\') {
                // Not an escape.
                streams.out.push_back(str[j]);
            } else {
                // Most escapes consume one character in addition to the backslash; the numeric
                // sequences may consume more, while an unrecognized escape sequence consumes none.
                wchar_t wc;
                size_t consumed = 1;
                switch (str[j + 1]) {
                    case L'a': {
                        wc = L'\a';
                        break;
                    }
                    case L'b': {
                        wc = L'\b';
                        break;
                    }
                    case L'e': {
                        wc = L'\e';
                        break;
                    }
                    case L'f': {
                        wc = L'\f';
                        break;
                    }
                    case L'n': {
                        wc = L'\n';
                        break;
                    }
                    case L'r': {
                        wc = L'\r';
                        break;
                    }
                    case L't': {
                        wc = L'\t';
                        break;
                    }
                    case L'v': {
                        wc = L'\v';
                        break;
                    }
                    case L'\\': {
                        wc = L'\\';
                        break;
                    }
                    case L'c': {
                        wc = 0;
                        continue_output = false;
                        break;
                    }
                    default: {
                        // Octal and hex escape sequences.
                        unsigned char narrow_val = 0;
                        if (builtin_echo_parse_numeric_sequence(str + j + 1, &consumed,
                                                                &narrow_val)) {
                            // Here consumed must have been set to something. The narrow_val is a
                            // literal byte that we want to output (#1894).
                            wc = ENCODE_DIRECT_BASE + narrow_val % 256;
                        } else {
                            // Not a recognized escape. We consume only the backslash.
                            wc = L'\\';
                            consumed = 0;
                        }
                        break;
                    }
                }

                // Skip over characters that were part of this escape sequence (but not the
                // backslash, which will be handled by the loop increment.
                j += consumed;

                if (continue_output) {
                    streams.out.push_back(wc);
                }
            }
        }
    }
    if (print_newline && continue_output) {
        streams.out.push_back('\n');
    }
    return STATUS_CMD_OK;
}

/// The pwd builtin. We don't respect -P to resolve symbolic links because we
/// try to always resolve them.
static int builtin_pwd(parser_t &parser, io_streams_t &streams, wchar_t **argv) {
    UNUSED(parser);
    if (argv[1] != NULL) {
        streams.err.append_format(BUILTIN_ERR_ARG_COUNT1, argv[0], 0, builtin_count_args(argv));
        return STATUS_INVALID_ARGS;
    }

    wcstring res = wgetcwd();
    if (res.empty()) {
        return STATUS_CMD_ERROR;
    }
    streams.out.append(res);
    streams.out.push_back(L'\n');
    return STATUS_CMD_OK;
}

static int validate_function_name(int argc, const wchar_t *const *argv, wcstring &function_name,
                                  const wchar_t *cmd, wcstring *out_err) {
    if (argc < 2) {
        // This is currently impossible but let's be paranoid.
        append_format(*out_err, _(L"%ls: Expected function name"), cmd);
        return STATUS_INVALID_ARGS;
    }

    function_name = argv[1];
    if (!valid_func_name(function_name)) {
        append_format(*out_err, _(L"%ls: Illegal function name '%ls'"), cmd, function_name.c_str());
        return STATUS_INVALID_ARGS;
    }

    if (parser_keywords_is_reserved(function_name)) {
        append_format(
            *out_err,
            _(L"%ls: The name '%ls' is reserved,\nand can not be used as a function name"), cmd,
            function_name.c_str());
        return STATUS_INVALID_ARGS;
    }

    return STATUS_CMD_OK;
}

/// Define a function. Calls into `function.cpp` to perform the heavy lifting of defining a
/// function.
int builtin_function(parser_t &parser, io_streams_t &streams, const wcstring_list_t &c_args,
                     const wcstring &contents, int definition_line_offset, wcstring *out_err) {
    assert(out_err != NULL);

    // The wgetopt function expects 'function' as the first argument. Make a new wcstring_list with
    // that property. This is needed because this builtin has a different signature than the other
    // builtins.
    wcstring_list_t args;
    args.push_back(L"function");
    args.insert(args.end(), c_args.begin(), c_args.end());

    // Hackish const_cast matches the one in builtin_run.
    const null_terminated_array_t<wchar_t> argv_array(args);
    wchar_t **argv = const_cast<wchar_t **>(argv_array.get());
    wchar_t *cmd = argv[0];
    int argc = builtin_count_args(argv);
    wchar_t *desc = NULL;
    bool shadow_scope = true;
    wcstring function_name;
    std::vector<event_t> events;
    wcstring_list_t named_arguments;
    wcstring_list_t inherit_vars;
    wcstring_list_t wrap_targets;

    // A valid function name has to be the first argument.
    if (validate_function_name(argc, argv, function_name, cmd, out_err) == STATUS_CMD_OK) {
        argv++;
        argc--;
    } else {
        return STATUS_INVALID_ARGS;
    }

    // This command is atypical in using the "+" (REQUIRE_ORDER) option for flag parsing.
    // This is needed due to the semantics of the -a/--argument-names flag.
    static const wchar_t *short_options = L"+:a:d:e:hj:p:s:v:w:SV:";
    static const struct woption long_options[] = {
        {L"description", required_argument, NULL, 'd'},
        {L"on-signal", required_argument, NULL, 's'},
        {L"on-job-exit", required_argument, NULL, 'j'},
        {L"on-process-exit", required_argument, NULL, 'p'},
        {L"on-variable", required_argument, NULL, 'v'},
        {L"on-event", required_argument, NULL, 'e'},
        {L"wraps", required_argument, NULL, 'w'},
        {L"help", no_argument, NULL, 'h'},
        {L"argument-names", required_argument, NULL, 'a'},
        {L"no-scope-shadowing", no_argument, NULL, 'S'},
        {L"inherit-variable", required_argument, NULL, 'V'},
        {NULL, 0, NULL, 0}};

    int opt;
    wgetopter_t w;
    while ((opt = w.wgetopt_long(argc, argv, short_options, long_options, NULL)) != -1) {
        switch (opt) {
            case 'd': {
                desc = w.woptarg;
                break;
            }
            case 's': {
                int sig = wcs2sig(w.woptarg);
                if (sig == -1) {
                    append_format(*out_err, _(L"%ls: Unknown signal '%ls'"), cmd, w.woptarg);
                    return STATUS_INVALID_ARGS;
                }
                events.push_back(event_t::signal_event(sig));
                break;
            }
            case 'v': {
                if (!valid_var_name(w.woptarg)) {
                    append_format(*out_err, BUILTIN_ERR_VARNAME, cmd, w.woptarg);
                    return STATUS_INVALID_ARGS;
                }

                events.push_back(event_t::variable_event(w.woptarg));
                break;
            }
            case 'e': {
                events.push_back(event_t::generic_event(w.woptarg));
                break;
            }
            case 'j':
            case 'p': {
                pid_t pid;
                event_t e(EVENT_ANY);

                if ((opt == 'j') && (wcscasecmp(w.woptarg, L"caller") == 0)) {
                    job_id_t job_id = -1;

                    if (is_subshell) {
                        size_t block_idx = 0;

                        // Find the outermost substitution block.
                        for (block_idx = 0;; block_idx++) {
                            const block_t *b = parser.block_at_index(block_idx);
                            if (b == NULL || b->type() == SUBST) break;
                        }

                        // Go one step beyond that, to get to the caller.
                        const block_t *caller_block = parser.block_at_index(block_idx + 1);
                        if (caller_block != NULL && caller_block->job != NULL) {
                            job_id = caller_block->job->job_id;
                        }
                    }

                    if (job_id == -1) {
                        append_format(*out_err,
                                      _(L"%ls: Cannot find calling job for event handler"), cmd);
                        return STATUS_INVALID_ARGS;
                    }
                    e.type = EVENT_JOB_ID;
                    e.param1.job_id = job_id;
                } else {
                    pid = fish_wcstoi(w.woptarg);
                    if (errno || pid < 0) {
                        append_format(*out_err, _(L"%ls: Invalid process id '%ls'"), cmd,
                                      w.woptarg);
                        return STATUS_INVALID_ARGS;
                    }

                    e.type = EVENT_EXIT;
                    e.param1.pid = (opt == 'j' ? -1 : 1) * abs(pid);
                }
                events.push_back(e);
                break;
            }
            case 'a': {
                named_arguments.push_back(w.woptarg);
                break;
            }
            case 'S': {
                shadow_scope = false;
                break;
            }
            case 'w': {
                wrap_targets.push_back(w.woptarg);
                break;
            }
            case 'V': {
                if (!valid_var_name(w.woptarg)) {
                    append_format(*out_err, BUILTIN_ERR_VARNAME, cmd, w.woptarg);
                    return STATUS_INVALID_ARGS;
                }
                inherit_vars.push_back(w.woptarg);
                break;
            }
            case 'h': {
                builtin_print_help(parser, streams, cmd, streams.out);
                return STATUS_CMD_OK;
            }
            case ':': {
                streams.err.append_format(BUILTIN_ERR_MISSING, cmd, argv[w.woptind - 1]);
                return STATUS_INVALID_ARGS;
            }
            case '?': {
                builtin_unknown_option(parser, streams, cmd, argv[w.woptind - 1]);
                return STATUS_INVALID_ARGS;
            }
            default: {
                DIE("unexpected retval from wgetopt_long");
                break;
            }
        }
    }

    if (argc != w.woptind) {
        if (named_arguments.size()) {
            for (int i = w.woptind; i < argc; i++) {
                named_arguments.push_back(argv[i]);
            }
        } else {
            append_format(*out_err, _(L"%ls: Unexpected positional argument '%ls'"), cmd,
                          argv[w.woptind]);
            return STATUS_INVALID_ARGS;
        }
    }

    // We have what we need to actually define the function.
    function_data_t d;
    d.name = function_name;
    if (desc) d.description = desc;
    d.events.swap(events);
    d.shadow_scope = shadow_scope;
    d.named_arguments.swap(named_arguments);
    d.inherit_vars.swap(inherit_vars);

    for (size_t i = 0; i < d.events.size(); i++) {
        event_t &e = d.events.at(i);
        e.function_name = d.name;
    }

    d.definition = contents.c_str();
    function_add(d, parser, definition_line_offset);

    // Handle wrap targets by creating the appropriate completions.
    for (size_t w = 0; w < wrap_targets.size(); w++) {
        complete_add_wrapper(function_name, wrap_targets.at(w));
    }

    return STATUS_CMD_OK;
}

/// The random builtin generates random numbers.
static int builtin_random(parser_t &parser, io_streams_t &streams, wchar_t **argv) {
    int argc = builtin_count_args(argv);

    static bool seeded = false;
    static std::minstd_rand engine;
    if (!seeded) {
        // seed engine with 2*32 bits of random data
        // for the 64 bits of internal state of minstd_rand
        std::random_device rd;
        std::seed_seq seed{rd(), rd()};
        engine.seed(seed);
        seeded = true;
    }

    static const wchar_t *short_options = L"h";
    static const struct woption long_options[] = {{L"help", no_argument, NULL, 'h'},
                                                  {NULL, 0, NULL, 0}};

    int opt;
    wgetopter_t w;
    while ((opt = w.wgetopt_long(argc, argv, short_options, long_options, NULL)) != -1) {
        switch (opt) {  //!OCLINT(too few branches)
            case 'h': {
                builtin_print_help(parser, streams, argv[0], streams.out);
                return STATUS_CMD_OK;
            }
            case '?': {
                builtin_unknown_option(parser, streams, argv[0], argv[w.woptind - 1]);
                return STATUS_INVALID_ARGS;
            }
            default: {
                DIE("unexpected retval from wgetopt_long");
                break;
            }
        }
    }

    int arg_count = argc - w.woptind;
    long long start, end;
    unsigned long long step;
    bool choice = false;
    if (arg_count >= 1 && !wcscmp(argv[w.woptind], L"choice")) {
        if (arg_count == 1) {
            streams.err.append_format(L"%ls: nothing to choose from\n", argv[0]);
            return STATUS_INVALID_ARGS;
        }
        choice = true;
        start = 1;
        step = 1;
        end = arg_count - 1;
    } else {
        bool parse_error = false;
        auto parse_ll = [&](const wchar_t *str) {
            long long ll = fish_wcstoll(str);
            if (errno) {
                streams.err.append_format(L"%ls: %ls is not a valid integer\n", argv[0], str);
                parse_error = true;
            }
            return ll;
        };
        auto parse_ull = [&](const wchar_t *str) {
            unsigned long long ull = fish_wcstoull(str);
            if (errno) {
                streams.err.append_format(L"%ls: %ls is not a valid integer\n", argv[0], str);
                parse_error = true;
            }
            return ull;
        };
        if (arg_count == 0) {
            start = 0;
            end = 32767;
            step = 1;
        } else if (arg_count == 1) {
            long long seed = parse_ll(argv[w.woptind]);
            if (parse_error) return STATUS_INVALID_ARGS;
            engine.seed(static_cast<uint32_t>(seed));
            return STATUS_CMD_OK;
        } else if (arg_count == 2) {
            start = parse_ll(argv[w.woptind]);
            step = 1;
            end = parse_ll(argv[w.woptind + 1]);
        } else if (arg_count == 3) {
            start = parse_ll(argv[w.woptind]);
            step = parse_ull(argv[w.woptind + 1]);
            end = parse_ll(argv[w.woptind + 2]);
        } else {
            streams.err.append_format(BUILTIN_ERR_TOO_MANY_ARGUMENTS, argv[0]);
            return STATUS_INVALID_ARGS;
        }

        if (parse_error) {
            return STATUS_INVALID_ARGS;
        } else if (start >= end) {
            streams.err.append_format(L"%ls: END must be greater than START\n", argv[0]);
            return STATUS_INVALID_ARGS;
        } else if (step == 0) {
            streams.err.append_format(L"%ls: STEP must be a positive integer\n", argv[0]);
            return STATUS_INVALID_ARGS;
        }
    }

    // only for negative argument
    auto safe_abs = [](long long ll) -> unsigned long long {
        return -static_cast<unsigned long long>(ll);
    };
    long long real_end;
    if (start >= 0 || end < 0) {
        // 0 <= start <= end
        long long diff = end - start;
        // 0 <= diff <= LL_MAX
        real_end = start + static_cast<long long>(diff / step);
    } else {
        // start < 0 <= end
        unsigned long long abs_start = safe_abs(start);
        unsigned long long diff = (end + abs_start);
        real_end = diff / step - abs_start;
    }

    if (!choice && start == real_end) {
        streams.err.append_format(L"%ls: range contains only one possible value\n", argv[0]);
        return STATUS_INVALID_ARGS;
    }

    std::uniform_int_distribution<long long> dist(start, real_end);
    long long random = dist(engine);
    long long result;
    if (start >= 0) {
        // 0 <= start <= random <= end
        long long diff = random - start;
        // 0 < step * diff <= end - start <= LL_MAX
        result = start + static_cast<long long>(diff * step);
    } else if (random < 0) {
        // start <= random < 0
        long long diff = random - start;
        result = diff * step - safe_abs(start);
    } else {
        // start < 0 <= random
        unsigned long long abs_start = safe_abs(start);
        unsigned long long diff = (random + abs_start);
        result = diff * step - abs_start;
    }

    if (choice) {
        streams.out.append_format(L"%ls\n", argv[w.woptind + result]);
    } else {
        streams.out.append_format(L"%lld\n", result);
    }
    return STATUS_CMD_OK;
}

/// Read from the tty. This is only valid when the stream is stdin and it is attached to a tty and
/// we weren't asked to split on null characters.
static int read_interactive(wcstring &buff, int nchars, bool shell, bool silent,
                            const wchar_t *mode_name, const wchar_t *prompt,
                            const wchar_t *right_prompt, const wchar_t *commandline) {
    int exit_res = STATUS_CMD_OK;
    const wchar_t *line;

    reader_push(mode_name);
    reader_set_left_prompt(prompt);
    reader_set_right_prompt(right_prompt);
    if (shell) {
        reader_set_complete_function(&complete);
        reader_set_highlight_function(&highlight_shell);
        reader_set_test_function(&reader_shell_test);
    }
    // No autosuggestions or abbreviations in builtin_read.
    reader_set_allow_autosuggesting(false);
    reader_set_expand_abbreviations(false);
    reader_set_exit_on_interrupt(true);
    reader_set_silent_status(silent);

    reader_set_buffer(commandline, wcslen(commandline));
    proc_push_interactive(1);

    event_fire_generic(L"fish_prompt");
    line = reader_readline(nchars);
    proc_pop_interactive();
    if (line) {
        if (0 < nchars && (size_t)nchars < wcslen(line)) {
            // Line may be longer than nchars if a keybinding used `commandline -i`
            // note: we're deliberately throwing away the tail of the commandline.
            // It shouldn't be unread because it was produced with `commandline -i`,
            // not typed.
            buff = wcstring(line, nchars);
        } else {
            buff = wcstring(line);
        }
    } else {
        exit_res = STATUS_CMD_ERROR;
    }
    reader_pop();
    return exit_res;
}

/// Bash uses 128 bytes for its chunk size. Very informal testing I did suggested that a smaller
/// chunk size performed better. However, we're going to use the bash value under the assumption
/// they've done more extensive testing.
#define READ_CHUNK_SIZE 128

/// Read from the fd in chunks until we see newline or null, as requested, is seen. This is only
/// used when the fd is seekable (so not from a tty or pipe) and we're not reading a specific number
/// of chars.
///
/// Returns an exit status.
static int read_in_chunks(int fd, wcstring &buff, bool split_null) {
    int exit_res = STATUS_CMD_OK;
    std::string str;
    bool eof = false;
    bool finished = false;

    while (!finished) {
        char inbuf[READ_CHUNK_SIZE];
        long bytes_read = read_blocked(fd, inbuf, READ_CHUNK_SIZE);

        if (bytes_read <= 0) {
            eof = true;
            break;
        }

        const char *end = std::find(inbuf, inbuf + bytes_read, split_null ? L'\0' : L'\n');
        long bytes_consumed = end - inbuf;  // must be signed for use in lseek
        assert(bytes_consumed <= bytes_read);
        str.append(inbuf, bytes_consumed);
        if (bytes_consumed < bytes_read) {
            // We found a splitter. The +1 because we need to treat the splitter as consumed, but
            // not append it to the string.
            CHECK(lseek(fd, bytes_consumed - bytes_read + 1, SEEK_CUR) != -1, STATUS_CMD_ERROR)
            finished = true;
        } else if (str.size() > read_byte_limit) {
            exit_res = STATUS_READ_TOO_MUCH;
            finished = true;
        }
    }

    buff = str2wcstring(str);
    if (buff.empty() && eof) {
        exit_res = STATUS_CMD_ERROR;
    }

    return exit_res;
}

/// Read from the fd on char at a time until we've read the requested number of characters or a
/// newline or null, as appropriate, is seen. This is inefficient so should only be used when the
/// fd is not seekable.
static int read_one_char_at_a_time(int fd, wcstring &buff, int nchars, bool split_null) {
    int exit_res = STATUS_CMD_OK;
    bool eof = false;
    size_t nbytes = 0;

    while (true) {
        bool finished = false;
        wchar_t res = 0;
        mbstate_t state = {};

        while (!finished) {
            char b;
            if (read_blocked(fd, &b, 1) <= 0) {
                eof = true;
                break;
            }

            nbytes++;
            if (MB_CUR_MAX == 1) {
                res = (unsigned char)b;
                finished = true;
            } else {
                size_t sz = mbrtowc(&res, &b, 1, &state);
                if (sz == (size_t)-1) {
                    memset(&state, 0, sizeof(state));
                } else if (sz != (size_t)-2) {
                    finished = true;
                }
            }
        }

        if (nbytes > read_byte_limit) {
            exit_res = STATUS_READ_TOO_MUCH;
            break;
        }
        if (eof) break;
        if (!split_null && res == L'\n') break;
        if (split_null && res == L'\0') break;

        buff.push_back(res);
        if (nchars > 0 && (size_t)nchars <= buff.size()) {
            break;
        }
    }

    if (buff.empty() && eof) {
        exit_res = STATUS_CMD_ERROR;
    }

    return exit_res;
}

/// The read builtin. Reads from stdin and stores the values in environment variables.
static int builtin_read(parser_t &parser, io_streams_t &streams, wchar_t **argv) {
    wchar_t *cmd = argv[0];
    int argc = builtin_count_args(argv);
    int place = ENV_USER;
    wcstring buff;
    wcstring prompt_cmd;
    const wchar_t *prompt = NULL;
    const wchar_t *prompt_str = NULL;
    const wchar_t *right_prompt = L"";
    const wchar_t *commandline = L"";
    int exit_res = STATUS_CMD_OK;
    const wchar_t *mode_name = READ_MODE_NAME;
    int nchars = 0;
    bool shell = false;
    bool array = false;
    bool silent = false;
    bool split_null = false;

    static const wchar_t *short_options = L"ac:ghilm:n:p:suxzP:UR:";
    static const struct woption long_options[] = {{L"export", no_argument, NULL, 'x'},
                                                  {L"global", no_argument, NULL, 'g'},
                                                  {L"local", no_argument, NULL, 'l'},
                                                  {L"universal", no_argument, NULL, 'U'},
                                                  {L"unexport", no_argument, NULL, 'u'},
                                                  {L"prompt", required_argument, NULL, 'p'},
                                                  {L"prompt-str", required_argument, NULL, 'P'},
                                                  {L"right-prompt", required_argument, NULL, 'R'},
                                                  {L"command", required_argument, NULL, 'c'},
                                                  {L"mode-name", required_argument, NULL, 'm'},
                                                  {L"silent", no_argument, NULL, 'i'},
                                                  {L"nchars", required_argument, NULL, 'n'},
                                                  {L"shell", no_argument, NULL, 's'},
                                                  {L"array", no_argument, NULL, 'a'},
                                                  {L"null", no_argument, NULL, 'z'},
                                                  {L"help", no_argument, NULL, 'h'},
                                                  {NULL, 0, NULL, 0}};

    int opt;
    wgetopter_t w;
    while ((opt = w.wgetopt_long(argc, argv, short_options, long_options, NULL)) != -1) {
        switch (opt) {
            case L'x': {
                place |= ENV_EXPORT;
                break;
            }
            case L'g': {
                place |= ENV_GLOBAL;
                break;
            }
            case L'l': {
                place |= ENV_LOCAL;
                break;
            }
            case L'U': {
                place |= ENV_UNIVERSAL;
                break;
            }
            case L'u': {
                place |= ENV_UNEXPORT;
                break;
            }
            case L'p': {
                prompt = w.woptarg;
                break;
            }
            case L'P': {
                prompt_str = w.woptarg;
                break;
            }
            case L'R': {
                right_prompt = w.woptarg;
                break;
            }
            case L'c': {
                commandline = w.woptarg;
                break;
            }
            case L'm': {
                mode_name = w.woptarg;
                break;
            }
            case L'n': {
                nchars = fish_wcstoi(w.woptarg);
                if (errno) {
                    if (errno == ERANGE) {
                        streams.err.append_format(_(L"%ls: Argument '%ls' is out of range\n"),
                                                  argv[0], w.woptarg);
                        builtin_print_help(parser, streams, argv[0], streams.err);
                        return STATUS_INVALID_ARGS;
                    }

                    streams.err.append_format(_(L"%ls: Argument '%ls' must be an integer\n"),
                                              argv[0], w.woptarg);
                    builtin_print_help(parser, streams, argv[0], streams.err);
                    return STATUS_INVALID_ARGS;
                }
                break;
            }
            case 's': {
                shell = true;
                break;
            }
            case 'a': {
                array = true;
                break;
            }
            case L'i': {
                silent = true;
                break;
            }
            case L'z': {
                split_null = true;
                break;
            }
            case 'h': {
                builtin_print_help(parser, streams, argv[0], streams.out);
                return STATUS_CMD_OK;
            }
            case ':': {
                streams.err.append_format(BUILTIN_ERR_MISSING, cmd, argv[w.woptind - 1]);
                return STATUS_INVALID_ARGS;
            }
            case L'?': {
                builtin_unknown_option(parser, streams, argv[0], argv[w.woptind - 1]);
                return STATUS_INVALID_ARGS;
            }
            default: {
                DIE("unexpected retval from wgetopt_long");
                break;
            }
        }
    }

    if (prompt && prompt_str) {
        streams.err.append_format(_(L"%ls: You can't specify both -p and -P\n"), argv[0]);
        builtin_print_help(parser, streams, argv[0], streams.err);
        return STATUS_INVALID_ARGS;
    }

    if (prompt_str) {
        prompt_cmd = L"echo " + escape_string(prompt_str, ESCAPE_ALL);
        prompt = prompt_cmd.c_str();
    } else if (!prompt) {
        prompt = DEFAULT_READ_PROMPT;
    }

    if ((place & ENV_UNEXPORT) && (place & ENV_EXPORT)) {
        streams.err.append_format(BUILTIN_ERR_EXPUNEXP, argv[0]);
        builtin_print_help(parser, streams, argv[0], streams.err);
        return STATUS_INVALID_ARGS;
    }

    if ((place & ENV_LOCAL ? 1 : 0) + (place & ENV_GLOBAL ? 1 : 0) +
            (place & ENV_UNIVERSAL ? 1 : 0) >
        1) {
        streams.err.append_format(BUILTIN_ERR_GLOCAL, argv[0]);
        builtin_print_help(parser, streams, argv[0], streams.err);

        return STATUS_INVALID_ARGS;
    }

    if (array && w.woptind + 1 != argc) {
        streams.err.append_format(_(L"%ls: --array option requires a single variable name.\n"),
                                  argv[0]);
        builtin_print_help(parser, streams, argv[0], streams.err);

        return STATUS_INVALID_ARGS;
    }

    // Verify all variable names.
    for (int i = w.woptind; i < argc; i++) {
        if (!valid_var_name(argv[i])) {
            streams.err.append_format(BUILTIN_ERR_VARNAME, cmd, argv[i]);
            builtin_print_help(parser, streams, argv[0], streams.err);
            return STATUS_INVALID_ARGS;
        }
    }

    // TODO: Determine if the original set of conditions for interactive reads should be reinstated:
    // if (isatty(0) && streams.stdin_fd == STDIN_FILENO && !split_null) {
    int stream_stdin_is_a_tty = isatty(streams.stdin_fd);
    if (stream_stdin_is_a_tty && !split_null) {
        // We should read interactively using reader_readline(). This does not support splitting on
        // null. The call to reader_readline may change woptind, so we save and restore it.
        int saved_woptind = w.woptind;
        exit_res = read_interactive(buff, nchars, shell, silent, mode_name, prompt, right_prompt,
                                    commandline);
        w.woptind = saved_woptind;
    } else if (!nchars && !stream_stdin_is_a_tty && lseek(streams.stdin_fd, 0, SEEK_CUR) != -1) {
        exit_res = read_in_chunks(streams.stdin_fd, buff, split_null);
    } else {
        exit_res = read_one_char_at_a_time(streams.stdin_fd, buff, nchars, split_null);
    }

    if (w.woptind == argc || exit_res != STATUS_CMD_OK) {
        return exit_res;
    }

    env_var_t ifs = env_get_string(L"IFS");
    if (ifs.missing_or_empty()) {
        // Every character is a separate token.
        size_t bufflen = buff.size();
        if (array) {
            if (bufflen > 0) {
                wcstring chars(bufflen + (bufflen - 1), ARRAY_SEP);
                wcstring::iterator out = chars.begin();
                for (wcstring::const_iterator it = buff.begin(), end = buff.end(); it != end;
                     ++it) {
                    *out = *it;
                    out += 2;
                }
                env_set(argv[w.woptind], chars.c_str(), place);
            } else {
                env_set(argv[w.woptind], NULL, place);
            }
        } else {  // not array
            size_t j = 0;
            for (; w.woptind + 1 < argc; ++w.woptind) {
                if (j < bufflen) {
                    wchar_t buffer[2] = {buff[j++], 0};
                    env_set(argv[w.woptind], buffer, place);
                } else {
                    env_set(argv[w.woptind], L"", place);
                }
            }
            if (w.woptind < argc) env_set(argv[w.woptind], &buff[j], place);
        }
    } else if (array) {
        wcstring tokens;
        tokens.reserve(buff.size());
        bool empty = true;

        for (wcstring_range loc = wcstring_tok(buff, ifs); loc.first != wcstring::npos;
             loc = wcstring_tok(buff, ifs, loc)) {
            if (!empty) tokens.push_back(ARRAY_SEP);
            tokens.append(buff, loc.first, loc.second);
            empty = false;
        }
        env_set(argv[w.woptind], empty ? NULL : tokens.c_str(), place);
    } else {  // not array
        wcstring_range loc = wcstring_range(0, 0);

        while (w.woptind < argc) {
            loc = wcstring_tok(buff, (w.woptind + 1 < argc) ? ifs : wcstring(), loc);
            env_set(argv[w.woptind], loc.first == wcstring::npos ? L"" : &buff.c_str()[loc.first],
                    place);
            ++w.woptind;
        }
    }

    return exit_res;
}

enum status_cmd_t {
    STATUS_IS_LOGIN = 1,
    STATUS_IS_INTERACTIVE,
    STATUS_IS_BLOCK,
    STATUS_IS_COMMAND_SUB,
    STATUS_IS_FULL_JOB_CTRL,
    STATUS_IS_INTERACTIVE_JOB_CTRL,
    STATUS_IS_NO_JOB_CTRL,
    STATUS_CURRENT_FILENAME,
    STATUS_CURRENT_FUNCTION,
    STATUS_CURRENT_LINE_NUMBER,
    STATUS_SET_JOB_CONTROL,
    STATUS_PRINT_STACK_TRACE,
    STATUS_UNDEF
};
// Must be sorted by string, not enum or random.
const enum_map<status_cmd_t> status_enum_map[] = {
    {STATUS_CURRENT_FILENAME, L"current-filename"},
    {STATUS_CURRENT_FUNCTION, L"current-function"},
    {STATUS_CURRENT_LINE_NUMBER, L"current-line-number"},
    {STATUS_IS_BLOCK, L"is-block"},
    {STATUS_IS_COMMAND_SUB, L"is-command-substitution"},
    {STATUS_IS_FULL_JOB_CTRL, L"is-full-job-control"},
    {STATUS_IS_INTERACTIVE, L"is-interactive"},
    {STATUS_IS_INTERACTIVE_JOB_CTRL, L"is-interactive-job-control"},
    {STATUS_IS_LOGIN, L"is-login"},
    {STATUS_IS_NO_JOB_CTRL, L"is-no-job-control"},
    {STATUS_SET_JOB_CONTROL, L"job-control"},
    {STATUS_PRINT_STACK_TRACE, L"print-stack-trace"},
    {STATUS_UNDEF, NULL}};
#define status_enum_map_len (sizeof status_enum_map / sizeof *status_enum_map)

/// Remember the status subcommand and disallow selecting more than one status subcommand.
static bool set_status_cmd(wchar_t *const cmd, status_cmd_t *status_cmd, status_cmd_t sub_cmd,
                           io_streams_t &streams) {
    if (*status_cmd != STATUS_UNDEF) {
        wchar_t err_text[1024];
        const wchar_t *subcmd_str1 = enum_to_str(*status_cmd, status_enum_map);
        const wchar_t *subcmd_str2 = enum_to_str(sub_cmd, status_enum_map);
        swprintf(err_text, sizeof(err_text) / sizeof(wchar_t),
                 _(L"you cannot do both '%ls' and '%ls' in the same invocation"), subcmd_str1,
                 subcmd_str2);
        streams.err.append_format(BUILTIN_ERR_COMBO2, cmd, err_text);
        return false;
    }

    *status_cmd = sub_cmd;
    return true;
}

#define CHECK_FOR_UNEXPECTED_STATUS_ARGS(status_cmd)                                        \
    if (args.size() != 0) {                                                                 \
        const wchar_t *subcmd_str = enum_to_str(status_cmd, status_enum_map);               \
        if (!subcmd_str) subcmd_str = L"default";                                           \
        streams.err.append_format(BUILTIN_ERR_ARG_COUNT2, cmd, subcmd_str, 0, args.size()); \
        status = STATUS_INVALID_ARGS;                                                       \
        break;                                                                              \
    }

int job_control_str_to_mode(const wchar_t *mode, wchar_t *cmd, io_streams_t &streams) {
    if (wcscmp(mode, L"full") == 0) {
        return JOB_CONTROL_ALL;
    } else if (wcscmp(mode, L"interactive") == 0) {
        return JOB_CONTROL_INTERACTIVE;
    } else if (wcscmp(mode, L"none") == 0) {
        return JOB_CONTROL_NONE;
    }
    streams.err.append_format(L"%ls: Invalid job control mode '%ls'\n", cmd, mode);
    return -1;
}

/// The status builtin. Gives various status information on fish.
static int builtin_status(parser_t &parser, io_streams_t &streams, wchar_t **argv) {
    wchar_t *cmd = argv[0];
    int argc = builtin_count_args(argv);
    status_cmd_t status_cmd = STATUS_UNDEF;
    int status = STATUS_CMD_OK;
    int new_job_control_mode = -1;

    /// Note: Do not add new flags that represent subcommands. We're encouraging people to switch to
    /// the non-flag subcommand form. While these flags are deprecated they must be supported at
    /// least until fish 3.0 and possibly longer to avoid breaking everyones config.fish and other
    /// scripts.
    static const wchar_t *short_options = L":cbilfnhj:t";
    static const struct woption long_options[] = {
        {L"help", no_argument, NULL, 'h'},
        {L"is-command-substitution", no_argument, NULL, 'c'},
        {L"is-block", no_argument, NULL, 'b'},
        {L"is-interactive", no_argument, NULL, 'i'},
        {L"is-login", no_argument, NULL, 'l'},
        {L"is-full-job-control", no_argument, NULL, 1},
        {L"is-interactive-job-control", no_argument, NULL, 2},
        {L"is-no-job-control", no_argument, NULL, 3},
        {L"current-filename", no_argument, NULL, 'f'},
        {L"current-line-number", no_argument, NULL, 'n'},
        {L"job-control", required_argument, NULL, 'j'},
        {L"print-stack-trace", no_argument, NULL, 't'},
        {NULL, 0, NULL, 0}};

    int opt;
    wgetopter_t w;
    while ((opt = w.wgetopt_long(argc, argv, short_options, long_options, NULL)) != -1) {
        switch (opt) {
            case 1: {
                if (!set_status_cmd(cmd, &status_cmd, STATUS_IS_FULL_JOB_CTRL, streams)) {
                    return STATUS_CMD_ERROR;
                }
                break;
            }
            case 2: {
                if (!set_status_cmd(cmd, &status_cmd, STATUS_IS_INTERACTIVE_JOB_CTRL, streams)) {
                    return STATUS_CMD_ERROR;
                }
                break;
            }
            case 3: {
                if (!set_status_cmd(cmd, &status_cmd, STATUS_IS_NO_JOB_CTRL, streams)) {
                    return STATUS_CMD_ERROR;
                }
                break;
            }
            case 'c': {
                if (!set_status_cmd(cmd, &status_cmd, STATUS_IS_COMMAND_SUB, streams)) {
                    return STATUS_CMD_ERROR;
                }
                break;
            }
            case 'b': {
                if (!set_status_cmd(cmd, &status_cmd, STATUS_IS_BLOCK, streams)) {
                    return STATUS_CMD_ERROR;
                }
                break;
            }
            case 'i': {
                if (!set_status_cmd(cmd, &status_cmd, STATUS_IS_INTERACTIVE, streams)) {
                    return STATUS_CMD_ERROR;
                }
                break;
            }
            case 'l': {
                if (!set_status_cmd(cmd, &status_cmd, STATUS_IS_LOGIN, streams)) {
                    return STATUS_CMD_ERROR;
                }
                break;
            }
            case 'f': {
                if (!set_status_cmd(cmd, &status_cmd, STATUS_CURRENT_FILENAME, streams)) {
                    return STATUS_CMD_ERROR;
                }
                break;
            }
            case 'n': {
                if (!set_status_cmd(cmd, &status_cmd, STATUS_CURRENT_LINE_NUMBER, streams)) {
                    return STATUS_CMD_ERROR;
                }
                break;
            }
            case 'j': {
                if (!set_status_cmd(cmd, &status_cmd, STATUS_SET_JOB_CONTROL, streams)) {
                    return STATUS_CMD_ERROR;
                }
                new_job_control_mode = job_control_str_to_mode(w.woptarg, cmd, streams);
                if (new_job_control_mode == -1) {
                    return STATUS_CMD_ERROR;
                }
                break;
            }
            case 't': {
                if (!set_status_cmd(cmd, &status_cmd, STATUS_PRINT_STACK_TRACE, streams)) {
                    return STATUS_CMD_ERROR;
                }
                break;
            }
            case 'h': {
                builtin_print_help(parser, streams, argv[0], streams.out);
                return STATUS_CMD_OK;
            }
            case ':': {
                builtin_missing_argument(parser, streams, argv[0], argv[w.woptind - 1]);
                return STATUS_INVALID_ARGS;
            }
            case '?': {
                builtin_unknown_option(parser, streams, argv[0], argv[w.woptind - 1]);
                return STATUS_INVALID_ARGS;
            }
            default: {
                DIE("unexpected retval from wgetopt_long");
                break;
            }
        }
    }

    // If a status command hasn't already been specified via a flag check the first word.
    // Note that this can be simplified after we eliminate allowing subcommands as flags.
    if (w.woptind < argc) {
        status_cmd_t subcmd = str_to_enum(argv[w.woptind], status_enum_map, status_enum_map_len);
        if (subcmd != STATUS_UNDEF) {
            if (!set_status_cmd(cmd, &status_cmd, subcmd, streams)) {
                return STATUS_CMD_ERROR;
            }
            w.woptind++;
        }
    }

    // Every argument that we haven't consumed already is an argument for a subcommand.
    const wcstring_list_t args(argv + w.woptind, argv + argc);

    switch (status_cmd) {
        case STATUS_UNDEF: {
            CHECK_FOR_UNEXPECTED_STATUS_ARGS(status_cmd)
            if (is_login) {
                streams.out.append_format(_(L"This is a login shell\n"));
            } else {
                streams.out.append_format(_(L"This is not a login shell\n"));
            }

            streams.out.append_format(
                _(L"Job control: %ls\n"),
                job_control_mode == JOB_CONTROL_INTERACTIVE
                    ? _(L"Only on interactive jobs")
                    : (job_control_mode == JOB_CONTROL_NONE ? _(L"Never") : _(L"Always")));
            streams.out.append(parser.stack_trace());
            break;
        }
        case STATUS_SET_JOB_CONTROL: {
            if (new_job_control_mode != -1) {
                // Flag form was used.
                CHECK_FOR_UNEXPECTED_STATUS_ARGS(status_cmd)
            } else {
                if (args.size() != 1) {
                    const wchar_t *subcmd_str = enum_to_str(status_cmd, status_enum_map);
                    streams.err.append_format(BUILTIN_ERR_ARG_COUNT2, cmd, subcmd_str, 1,
                                              args.size());
                    status = STATUS_INVALID_ARGS;
                    break;
                }
                new_job_control_mode = job_control_str_to_mode(args[0].c_str(), cmd, streams);
                if (new_job_control_mode == -1) {
                    return STATUS_CMD_ERROR;
                }
            }
            job_control_mode = new_job_control_mode;
            break;
        }
        case STATUS_CURRENT_FILENAME: {
            CHECK_FOR_UNEXPECTED_STATUS_ARGS(status_cmd)
            const wchar_t *fn = parser.current_filename();

            if (!fn) fn = _(L"Standard input");
            streams.out.append_format(L"%ls\n", fn);
            break;
        }
        case STATUS_CURRENT_FUNCTION: {
            CHECK_FOR_UNEXPECTED_STATUS_ARGS(status_cmd)
            const wchar_t *fn = parser.get_function_name();

            if (!fn) fn = _(L"Not a function");
            streams.out.append_format(L"%ls\n", fn);
            break;
        }
        case STATUS_CURRENT_LINE_NUMBER: {
            CHECK_FOR_UNEXPECTED_STATUS_ARGS(status_cmd)
            streams.out.append_format(L"%d\n", parser.get_lineno());
            break;
        }
        case STATUS_IS_INTERACTIVE: {
            CHECK_FOR_UNEXPECTED_STATUS_ARGS(status_cmd)
            status = !is_interactive_session;
            break;
        }
        case STATUS_IS_COMMAND_SUB: {
            CHECK_FOR_UNEXPECTED_STATUS_ARGS(status_cmd)
            status = !is_subshell;
            break;
        }
        case STATUS_IS_BLOCK: {
            CHECK_FOR_UNEXPECTED_STATUS_ARGS(status_cmd)
            status = !is_block;
            break;
        }
        case STATUS_IS_LOGIN: {
            CHECK_FOR_UNEXPECTED_STATUS_ARGS(status_cmd)
            status = !is_login;
            break;
        }
        case STATUS_IS_FULL_JOB_CTRL: {
            CHECK_FOR_UNEXPECTED_STATUS_ARGS(status_cmd)
            status = job_control_mode != JOB_CONTROL_ALL;
            break;
        }
        case STATUS_IS_INTERACTIVE_JOB_CTRL: {
            CHECK_FOR_UNEXPECTED_STATUS_ARGS(status_cmd)
            status = job_control_mode != JOB_CONTROL_INTERACTIVE;
            break;
        }
        case STATUS_IS_NO_JOB_CTRL: {
            CHECK_FOR_UNEXPECTED_STATUS_ARGS(status_cmd)
            status = job_control_mode != JOB_CONTROL_NONE;
            break;
        }
        case STATUS_PRINT_STACK_TRACE: {
            CHECK_FOR_UNEXPECTED_STATUS_ARGS(status_cmd)
            streams.out.append(parser.stack_trace());
            break;
        }
    }

    return status;
}

/// The exit builtin. Calls reader_exit to exit and returns the value specified.
static int builtin_exit(parser_t &parser, io_streams_t &streams, wchar_t **argv) {
    int argc = builtin_count_args(argv);

    if (argc > 2) {
        streams.err.append_format(_(L"%ls: Too many arguments\n"), argv[0]);
        builtin_print_help(parser, streams, argv[0], streams.err);
        return STATUS_INVALID_ARGS;
    }

    long ec;
    if (argc == 1) {
        ec = proc_get_last_status();
    } else {
        ec = fish_wcstol(argv[1]);
        if (errno) {
            streams.err.append_format(_(L"%ls: Argument '%ls' must be an integer\n"), argv[0],
                                      argv[1]);
            builtin_print_help(parser, streams, argv[0], streams.err);
            return STATUS_INVALID_ARGS;
        }
    }
    reader_exit(1, 0);
    return (int)ec;
}

/// The cd builtin. Changes the current directory to the one specified or to $HOME if none is
/// specified. The directory can be relative to any directory in the CDPATH variable.
/// The cd builtin. Changes the current directory to the one specified or to $HOME if none is
/// specified. The directory can be relative to any directory in the CDPATH variable.
static int builtin_cd(parser_t &parser, io_streams_t &streams, wchar_t **argv) {
    env_var_t dir_in;
    wcstring dir;

    if (argv[1] == NULL) {
        dir_in = env_get_string(L"HOME");
        if (dir_in.missing_or_empty()) {
            streams.err.append_format(_(L"%ls: Could not find home directory\n"), argv[0]);
            return STATUS_CMD_ERROR;
        }
    } else {
        dir_in = env_var_t(argv[1]);
    }

    bool got_cd_path = false;
    if (!dir_in.missing()) {
        got_cd_path = path_get_cdpath(dir_in, &dir);
    }

    if (!got_cd_path) {
        if (errno == ENOTDIR) {
            streams.err.append_format(_(L"%ls: '%ls' is not a directory\n"), argv[0],
                                      dir_in.c_str());
        } else if (errno == ENOENT) {
            streams.err.append_format(_(L"%ls: The directory '%ls' does not exist\n"), argv[0],
                                      dir_in.c_str());
        } else if (errno == EROTTEN) {
            streams.err.append_format(_(L"%ls: '%ls' is a rotten symlink\n"), argv[0],
                                      dir_in.c_str());
        } else {
            streams.err.append_format(_(L"%ls: Unknown error trying to locate directory '%ls'\n"),
                                      argv[0], dir_in.c_str());
        }

        if (!shell_is_interactive()) streams.err.append(parser.current_line());

        return STATUS_CMD_ERROR;
    }

    if (wchdir(dir) != 0) {
        struct stat buffer;
        int status;

        status = wstat(dir, &buffer);
        if (!status && S_ISDIR(buffer.st_mode)) {
            streams.err.append_format(_(L"%ls: Permission denied: '%ls'\n"), argv[0], dir.c_str());

        } else {
            streams.err.append_format(_(L"%ls: '%ls' is not a directory\n"), argv[0], dir.c_str());
        }

        if (!shell_is_interactive()) {
            streams.err.append(parser.current_line());
        }

        return STATUS_CMD_ERROR;
    }

    if (!env_set_pwd()) {
        streams.err.append_format(_(L"%ls: Could not set PWD variable\n"), argv[0]);
        return STATUS_CMD_ERROR;
    }

    return STATUS_CMD_OK;
}

/// Implementation of the builtin count command, used to count the number of arguments sent to it.
static int builtin_count(parser_t &parser, io_streams_t &streams, wchar_t **argv) {
    UNUSED(parser);
    int argc;
    argc = builtin_count_args(argv);
    streams.out.append_format(L"%d\n", argc - 1);
    return !(argc - 1);
}

/// Implementation of the builtin contains command, used to check if a specified string is part of
/// a list.
static int builtin_contains(parser_t &parser, io_streams_t &streams, wchar_t **argv) {
    int argc = builtin_count_args(argv);
    wchar_t *needle;
    bool should_output_index = false;

    static const wchar_t *short_options = L"+hi";
    static const struct woption long_options[] = {
        {L"help", no_argument, NULL, 'h'}, {L"index", no_argument, NULL, 'i'}, {NULL, 0, NULL, 0}};

    int opt;
    wgetopter_t w;
    while ((opt = w.wgetopt_long(argc, argv, short_options, long_options, NULL)) != -1) {
        switch (opt) {
            case 'h': {
                builtin_print_help(parser, streams, argv[0], streams.out);
                return STATUS_CMD_OK;
            }
            case ':': {
                builtin_missing_argument(parser, streams, argv[0], argv[w.woptind - 1]);
                return STATUS_INVALID_ARGS;
            }
            case '?': {
                builtin_unknown_option(parser, streams, argv[0], argv[w.woptind - 1]);
                return STATUS_INVALID_ARGS;
            }
            case 'i': {
                should_output_index = true;
                break;
            }
            default: {
                DIE("unexpected retval from wgetopt_long");
                break;
            }
        }
    }

    needle = argv[w.woptind];
    if (!needle) {
        streams.err.append_format(_(L"%ls: Key not specified\n"), argv[0]);
    } else {
        for (int i = w.woptind + 1; i < argc; i++) {
            if (!wcscmp(needle, argv[i])) {
                if (should_output_index) streams.out.append_format(L"%d\n", i - w.woptind);
                return STATUS_CMD_OK;
            }
        }
    }
    return STATUS_CMD_ERROR;
}

/// The  . (dot) builtin, sometimes called source. Evaluates the contents of a file.
static int builtin_source(parser_t &parser, io_streams_t &streams, wchar_t **argv) {
    ASSERT_IS_MAIN_THREAD();
    int fd;
    int res = STATUS_CMD_OK;
    struct stat buf;
    int argc;

    argc = builtin_count_args(argv);

    const wchar_t *fn, *fn_intern;

    if (argc < 2 || (wcscmp(argv[1], L"-") == 0)) {
        fn = L"-";
        fn_intern = fn;
        fd = dup(streams.stdin_fd);
    } else {
        if ((fd = wopen_cloexec(argv[1], O_RDONLY)) == -1) {
            streams.err.append_format(_(L"%ls: Error encountered while sourcing file '%ls':\n"),
                                      argv[0], argv[1]);
            builtin_wperror(L"source", streams);
            return STATUS_CMD_ERROR;
        }

        if (fstat(fd, &buf) == -1) {
            close(fd);
            streams.err.append_format(_(L"%ls: Error encountered while sourcing file '%ls':\n"),
                                      argv[0], argv[1]);
            builtin_wperror(L"source", streams);
            return STATUS_CMD_ERROR;
        }

        if (!S_ISREG(buf.st_mode)) {
            close(fd);
            streams.err.append_format(_(L"%ls: '%ls' is not a file\n"), argv[0], argv[1]);
            return STATUS_CMD_ERROR;
        }

        fn_intern = intern(argv[1]);
    }

    const source_block_t *sb = parser.push_block<source_block_t>(fn_intern);
    reader_push_current_filename(fn_intern);

    env_set_argv(argc > 1 ? argv + 2 : argv + 1);

    res = reader_read(fd, streams.io_chain ? *streams.io_chain : io_chain_t());

    parser.pop_block(sb);

    if (res) {
        streams.err.append_format(_(L"%ls: Error while reading file '%ls'\n"), argv[0],
                                  fn_intern == intern_static(L"-") ? L"<stdin>" : fn_intern);
    } else {
        res = proc_get_last_status();
    }

    // Do not close fd after calling reader_read. reader_read automatically closes it before calling
    // eval.
    reader_pop_current_filename();

    return res;
}

/// Builtin for putting a job in the foreground.
static int builtin_fg(parser_t &parser, io_streams_t &streams, wchar_t **argv) {
    job_t *j = NULL;

    if (argv[1] == 0) {
        // Select last constructed job (I.e. first job in the job que) that is possible to put in
        // the foreground.
        job_iterator_t jobs;
        while ((j = jobs.next())) {
            if (j->get_flag(JOB_CONSTRUCTED) && (!job_is_completed(j)) &&
                ((job_is_stopped(j) || (!j->get_flag(JOB_FOREGROUND))) &&
                 j->get_flag(JOB_CONTROL))) {
                break;
            }
        }
        if (!j) {
            streams.err.append_format(_(L"%ls: There are no suitable jobs\n"), argv[0]);
        }
    } else if (argv[2] != 0) {
        // Specifying more than one job to put to the foreground is a syntax error, we still
        // try to locate the job argv[1], since we want to know if this is an ambigous job
        // specification or if this is an malformed job id.
        int pid;
        int found_job = 0;

        pid = fish_wcstoi(argv[1]);
        if (!(errno || pid < 0)) {
            j = job_get_from_pid(pid);
            if (j) found_job = 1;
        }

        if (found_job) {
            streams.err.append_format(_(L"%ls: Ambiguous job\n"), argv[0]);
        } else {
            streams.err.append_format(_(L"%ls: '%ls' is not a job\n"), argv[0], argv[1]);
        }

        builtin_print_help(parser, streams, argv[0], streams.err);

        j = 0;

    } else {
        int pid = abs(fish_wcstoi(argv[1]));
        if (errno) {
            streams.err.append_format(BUILTIN_ERR_NOT_NUMBER, argv[0], argv[1]);
            builtin_print_help(parser, streams, argv[0], streams.err);
        } else {
            j = job_get_from_pid(pid);
            if (!j || !j->get_flag(JOB_CONSTRUCTED) || job_is_completed(j)) {
                streams.err.append_format(_(L"%ls: No suitable job: %d\n"), argv[0], pid);
                j = 0;
            } else if (!j->get_flag(JOB_CONTROL)) {
                streams.err.append_format(_(L"%ls: Can't put job %d, '%ls' to foreground because "
                                            L"it is not under job control\n"),
                                          argv[0], pid, j->command_wcstr());
                j = 0;
            }
        }
    }

    if (!j) {
        return STATUS_INVALID_ARGS;
    }

    if (streams.err_is_redirected) {
        streams.err.append_format(FG_MSG, j->job_id, j->command_wcstr());
    } else {
        // If we aren't redirecting, send output to real stderr, since stuff in sb_err won't get
        // printed until the command finishes.
        fwprintf(stderr, FG_MSG, j->job_id, j->command_wcstr());
    }

    const wcstring ft = tok_first(j->command());
    if (!ft.empty()) env_set(L"_", ft.c_str(), ENV_EXPORT);
    reader_write_title(j->command());

    job_promote(j);
    j->set_flag(JOB_FOREGROUND, true);

    job_continue(j, job_is_stopped(j));
    return STATUS_CMD_OK;
}

/// Helper function for builtin_bg().
static int send_to_bg(parser_t &parser, io_streams_t &streams, job_t *j) {
    assert(j != NULL);
    if (!j->get_flag(JOB_CONTROL)) {
        streams.err.append_format(
            _(L"%ls: Can't put job %d, '%ls' to background because it is not under job control\n"),
            L"bg", j->job_id, j->command_wcstr());
        builtin_print_help(parser, streams, L"bg", streams.err);
        return STATUS_CMD_ERROR;
    }

    streams.err.append_format(_(L"Send job %d '%ls' to background\n"), j->job_id,
                              j->command_wcstr());
    job_promote(j);
    j->set_flag(JOB_FOREGROUND, false);
    job_continue(j, job_is_stopped(j));
    return STATUS_CMD_OK;
}

/// Builtin for putting a job in the background.
static int builtin_bg(parser_t &parser, io_streams_t &streams, wchar_t **argv) {
    int res = STATUS_CMD_OK;

    if (!argv[1]) {
        // No jobs were specified so use the most recent (i.e., last) job.
        job_t *j;
        job_iterator_t jobs;
        while ((j = jobs.next())) {
            if (job_is_stopped(j) && j->get_flag(JOB_CONTROL) && (!job_is_completed(j))) {
                break;
            }
        }

        if (!j) {
            streams.err.append_format(_(L"%ls: There are no suitable jobs\n"), argv[0]);
            res = STATUS_CMD_ERROR;
        } else {
            res = send_to_bg(parser, streams, j);
        }

        return res;
    }

    // The user specified at least one job to be backgrounded.
    std::vector<int> pids;

    // If one argument is not a valid pid (i.e. integer >= 0), fail without backgrounding anything,
    // but still print errors for all of them.
    for (int i = 1; argv[i]; i++) {
        int pid = fish_wcstoi(argv[i]);
        if (errno || pid < 0) {
            streams.err.append_format(_(L"%ls: '%ls' is not a valid job specifier\n"), L"bg",
                                      argv[i]);
            res = STATUS_INVALID_ARGS;
        }
        pids.push_back(pid);
    }

    if (res != STATUS_CMD_OK) return res;

    // Background all existing jobs that match the pids.
    // Non-existent jobs aren't an error, but information about them is useful.
    for (auto p : pids) {
        if (job_t *j = job_get_from_pid(p)) {
            res |= send_to_bg(parser, streams, j);
        } else {
            streams.err.append_format(_(L"%ls: Could not find job '%d'\n"), argv[0], p);
        }
    }

    return res;
}

/// Helper for builtin_disown
static int disown_job(parser_t &parser, io_streams_t &streams, job_t *j) {
    if (j == 0) {
        streams.err.append_format(_(L"%ls: Unknown job '%ls'\n"), L"bg");
        builtin_print_help(parser, streams, L"disown", streams.err);
        return STATUS_INVALID_ARGS;
    }

    // Stopped disowned jobs must be manually signalled; explain how to do so
    if (job_is_stopped(j)) {
        killpg(j->pgid, SIGCONT);
        const wchar_t *fmt =
            _(L"%ls: job %d ('%ls') was stopped and has been signalled to continue.\n");
        streams.err.append_format(fmt, L"disown", j->job_id, j->command_wcstr());
    }

    if (parser.job_remove(j)) return STATUS_CMD_OK;
    return STATUS_CMD_ERROR;
}

/// Builtin for removing jobs from the job list
static int builtin_disown(parser_t &parser, io_streams_t &streams, wchar_t **argv) {
    int res = STATUS_CMD_OK;

    if (argv[1] == 0) {
        job_t *j;
        // Select last constructed job (ie first job in the job queue) that is possible to disown.
        // Stopped jobs can be disowned (they will be continued).
        // Foreground jobs can be disowned.
        // Even jobs that aren't under job control can be disowned!
        job_iterator_t jobs;
        while ((j = jobs.next())) {
            if (j->get_flag(JOB_CONSTRUCTED) && (!job_is_completed(j))) {
                break;
            }
        }

        if (j) {
            res = disown_job(parser, streams, j);
        } else {
            streams.err.append_format(_(L"%ls: There are no suitable jobs\n"), argv[0]);
            res = STATUS_CMD_ERROR;
        }
    } else {
        std::set<job_t *> jobs;

        // If one argument is not a valid pid (i.e. integer >= 0), fail without disowning anything,
        // but still print errors for all of them.
        // Non-existent jobs aren't an error, but information about them is useful.
        // Multiple PIDs may refer to the same job; include the job only once by using a set.
        for (int i = 1; argv[i]; i++) {
            int pid = fish_wcstoi(argv[i]);
            if (errno || pid < 0) {
                streams.err.append_format(_(L"%ls: '%ls' is not a valid job specifier\n"), argv[0],
                                          argv[i]);
                res = STATUS_INVALID_ARGS;
            } else {
                if (job_t *j = parser.job_get_from_pid(pid)) {
                    jobs.insert(j);
                } else {
                    streams.err.append_format(_(L"%ls: Could not find job '%d'\n"), argv[0], pid);
                }
            }
        }
        if (res != STATUS_CMD_OK) {
            return res;
        }

        // Disown all target jobs
        for (auto j : jobs) {
            res |= disown_job(parser, streams, j);
        }
    }

    return res;
}

/// This function handles both the 'continue' and the 'break' builtins that are used for loop
/// control.
static int builtin_break_continue(parser_t &parser, io_streams_t &streams, wchar_t **argv) {
    int is_break = (wcscmp(argv[0], L"break") == 0);
    int argc = builtin_count_args(argv);

    if (argc != 1) {
        streams.err.append_format(BUILTIN_ERR_UNKNOWN, argv[0], argv[1]);

        builtin_print_help(parser, streams, argv[0], streams.err);
        return STATUS_INVALID_ARGS;
    }

    // Find the index of the enclosing for or while loop. Recall that incrementing loop_idx goes
    // 'up' to outer blocks.
    size_t loop_idx;
    for (loop_idx = 0; loop_idx < parser.block_count(); loop_idx++) {
        const block_t *b = parser.block_at_index(loop_idx);
        if (b->type() == WHILE || b->type() == FOR) break;
    }

    if (loop_idx >= parser.block_count()) {
        streams.err.append_format(_(L"%ls: Not inside of loop\n"), argv[0]);
        builtin_print_help(parser, streams, argv[0], streams.err);
        return STATUS_CMD_ERROR;
    }

    // Skip blocks interior to the loop (but not the loop itself)
    size_t block_idx = loop_idx;
    while (block_idx--) {
        parser.block_at_index(block_idx)->skip = true;
    }

    // Mark the loop's status
    block_t *loop_block = parser.block_at_index(loop_idx);
    loop_block->loop_status = is_break ? LOOP_BREAK : LOOP_CONTINUE;
    return STATUS_CMD_OK;
}

/// Implementation of the builtin breakpoint command, used to launch the interactive debugger.
static int builtin_breakpoint(parser_t &parser, io_streams_t &streams, wchar_t **argv) {
    if (argv[1] != NULL) {
        streams.err.append_format(BUILTIN_ERR_ARG_COUNT1, argv[0], 0, builtin_count_args(argv));
        return STATUS_INVALID_ARGS;
    }

    const breakpoint_block_t *bpb = parser.push_block<breakpoint_block_t>();

    reader_read(STDIN_FILENO, streams.io_chain ? *streams.io_chain : io_chain_t());

    parser.pop_block(bpb);

    return proc_get_last_status();
}

/// Function for handling the \c return builtin.
static int builtin_return(parser_t &parser, io_streams_t &streams, wchar_t **argv) {
    int argc = builtin_count_args(argv);

    if (argc > 2) {
        streams.err.append_format(BUILTIN_ERR_TOO_MANY_ARGUMENTS, argv[0]);
        builtin_print_help(parser, streams, argv[0], streams.err);
        return STATUS_INVALID_ARGS;
    }

    int status;
    if (argc == 2) {
        status = fish_wcstoi(argv[1]);
        if (errno) {
            streams.err.append_format(_(L"%ls: Argument '%ls' must be an integer\n"), argv[0],
                                      argv[1]);
            builtin_print_help(parser, streams, argv[0], streams.err);
            return STATUS_INVALID_ARGS;
        }
    } else {
        status = proc_get_last_status();
    }

    // Find the function block.
    size_t function_block_idx;
    for (function_block_idx = 0; function_block_idx < parser.block_count(); function_block_idx++) {
        const block_t *b = parser.block_at_index(function_block_idx);
        if (b->type() == FUNCTION_CALL || b->type() == FUNCTION_CALL_NO_SHADOW) break;
    }

    if (function_block_idx >= parser.block_count()) {
        streams.err.append_format(_(L"%ls: Not inside of function\n"), argv[0]);
        builtin_print_help(parser, streams, argv[0], streams.err);
        return STATUS_CMD_ERROR;
    }

    // Skip everything up to and including the function block.
    for (size_t i = 0; i <= function_block_idx; i++) {
        block_t *b = parser.block_at_index(i);
        b->skip = true;
    }
    return status;
}

enum hist_cmd_t { HIST_SEARCH = 1, HIST_DELETE, HIST_CLEAR, HIST_MERGE, HIST_SAVE, HIST_UNDEF };
// Must be sorted by string, not enum or random.
const enum_map<hist_cmd_t> hist_enum_map[] = {{HIST_CLEAR, L"clear"},   {HIST_DELETE, L"delete"},
                                              {HIST_MERGE, L"merge"},   {HIST_SAVE, L"save"},
                                              {HIST_SEARCH, L"search"}, {HIST_UNDEF, NULL}};
#define hist_enum_map_len (sizeof hist_enum_map / sizeof *hist_enum_map)

/// Remember the history subcommand and disallow selecting more than one history subcommand.
static bool set_hist_cmd(wchar_t *const cmd, hist_cmd_t *hist_cmd, hist_cmd_t sub_cmd,
                         io_streams_t &streams) {
    if (*hist_cmd != HIST_UNDEF) {
        wchar_t err_text[1024];
        const wchar_t *subcmd_str1 = enum_to_str(*hist_cmd, hist_enum_map);
        const wchar_t *subcmd_str2 = enum_to_str(sub_cmd, hist_enum_map);
        swprintf(err_text, sizeof(err_text) / sizeof(wchar_t),
                 _(L"you cannot do both '%ls' and '%ls' in the same invocation"), subcmd_str1,
                 subcmd_str2);
        streams.err.append_format(BUILTIN_ERR_COMBO2, cmd, err_text);
        return false;
    }

    *hist_cmd = sub_cmd;
    return true;
}

#define CHECK_FOR_UNEXPECTED_HIST_ARGS(hist_cmd)                                                \
    if (history_search_type_defined || show_time_format || null_terminate) {                    \
        const wchar_t *subcmd_str = enum_to_str(hist_cmd, hist_enum_map);                       \
        streams.err.append_format(_(L"%ls: you cannot use any options with the %ls command\n"), \
                                  cmd, subcmd_str);                                             \
        status = STATUS_INVALID_ARGS;                                                           \
        break;                                                                                  \
    }                                                                                           \
    if (args.size() != 0) {                                                                     \
        const wchar_t *subcmd_str = enum_to_str(hist_cmd, hist_enum_map);                       \
        streams.err.append_format(BUILTIN_ERR_ARG_COUNT2, cmd, subcmd_str, 0, args.size());     \
        status = STATUS_INVALID_ARGS;                                                           \
        break;                                                                                  \
    }

/// Manipulate history of interactive commands executed by the user.
static int builtin_history(parser_t &parser, io_streams_t &streams, wchar_t **argv) {
    wchar_t *cmd = argv[0];
    int argc = builtin_count_args(argv);
    hist_cmd_t hist_cmd = HIST_UNDEF;
    history_search_type_t search_type = (history_search_type_t)-1;
    long max_items = LONG_MAX;
    bool history_search_type_defined = false;
    const wchar_t *show_time_format = NULL;
    bool case_sensitive = false;
    bool null_terminate = false;

    // Use the default history if we have none (which happens if invoked non-interactively, e.g.
    // from webconfig.py.
    history_t *history = reader_get_history();
    if (!history) history = &history_t::history_with_name(L"fish");

    /// Note: Do not add new flags that represent subcommands. We're encouraging people to switch to
    /// the non-flag subcommand form. While many of these flags are deprecated they must be
    /// supported at least until fish 3.0 and possibly longer to avoid breaking everyones
    /// config.fish and other scripts.
<<<<<<< HEAD
    const wchar_t *short_options = L":Cmn:epchtz";
    const struct woption long_options[] = {{L"prefix", no_argument, NULL, 'p'},
                                           {L"contains", no_argument, NULL, 'c'},
                                           {L"help", no_argument, NULL, 'h'},
                                           {L"show-time", optional_argument, NULL, 't'},
                                           {L"with-time", optional_argument, NULL, 't'},
                                           {L"exact", no_argument, NULL, 'e'},
                                           {L"max", required_argument, NULL, 'n'},
                                           {L"null", no_argument, 0, 'z'},
                                           {L"case-sensitive", no_argument, 0, 'C'},
                                           {L"delete", no_argument, NULL, 1},
                                           {L"search", no_argument, NULL, 2},
                                           {L"save", no_argument, NULL, 3},
                                           {L"clear", no_argument, NULL, 4},
                                           {L"merge", no_argument, NULL, 5},
                                           {NULL, 0, NULL, 0}};

    history_t *history = reader_get_history();
    // Use the default history if we have none (which happens if invoked non-interactively, e.g.
    // from webconfig.py.
    if (!history) history = &history_t::history_with_name(history_session_id());
=======
    static const wchar_t *short_options = L":Cmn:epchtz";
    static const struct woption long_options[] = {{L"prefix", no_argument, NULL, 'p'},
                                                  {L"contains", no_argument, NULL, 'c'},
                                                  {L"help", no_argument, NULL, 'h'},
                                                  {L"show-time", optional_argument, NULL, 't'},
                                                  {L"with-time", optional_argument, NULL, 't'},
                                                  {L"exact", no_argument, NULL, 'e'},
                                                  {L"max", required_argument, NULL, 'n'},
                                                  {L"null", no_argument, 0, 'z'},
                                                  {L"case-sensitive", no_argument, 0, 'C'},
                                                  {L"delete", no_argument, NULL, 1},
                                                  {L"search", no_argument, NULL, 2},
                                                  {L"save", no_argument, NULL, 3},
                                                  {L"clear", no_argument, NULL, 4},
                                                  {L"merge", no_argument, NULL, 5},
                                                  {NULL, 0, NULL, 0}};
>>>>>>> ed6c8a95

    int opt;
    wgetopter_t w;
    while ((opt = w.wgetopt_long(argc, argv, short_options, long_options, NULL)) != -1) {
        switch (opt) {
            case 1: {
                if (!set_hist_cmd(cmd, &hist_cmd, HIST_DELETE, streams)) {
                    return STATUS_CMD_ERROR;
                }
                break;
            }
            case 2: {
                if (!set_hist_cmd(cmd, &hist_cmd, HIST_SEARCH, streams)) {
                    return STATUS_CMD_ERROR;
                }
                break;
            }
            case 3: {
                if (!set_hist_cmd(cmd, &hist_cmd, HIST_SAVE, streams)) {
                    return STATUS_CMD_ERROR;
                }
                break;
            }
            case 4: {
                if (!set_hist_cmd(cmd, &hist_cmd, HIST_CLEAR, streams)) {
                    return STATUS_CMD_ERROR;
                }
                break;
            }
            case 5: {
                if (!set_hist_cmd(cmd, &hist_cmd, HIST_MERGE, streams)) {
                    return STATUS_CMD_ERROR;
                }
                break;
            }
            case 'C': {
                case_sensitive = true;
                break;
            }
            case 'p': {
                search_type = HISTORY_SEARCH_TYPE_PREFIX;
                history_search_type_defined = true;
                break;
            }
            case 'c': {
                search_type = HISTORY_SEARCH_TYPE_CONTAINS;
                history_search_type_defined = true;
                break;
            }
            case 'e': {
                search_type = HISTORY_SEARCH_TYPE_EXACT;
                history_search_type_defined = true;
                break;
            }
            case 't': {
                show_time_format = w.woptarg ? w.woptarg : L"# %c%n";
                break;
            }
            case 'n': {
                max_items = fish_wcstol(w.woptarg);
                if (errno) {
                    streams.err.append_format(_(L"%ls: max value '%ls' is not a valid number\n"),
                                              argv[0], w.woptarg);
                    return STATUS_INVALID_ARGS;
                }
                break;
            }
            case 'z': {
                null_terminate = true;
                break;
            }
            case 'h': {
                builtin_print_help(parser, streams, cmd, streams.out);
                return STATUS_CMD_OK;
            }
            case ':': {
                streams.err.append_format(BUILTIN_ERR_MISSING, cmd, argv[w.woptind - 1]);
                return STATUS_INVALID_ARGS;
            }
            case '?': {
                // Try to parse it as a number; e.g., "-123".
                max_items = fish_wcstol(argv[w.woptind - 1] + 1);
                if (errno) {
                    streams.err.append_format(BUILTIN_ERR_UNKNOWN, cmd, argv[w.woptind - 1]);
                    return STATUS_INVALID_ARGS;
                }
                w.nextchar = NULL;
                break;
            }
            default: {
                DIE("unexpected retval from wgetopt_long");
                break;
            }
        }
    }

    if (max_items <= 0) {
        streams.err.append_format(_(L"%ls: max value '%ls' is not a valid number\n"), argv[0],
                                  w.woptarg);
        return STATUS_INVALID_ARGS;
    }

    // If a history command hasn't already been specified via a flag check the first word.
    // Note that this can be simplified after we eliminate allowing subcommands as flags.
    // See the TODO above regarding the `long_options` array.
    if (w.woptind < argc) {
        hist_cmd_t subcmd = str_to_enum(argv[w.woptind], hist_enum_map, hist_enum_map_len);
        if (subcmd != HIST_UNDEF) {
            if (!set_hist_cmd(cmd, &hist_cmd, subcmd, streams)) {
                return STATUS_INVALID_ARGS;
            }
            w.woptind++;
        }
    }

    // Every argument that we haven't consumed already is an argument for a subcommand (e.g., a
    // search term).
    const wcstring_list_t args(argv + w.woptind, argv + argc);

    // Establish appropriate defaults.
    if (hist_cmd == HIST_UNDEF) hist_cmd = HIST_SEARCH;
    if (!history_search_type_defined) {
        if (hist_cmd == HIST_SEARCH) search_type = HISTORY_SEARCH_TYPE_CONTAINS;
        if (hist_cmd == HIST_DELETE) search_type = HISTORY_SEARCH_TYPE_EXACT;
    }

    int status = STATUS_CMD_OK;
    switch (hist_cmd) {
        case HIST_SEARCH: {
            if (!history->search(search_type, args, show_time_format, max_items, case_sensitive,
                                 null_terminate, streams)) {
                status = STATUS_CMD_ERROR;
            }
            break;
        }
        case HIST_DELETE: {
            // TODO: Move this code to the history module and support the other search types
            // including case-insensitive matches. At this time we expect the non-exact deletions to
            // be handled only by the history function's interactive delete feature.
            if (search_type != HISTORY_SEARCH_TYPE_EXACT) {
                streams.err.append_format(_(L"builtin history delete only supports --exact\n"));
                status = STATUS_INVALID_ARGS;
                break;
            }
            if (!case_sensitive) {
                streams.err.append_format(
                    _(L"builtin history delete only supports --case-sensitive\n"));
                status = STATUS_INVALID_ARGS;
                break;
            }
            for (wcstring_list_t::const_iterator iter = args.begin(); iter != args.end(); ++iter) {
                wcstring delete_string = *iter;
                if (delete_string[0] == '"' && delete_string[delete_string.length() - 1] == '"') {
                    delete_string = delete_string.substr(1, delete_string.length() - 2);
                }
                history->remove(delete_string);
            }
            break;
        }
        case HIST_CLEAR: {
            CHECK_FOR_UNEXPECTED_HIST_ARGS(hist_cmd)
            history->clear();
            history->save();
            break;
        }
        case HIST_MERGE: {
            CHECK_FOR_UNEXPECTED_HIST_ARGS(hist_cmd)
            history->incorporate_external_changes();
            break;
        }
        case HIST_SAVE: {
            CHECK_FOR_UNEXPECTED_HIST_ARGS(hist_cmd)
            history->save();
            break;
        }
        case HIST_UNDEF: {
            DIE("Unexpected HIST_UNDEF seen");
            break;
        }
    }

    return status;
}

#if 0
// Disabled for the 2.2.0 release: https://github.com/fish-shell/fish-shell/issues/1809.
int builtin_parse(parser_t &parser, io_streams_t &streams, wchar_t **argv)
{
    struct sigaction act;
    sigemptyset(& act.sa_mask);
    act.sa_flags=0;
    act.sa_handler=SIG_DFL;
    sigaction(SIGINT, &act, 0);

    std::vector<char> txt;
    for (;;)
    {
        char buff[256];
        ssize_t amt = read_loop(streams.stdin_fd, buff, sizeof buff);
        if (amt <= 0) break;
        txt.insert(txt.end(), buff, buff + amt);
    }
    if (! txt.empty())
    {
        const wcstring src = str2wcstring(&txt.at(0), txt.size());
        parse_node_tree_t parse_tree;
        parse_error_list_t errors;
        bool success = parse_tree_from_string(src, parse_flag_include_comments, &parse_tree,
                                              &errors);
        if (! success)
        {
            streams.out.append(L"Parsing failed:\n");
            for (size_t i=0; i < errors.size(); i++)
            {
                streams.out.append(errors.at(i).describe(src));
                streams.out.push_back(L'\n');
            }

            streams.out.append(L"(Reparsed with continue after error)\n");
            parse_tree.clear();
            errors.clear();
            parse_tree_from_string(src, parse_flag_continue_after_error |
                                   parse_flag_include_comments, &parse_tree, &errors);
        }
        const wcstring dump = parse_dump_tree(parse_tree, src);
        streams.out.append(dump);
    }
    return STATUS_CMD_OK;
}
#endif

int builtin_true(parser_t &parser, io_streams_t &streams, wchar_t **argv) {
    UNUSED(parser);
    UNUSED(streams);
    if (argv[1] != NULL) {
        streams.err.append_format(BUILTIN_ERR_ARG_COUNT1, argv[0], 0, builtin_count_args(argv) - 1);
        return STATUS_INVALID_ARGS;
    }
    return STATUS_CMD_OK;
}

int builtin_false(parser_t &parser, io_streams_t &streams, wchar_t **argv) {
    UNUSED(parser);
    UNUSED(streams);
    if (argv[1] != NULL) {
        streams.err.append_format(BUILTIN_ERR_ARG_COUNT1, argv[0], 0, builtin_count_args(argv) - 1);
        return STATUS_INVALID_ARGS;
    }
    return STATUS_CMD_ERROR;
}

/// An implementation of the external realpath command that doesn't support any options. It's meant
/// to be used only by scripts which need to be portable. In general scripts shouldn't invoke this
/// directly. They should just use `realpath` which will fallback to this builtin if an external
/// command cannot be found. This behaves like the external `realpath --canonicalize-existing`;
/// that is, it requires all path components, including the final, to exist.
int builtin_realpath(parser_t &parser, io_streams_t &streams, wchar_t **argv) {
    int argc = builtin_count_args(argv);

    if (argc != 2) {
        builtin_print_help(parser, streams, argv[0], streams.out);
        return STATUS_INVALID_ARGS;
    }

    wchar_t *real_path = wrealpath(argv[1], NULL);
    if (real_path) {
        streams.out.append(real_path);
        free((void *)real_path);
    } else {
        // We don't actually know why it failed. We should check errno.
        streams.err.append_format(_(L"%ls: Invalid path: %ls\n"), argv[0], argv[1]);
        return STATUS_CMD_ERROR;
    }
    streams.out.append(L"\n");
    return STATUS_CMD_OK;
}

// END OF BUILTIN COMMANDS
// Below are functions for handling the builtin commands.
// THESE MUST BE SORTED BY NAME! Completion lookup uses binary search.

// Data about all the builtin commands in fish.
// Functions that are bound to builtin_generic are handled directly by the parser.
// NOTE: These must be kept in sorted order!
static const builtin_data_t builtin_datas[] = {
    {L"[", &builtin_test, N_(L"Test a condition")},
#if 0
    // Disabled for the 2.2.0 release: https://github.com/fish-shell/fish-shell/issues/1809.
    {       L"__fish_parse",  &builtin_parse, N_(L"Try out the new parser")  },
#endif
    {L"and", &builtin_generic, N_(L"Execute command if previous command suceeded")},
    {L"begin", &builtin_generic, N_(L"Create a block of code")},
    {L"bg", &builtin_bg, N_(L"Send job to background")},
    {L"bind", &builtin_bind, N_(L"Handle fish key bindings")},
    {L"block", &builtin_block, N_(L"Temporarily block delivery of events")},
    {L"break", &builtin_break_continue, N_(L"Stop the innermost loop")},
    {L"breakpoint", &builtin_breakpoint,
     N_(L"Temporarily halt execution of a script and launch an interactive debug prompt")},
    {L"builtin", &builtin_builtin, N_(L"Run a builtin command instead of a function")},
    {L"case", &builtin_generic, N_(L"Conditionally execute a block of commands")},
    {L"cd", &builtin_cd, N_(L"Change working directory")},
    {L"command", &builtin_command, N_(L"Run a program instead of a function or builtin")},
    {L"commandline", &builtin_commandline, N_(L"Set or get the commandline")},
    {L"complete", &builtin_complete, N_(L"Edit command specific completions")},
    {L"contains", &builtin_contains, N_(L"Search for a specified string in a list")},
    {L"continue", &builtin_break_continue,
     N_(L"Skip the rest of the current lap of the innermost loop")},
    {L"count", &builtin_count, N_(L"Count the number of arguments")},
    {L"disown", &builtin_disown, N_(L"Remove job from job list")},
    {L"echo", &builtin_echo, N_(L"Print arguments")},
    {L"else", &builtin_generic, N_(L"Evaluate block if condition is false")},
    {L"emit", &builtin_emit, N_(L"Emit an event")},
    {L"end", &builtin_generic, N_(L"End a block of commands")},
    {L"exec", &builtin_generic, N_(L"Run command in current process")},
    {L"exit", &builtin_exit, N_(L"Exit the shell")},
    {L"false", &builtin_false, N_(L"Return an unsuccessful result")},
    {L"fg", &builtin_fg, N_(L"Send job to foreground")},
    {L"for", &builtin_generic, N_(L"Perform a set of commands multiple times")},
    {L"function", &builtin_generic, N_(L"Define a new function")},
    {L"functions", &builtin_functions, N_(L"List or remove functions")},
    {L"history", &builtin_history, N_(L"History of commands executed by user")},
    {L"if", &builtin_generic, N_(L"Evaluate block if condition is true")},
    {L"jobs", &builtin_jobs, N_(L"Print currently running jobs")},
    {L"not", &builtin_generic, N_(L"Negate exit status of job")},
    {L"or", &builtin_generic, N_(L"Execute command if previous command failed")},
    {L"printf", &builtin_printf, N_(L"Prints formatted text")},
    {L"pwd", &builtin_pwd, N_(L"Print the working directory")},
    {L"random", &builtin_random, N_(L"Generate random number")},
    {L"read", &builtin_read, N_(L"Read a line of input into variables")},
    {L"realpath", &builtin_realpath, N_(L"Convert path to absolute path without symlinks")},
    {L"return", &builtin_return, N_(L"Stop the currently evaluated function")},
    {L"set", &builtin_set, N_(L"Handle environment variables")},
    {L"set_color", &builtin_set_color, N_(L"Set the terminal color")},
    {L"source", &builtin_source, N_(L"Evaluate contents of file")},
    {L"status", &builtin_status, N_(L"Return status information about fish")},
    {L"string", &builtin_string, N_(L"Manipulate strings")},
    {L"switch", &builtin_generic, N_(L"Conditionally execute a block of commands")},
    {L"test", &builtin_test, N_(L"Test a condition")},
    {L"true", &builtin_true, N_(L"Return a successful result")},
    {L"ulimit", &builtin_ulimit, N_(L"Set or get the shells resource usage limits")},
    {L"while", &builtin_generic, N_(L"Perform a command multiple times")}};

#define BUILTIN_COUNT (sizeof builtin_datas / sizeof *builtin_datas)

/// Look up a builtin_data_t for a specified builtin
///
/// @param  name
///    Name of the builtin
///
/// @return
///    Pointer to a builtin_data_t
///
static const builtin_data_t *builtin_lookup(const wcstring &name) {
    const builtin_data_t *array_end = builtin_datas + BUILTIN_COUNT;
    const builtin_data_t *found = std::lower_bound(builtin_datas, array_end, name);
    if (found != array_end && name == found->name) {
        return found;
    }
    return NULL;
}

/// Initialize builtin data.
void builtin_init() {
    for (size_t i = 0; i < BUILTIN_COUNT; i++) {
        intern_static(builtin_datas[i].name);
    }
}

/// Destroy builtin data.
void builtin_destroy() {}

/// Is there a builtin command with the given name?
bool builtin_exists(const wcstring &cmd) { return static_cast<bool>(builtin_lookup(cmd)); }

/// If builtin takes care of printing help itself
static const wcstring_list_t help_builtins({L"for", L"while", L"function", L"if", L"end", L"switch",
                                            L"case", L"count", L"printf"});
static bool builtin_handles_help(const wchar_t *cmd) {
    CHECK(cmd, 0);
    return contains(help_builtins, cmd);
}

/// Execute a builtin command
int builtin_run(parser_t &parser, const wchar_t *const *argv, io_streams_t &streams) {
    UNUSED(parser);
    UNUSED(streams);
    if (argv == NULL || argv[0] == NULL) return STATUS_INVALID_ARGS;

    const builtin_data_t *data = builtin_lookup(argv[0]);
    if (argv[1] != NULL && !builtin_handles_help(argv[0]) && argv[2] == NULL &&
        parse_util_argument_is_help(argv[1], 0)) {
        builtin_print_help(parser, streams, argv[0], streams.out);
        return STATUS_CMD_OK;
    }

    if (data != NULL) {
        // Warning: layering violation and naughty cast. The code originally had a much more
        // complicated solution to achieve exactly the same result: lie about the constness of argv.
        // Some of the builtins we call do mutate the array via their calls to wgetopt() which could
        // result in the pointers being reordered. This is harmless because we only get called once
        // with a given argv array and nothing else will look at the contents of the array after we
        // return.
        return data->func(parser, streams, (wchar_t **)argv);
    }

    debug(0, UNKNOWN_BUILTIN_ERR_MSG, argv[0]);
    return STATUS_CMD_ERROR;
}

/// Returns a list of all builtin names.
wcstring_list_t builtin_get_names(void) {
    wcstring_list_t result;
    result.reserve(BUILTIN_COUNT);
    for (size_t i = 0; i < BUILTIN_COUNT; i++) {
        result.push_back(builtin_datas[i].name);
    }
    return result;
}

/// Insert all builtin names into list.
void builtin_get_names(std::vector<completion_t> *list) {
    assert(list != NULL);
    list->reserve(list->size() + BUILTIN_COUNT);
    for (size_t i = 0; i < BUILTIN_COUNT; i++) {
        append_completion(list, builtin_datas[i].name);
    }
}

/// Return a one-line description of the specified builtin.
wcstring builtin_get_desc(const wcstring &name) {
    wcstring result;
    const builtin_data_t *builtin = builtin_lookup(name);
    if (builtin) {
        result = _(builtin->desc);
    }
    return result;
}<|MERGE_RESOLUTION|>--- conflicted
+++ resolved
@@ -3187,35 +3187,12 @@
     // Use the default history if we have none (which happens if invoked non-interactively, e.g.
     // from webconfig.py.
     history_t *history = reader_get_history();
-    if (!history) history = &history_t::history_with_name(L"fish");
+    if (!history) history = &history_t::history_with_name(history_session_id());
 
     /// Note: Do not add new flags that represent subcommands. We're encouraging people to switch to
     /// the non-flag subcommand form. While many of these flags are deprecated they must be
     /// supported at least until fish 3.0 and possibly longer to avoid breaking everyones
     /// config.fish and other scripts.
-<<<<<<< HEAD
-    const wchar_t *short_options = L":Cmn:epchtz";
-    const struct woption long_options[] = {{L"prefix", no_argument, NULL, 'p'},
-                                           {L"contains", no_argument, NULL, 'c'},
-                                           {L"help", no_argument, NULL, 'h'},
-                                           {L"show-time", optional_argument, NULL, 't'},
-                                           {L"with-time", optional_argument, NULL, 't'},
-                                           {L"exact", no_argument, NULL, 'e'},
-                                           {L"max", required_argument, NULL, 'n'},
-                                           {L"null", no_argument, 0, 'z'},
-                                           {L"case-sensitive", no_argument, 0, 'C'},
-                                           {L"delete", no_argument, NULL, 1},
-                                           {L"search", no_argument, NULL, 2},
-                                           {L"save", no_argument, NULL, 3},
-                                           {L"clear", no_argument, NULL, 4},
-                                           {L"merge", no_argument, NULL, 5},
-                                           {NULL, 0, NULL, 0}};
-
-    history_t *history = reader_get_history();
-    // Use the default history if we have none (which happens if invoked non-interactively, e.g.
-    // from webconfig.py.
-    if (!history) history = &history_t::history_with_name(history_session_id());
-=======
     static const wchar_t *short_options = L":Cmn:epchtz";
     static const struct woption long_options[] = {{L"prefix", no_argument, NULL, 'p'},
                                                   {L"contains", no_argument, NULL, 'c'},
@@ -3232,7 +3209,6 @@
                                                   {L"clear", no_argument, NULL, 4},
                                                   {L"merge", no_argument, NULL, 5},
                                                   {NULL, 0, NULL, 0}};
->>>>>>> ed6c8a95
 
     int opt;
     wgetopter_t w;
