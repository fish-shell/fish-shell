--- conflicted
+++ resolved
@@ -782,11 +782,6 @@
     wcstring before_str = buffer.substr(0, before_cmd_len);
 
     if (before_str.find(L'>') != wcstring::npos
-<<<<<<< HEAD
-=======
-     || before_str.find(L'&') != wcstring::npos
-     || before_str.find(L'|') != wcstring::npos
->>>>>>> 08a76102
      || before_str.find(L'<') != wcstring::npos) {
         return true;
     } else {
