pub mod shared;

<<<<<<< HEAD
pub mod block;
=======
pub mod abbr;
>>>>>>> dff7db2f
pub mod contains;
pub mod echo;
pub mod emit;
pub mod exit;
pub mod random;
pub mod r#return;
pub mod wait;<|MERGE_RESOLUTION|>--- conflicted
+++ resolved
@@ -1,10 +1,7 @@
 pub mod shared;
 
-<<<<<<< HEAD
-pub mod block;
-=======
 pub mod abbr;
->>>>>>> dff7db2f
+pub mode block;
 pub mod contains;
 pub mod echo;
 pub mod emit;
