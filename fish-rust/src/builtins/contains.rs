--- conflicted
+++ resolved
@@ -23,11 +23,6 @@
     parser: &mut Parser,
     streams: &mut IoStreams<'_>,
 ) -> Result<(Options, usize), Option<c_int>> {
-<<<<<<< HEAD
-    let cmd = &args[0];
-
-=======
->>>>>>> ac62c9be
     const SHORT_OPTS: &wstr = L!("+:hi");
     const LONG_OPTS: &[woption] = &[
         wopt(L!("help"), woption_argument_t::no_argument, 'h'),
@@ -65,11 +60,6 @@
     streams: &mut IoStreams<'_>,
     args: &mut [WString],
 ) -> Option<c_int> {
-<<<<<<< HEAD
-    let cmd = &args[0];
-
-=======
->>>>>>> ac62c9be
     let (opts, optind) = match parse_options(args, parser, streams) {
         Ok((opts, optind)) => (opts, optind),
         Err(err @ Some(_)) if err != STATUS_CMD_OK => return err,
