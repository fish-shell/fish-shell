--- conflicted
+++ resolved
@@ -14,12 +14,8 @@
 use widestring_suffix::widestrs;
 
 use crate::common::{
-<<<<<<< HEAD
-    escape, escape_string, scoped_push, EscapeFlags, EscapeStringStyle, ScopeGuard,
-=======
     escape, escape_string, scoped_push, scoped_push_replacer, EscapeFlags, EscapeStringStyle,
     ScopeGuard,
->>>>>>> 11c252ca
 };
 use crate::ffi::{self, Repin};
 use crate::flog::FLOG;
@@ -88,26 +84,16 @@
         fn set_removed(self: &mut EventHandler);
 
         fn event_fire_generic_ffi(
-<<<<<<< HEAD
-            parser: Pin<&mut Parser>,
-=======
             parser: Pin<&Parser>,
->>>>>>> 11c252ca
             name: &CxxWString,
             arguments: &CxxVector<wcharz_t>,
         );
         #[cxx_name = "event_get_desc"]
         fn event_get_desc_ffi(parser: &Parser, evt: &Event) -> UniquePtr<CxxWString>;
         #[cxx_name = "event_fire_delayed"]
-<<<<<<< HEAD
-        fn event_fire_delayed_ffi(parser: Pin<&mut Parser>);
-        #[cxx_name = "event_fire"]
-        fn event_fire_ffi(parser: Pin<&mut Parser>, event: &Event);
-=======
         fn event_fire_delayed_ffi(parser: Pin<&Parser>);
         #[cxx_name = "event_fire"]
         fn event_fire_ffi(parser: Pin<&Parser>, event: &Event);
->>>>>>> 11c252ca
         #[cxx_name = "event_print"]
         fn event_print_ffi(streams: Pin<&mut IoStreams>, type_filter: &CxxWString);
 
@@ -446,27 +432,17 @@
     }
 
     /// Test if specified event is blocked.
-<<<<<<< HEAD
-    fn is_blocked(&self, parser: &mut Parser) -> bool {
-        let mut i = 0;
-        while let Some(block) = parser.block_at_index(i) {
-=======
     fn is_blocked(&self, parser: &Parser) -> bool {
         let mut i = 0;
         let blocks = parser.blocks();
         while let Some(block) = blocks.get(i) {
->>>>>>> 11c252ca
             i += 1;
             if block.event_blocks != 0 {
                 return true;
             }
         }
 
-<<<<<<< HEAD
-        parser.global_event_blocks != 0
-=======
         parser.global_event_blocks.load(Ordering::Relaxed) != 0
->>>>>>> 11c252ca
     }
 }
 
@@ -706,11 +682,7 @@
 /// Perform the specified event. Since almost all event firings will not be matched by even a single
 /// event handler, we make sure to optimize the 'no matches' path. This means that nothing is
 /// allocated/initialized unless needed.
-<<<<<<< HEAD
-fn fire_internal(parser: &mut Parser, event: &Event) {
-=======
 fn fire_internal(parser: &Parser, event: &Event) {
->>>>>>> 11c252ca
     assert!(
         parser.libdata().pods.is_event >= 0,
         "is_event should not be negative"
@@ -720,14 +692,6 @@
     let is_event = parser.libdata().pods.is_event;
     let parser = scoped_push_replacer(
         parser,
-<<<<<<< HEAD
-        |parser| &mut parser.libdata_pod_mut().is_event,
-        is_event + 1,
-    );
-    let mut parser = scoped_push(
-        &mut *parser,
-        |parser| &mut parser.libdata_pod_mut().suppress_fish_trace,
-=======
         |parser, new_value| std::mem::replace(&mut parser.libdata_mut().pods.is_event, new_value),
         is_event + 1,
     );
@@ -739,7 +703,6 @@
                 new_value,
             )
         },
->>>>>>> 11c252ca
         true,
     );
 
@@ -773,11 +736,7 @@
         let saved_is_interactive =
             std::mem::replace(&mut parser.libdata_mut().pods.is_interactive, false);
         let saved_statuses = parser.get_last_statuses();
-<<<<<<< HEAD
-        let mut parser = ScopeGuard::new(&mut *parser, |parser| {
-=======
         let parser = ScopeGuard::new(&*parser, |parser| {
->>>>>>> 11c252ca
             parser.set_last_statuses(saved_statuses);
             parser.libdata_mut().pods.is_interactive = saved_is_interactive;
         });
@@ -805,13 +764,8 @@
 }
 
 /// Fire all delayed events attached to the given parser.
-<<<<<<< HEAD
-pub fn fire_delayed(parser: &mut Parser) {
-    let ld = parser.libdata_pod();
-=======
 pub fn fire_delayed(parser: &Parser) {
     let ld = &parser.libdata().pods;
->>>>>>> 11c252ca
 
     // Do not invoke new event handlers from within event handlers.
     if ld.is_event != 0 {
@@ -824,11 +778,7 @@
 
     // We unfortunately can't keep this locked until we're done with it because the SIGWINCH handler
     // code might call back into here and we would delay processing of the events, leading to a test
-<<<<<<< HEAD
-    // failure under CI. (Yes, the `&mut Parser` is a lie.)
-=======
     // failure under CI. (Yes, the `& Parser` is a lie.)
->>>>>>> 11c252ca
     let mut to_send = std::mem::take(&mut *BLOCKED_EVENTS.lock().expect("Mutex poisoned!"));
 
     // Append all signal events to to_send.
@@ -869,11 +819,7 @@
     }
 }
 
-<<<<<<< HEAD
-fn event_fire_delayed_ffi(parser: Pin<&mut Parser>) {
-=======
 fn event_fire_delayed_ffi(parser: Pin<&Parser>) {
->>>>>>> 11c252ca
     todo!()
 }
 
@@ -884,11 +830,7 @@
 }
 
 /// Fire the specified event event, executing it on `parser`.
-<<<<<<< HEAD
-pub fn fire(parser: &mut Parser, event: Event) {
-=======
 pub fn fire(parser: &Parser, event: Event) {
->>>>>>> 11c252ca
     // Fire events triggered by signals.
     fire_delayed(parser);
 
@@ -899,11 +841,7 @@
     }
 }
 
-<<<<<<< HEAD
-fn event_fire_ffi(parser: Pin<&mut Parser>, event: &Event) {
-=======
 fn event_fire_ffi(parser: Pin<&Parser>, event: &Event) {
->>>>>>> 11c252ca
     todo!()
     // fire(parser.unpin(), event.clone())
 }
@@ -974,11 +912,7 @@
 }
 
 /// Fire a generic event with the specified name.
-<<<<<<< HEAD
-pub fn fire_generic(parser: &mut Parser, name: WString, arguments: Vec<WString>) {
-=======
 pub fn fire_generic(parser: &Parser, name: WString, arguments: Vec<WString>) {
->>>>>>> 11c252ca
     fire(
         parser,
         Event {
@@ -991,11 +925,7 @@
 }
 
 fn event_fire_generic_ffi(
-<<<<<<< HEAD
-    parser: Pin<&mut Parser>,
-=======
     parser: Pin<&Parser>,
->>>>>>> 11c252ca
     name: &CxxWString,
     arguments: &CxxVector<wcharz_t>,
 ) {
