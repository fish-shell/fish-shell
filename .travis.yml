language: cpp
sudo: false

matrix:
  include:
    - os: linux
      compiler: gcc
      addons:
        apt:
          packages:
            - bc
            - expect
            - gettext
            - libncurses5-dev
<<<<<<< HEAD
        coverity_scan:
          project:
            name: "fish-shell/fish-shell"
            description: "The friendly interactive shell"
          notification_email:
            secure: "lq3AelSInSOqVJI2EZUTrsOrt9ev5c8DHMi7ESyefvv1p+7Qr2gRZmLa+dXLrkPegG+Op9Tykq9zwXRGC4pzC+0OelCKJgqpqkj6LwS8WSamiamAf9ZtPbANwSFMD17f/NTeG/OtBgq6Z87Nur2GEhxmSu3M9IEBOsnOgmCKo84="
          build_command_prepend: "autoreconf; ./configure; make clean"
          build_command:   "make -j 4"
          branch_pattern: coverity_scan_master
=======
    - os: linux
      compiler: gcc
      addons:
        apt:
          packages:
            - bc
            - expect
            - gettext
            - lib32ncurses5-dev
            - g++-multilib
      env:
          - CXXFLAGS="-g -O2 -m32" CFLAGS="-g -m32"
    - os: linux
      compiler: clang
      env:
          - CXXFLAGS="-g -O2 -fno-omit-frame-pointer -fsanitize=address" ASAN_OPTIONS=check_initialization_order=1:detect_stack_use_after_return=1:detect_leaks=1
      before_install: export CXX=clang++-3.8
      addons:
        apt:
          sources:
            - llvm-toolchain-precise-3.8
            - ubuntu-toolchain-r-test
          packages:
            - clang-3.8
            - llvm-3.8 # for llvm-symbolizer
            - bc
            - expect
            - gettext
            - libncurses5-dev
    - os: osx
      osx_image: xcode8
      before_install:
        - brew update
        - brew install pcre2 # use system PCRE2
        - brew outdated xctool || brew upgrade xctool # for xcode... soon.
      env:
          - CXXFLAGS="-g -O2 -lstdc++"
>>>>>>> 635e714b
  fast_finish: true

script:
  - autoreconf
  - ./configure --prefix=$HOME/prefix || cat config.log
  - make -j2 &&
    make test DESTDIR=$HOME/prefix/ SHOW_INTERACTIVE_LOG=1 &&
    make uninstall &&
    echo "Checking for leftover files after make uninstall" &&
    find $HOME/prefix/ -type f -print -exec false '{}' +

notifications:
  # Some items are encrypted so that notifications from other repositories
  # don't flood the official repositories.
  irc:
    channels:
        #- "irc.oftc.net#fish"
        secure: "eRk9KGZ5+mrlD2SoI8yg2Sp8OYrh7YPyGe3WCDQUwTnNgNDII34rbM9a6UOA/l7AeWSNY8joLq5xVLCU4wpFgUcJ11SYIpMnLosZK29OW4ubDOHmdBDvJ971rLgAVG9cXngZtIxEVVxN/jnS1Qr8GKZx4DjkaTMgz1pemb4WxCc="
    template:
      - "%{repository}#%{build_number} (%{commit} on %{branch} by %{author}): %{message} Details at %{build_url}"
    use_notice: true
    skip_join: true
  webhooks:
    urls:
        #- https://webhooks.gitter.im/e/61821cec3015bf0f8bb1
        secure: fPfOmxnC3MCsfR1oocVFeWLawGcRZkn+8fNHlSOeZ+SqqoZfcCHgQTvQ22TqmVl1yvkXbNlaXjo6dbVzTOAh7r7H0bRMEKBVh3dQS7wqjB1sKivpXd8PAS3BTj5MQpGeJzdHnDuwVlwDktGtfHfhGeq1Go/4IosOq8u+6RTe28g=

env:
  global:
   # The next declaration is the encrypted COVERITY_SCAN_TOKEN, created
   #   via the "travis encrypt" command using the project repo's public key
   - secure: "CWLImZSKyXzxuHKInSvV1zK6nFt3zDqTYJ4Ex3OGgKV18pT2dnav7d0ZYe6nottmlYPy802a1rIyCa5vEyQ8Q5OWStnuGP3Tlnzy4zDjd49q3CuspY1zXYOYmMGUoxlOJGjxJAStnDCPNK0T3rAy+0/JMO9x77ezrxtA+i5zMPg="<|MERGE_RESOLUTION|>--- conflicted
+++ resolved
@@ -12,7 +12,6 @@
             - expect
             - gettext
             - libncurses5-dev
-<<<<<<< HEAD
         coverity_scan:
           project:
             name: "fish-shell/fish-shell"
@@ -22,45 +21,6 @@
           build_command_prepend: "autoreconf; ./configure; make clean"
           build_command:   "make -j 4"
           branch_pattern: coverity_scan_master
-=======
-    - os: linux
-      compiler: gcc
-      addons:
-        apt:
-          packages:
-            - bc
-            - expect
-            - gettext
-            - lib32ncurses5-dev
-            - g++-multilib
-      env:
-          - CXXFLAGS="-g -O2 -m32" CFLAGS="-g -m32"
-    - os: linux
-      compiler: clang
-      env:
-          - CXXFLAGS="-g -O2 -fno-omit-frame-pointer -fsanitize=address" ASAN_OPTIONS=check_initialization_order=1:detect_stack_use_after_return=1:detect_leaks=1
-      before_install: export CXX=clang++-3.8
-      addons:
-        apt:
-          sources:
-            - llvm-toolchain-precise-3.8
-            - ubuntu-toolchain-r-test
-          packages:
-            - clang-3.8
-            - llvm-3.8 # for llvm-symbolizer
-            - bc
-            - expect
-            - gettext
-            - libncurses5-dev
-    - os: osx
-      osx_image: xcode8
-      before_install:
-        - brew update
-        - brew install pcre2 # use system PCRE2
-        - brew outdated xctool || brew upgrade xctool # for xcode... soon.
-      env:
-          - CXXFLAGS="-g -O2 -lstdc++"
->>>>>>> 635e714b
   fast_finish: true
 
 script:
