--- conflicted
+++ resolved
@@ -8,11 +8,8 @@
 - Ctrl-C no longer kills background jobs for which job control is disabled, matching POSIX semantics (#6828).
 - Improve Gradle completion
 - Fixed `pushd`'s behavior with respect to the directory stack when given an invalid argument
-<<<<<<< HEAD
 - A new variable, `$fish_vi_force_cursor`, has been added. This can be set to force `fish_vi_cursor` to attempt changing the cursor shape in vi mode, regardless of terminal. Additionally, the `fish_vi_cursor` option `--force-iterm` has been removed; all usages can be replaced by setting `$fish_vi_force_cursor`.
-=======
 - The history file is now created with user-private permissions, matching other shells (#6926). The directory containing the history file remains private, so there should not have been any private date revealed.
->>>>>>> 30a8345a
 
 ### Syntax changes and new commands
 
