--- conflicted
+++ resolved
@@ -99,13 +99,8 @@
 
 # List of sources for builtin functions.
 set(FISH_BUILTIN_SRCS
-<<<<<<< HEAD
-    src/builtin.cpp src/builtins/abbr.cpp src/builtins/argparse.cpp
+    src/builtin.cpp src/builtins/argparse.cpp
     src/builtins/bg.cpp src/builtins/bind.cpp
-=======
-    src/builtin.cpp src/builtins/argparse.cpp
-    src/builtins/bg.cpp src/builtins/bind.cpp src/builtins/block.cpp
->>>>>>> dff7db2f
     src/builtins/builtin.cpp src/builtins/cd.cpp src/builtins/command.cpp
     src/builtins/commandline.cpp src/builtins/complete.cpp
     src/builtins/disown.cpp
