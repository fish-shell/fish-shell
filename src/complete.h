/// Prototypes for functions related to tab-completion.
///
/// These functions are used for storing and retrieving tab-completion data, as well as for
/// performing tab-completion.
#ifndef FISH_COMPLETE_H
#define FISH_COMPLETE_H

#include "config.h"  // IWYU pragma: keep

#include <cstddef>
#include <cstdint>
#include <functional>
#include <utility>
#include <vector>

#if INCLUDE_RUST_HEADERS
#include "complete.rs.h"
#else
struct CompletionListFfi;
<<<<<<< HEAD
#endif

=======
struct Completion;
#endif

using completion_t = Completion;

>>>>>>> 66726855
#include "common.h"
#include "expand.h"
#include "parser.h"
#include "wcstringutil.h"

using completion_list_t = CompletionListFfi;

struct completion_mode_t {
    /// If set, skip file completions.
    bool no_files{false};
    bool force_files{false};

    /// If set, require a parameter after completion.
    bool requires_param{false};
};

/// Character that separates the completion and description on programmable completions.
#define PROG_COMPLETE_SEP L'\t'

enum {
    /// Do not insert space afterwards if this is the only completion. (The default is to try insert
    /// a space).
    COMPLETE_NO_SPACE = 1 << 0,
    /// This is not the suffix of a token, but replaces it entirely.
    COMPLETE_REPLACES_TOKEN = 1 << 1,
    /// This completion may or may not want a space at the end - guess by checking the last
    /// character of the completion.
    COMPLETE_AUTO_SPACE = 1 << 2,
    /// This completion should be inserted as-is, without escaping.
    COMPLETE_DONT_ESCAPE = 1 << 3,
    /// If you do escape, don't escape tildes.
    COMPLETE_DONT_ESCAPE_TILDES = 1 << 4,
    /// Do not sort supplied completions
    COMPLETE_DONT_SORT = 1 << 5,
    /// This completion looks to have the same string as an existing argument.
    COMPLETE_DUPLICATES_ARGUMENT = 1 << 6,
    /// This completes not just a token but replaces the entire commandline.
    COMPLETE_REPLACES_COMMANDLINE = 1 << 7,
};
using complete_flags_t = uint8_t;

#if 0

/// std::function which accepts a completion string and returns its description.
using description_func_t = std::function<wcstring(const wcstring &)>;

/// Helper to return a description_func_t for a constant string.
description_func_t const_desc(const wcstring &s);

/// This is an individual completion entry, i.e. the result of an expansion of a completion rule.
class completion_t {
   private:
    // No public default constructor.
    completion_t();

   public:
    // Destructor. Not inlining it saves code size.
    ~completion_t();

    /// The completion string.
    wcstring completion;
    /// The description for this completion.
    wcstring description;
    /// The type of fuzzy match.
    string_fuzzy_match_t match;
    /// Flags determining the completion behavior.
    complete_flags_t flags;

    // Construction.
    explicit completion_t(wcstring comp, wcstring desc = wcstring(),
                          string_fuzzy_match_t match = string_fuzzy_match_t::exact_match(),
                          complete_flags_t flags_val = 0);
    completion_t(const completion_t &);
    completion_t &operator=(const completion_t &);

    // noexcepts are required for push_back to use the move ctor.
    completion_t(completion_t &&) noexcept;
    completion_t &operator=(completion_t &&) noexcept;

    /// \return whether this replaces its token.
    bool replaces_token() const { return flags & COMPLETE_REPLACES_TOKEN; }

    /// \return whether this replaces the entire commandline.
    bool replaces_commandline() const { return flags & COMPLETE_REPLACES_COMMANDLINE; }

    /// \return the completion's match rank. Lower ranks are better completions.
    uint32_t rank() const { return match.rank(); }

    // If this completion replaces the entire token, prepend a prefix. Otherwise do nothing.
    void prepend_token_prefix(const wcstring &prefix);
};

using completion_list_t = std::vector<completion_t>;

struct completion_request_options_t {
    bool autosuggestion{};  // requesting autosuggestion
    bool descriptions{};    // make descriptions
    bool fuzzy_match{};     // if set, we do not require a prefix match

    // Options for an autosuggestion.
    static completion_request_options_t autosuggest() {
        completion_request_options_t res{};
        res.autosuggestion = true;
        res.descriptions = false;
        res.fuzzy_match = false;
        return res;
    }

    // Options for a "normal" completion.
    static completion_request_options_t normal() {
        completion_request_options_t res{};
        res.autosuggestion = false;
        res.descriptions = true;
        res.fuzzy_match = true;
        return res;
    }
};

using completion_list_t = std::vector<completion_t>;

/// A completion receiver accepts completions. It is essentially a wrapper around std::vector with
/// some conveniences.
class completion_receiver_t {
   public:
    /// Construct as empty, with a limit.
    explicit completion_receiver_t(size_t limit) : limit_(limit) {}

    /// Acquire an existing list, with a limit.
    explicit completion_receiver_t(completion_list_t &&v, size_t limit)
        : completions_(std::move(v)), limit_(limit) {}

    /// Add a completion.
    /// \return true on success, false if this would overflow the limit.
    __warn_unused bool add(completion_t &&comp);

    /// Add a completion with the given string, and default other properties.
    /// \return true on success, false if this would overflow the limit.
    __warn_unused bool add(wcstring &&comp);

    /// Add a completion with the given string, description, flags, and fuzzy match.
    /// \return true on success, false if this would overflow the limit.
    /// The 'desc' parameter is not && because if gettext is not enabled, then we end
    /// up passing a 'const wcstring &' here.
    __warn_unused bool add(wcstring &&comp, wcstring desc, complete_flags_t flags = 0,
                           string_fuzzy_match_t match = string_fuzzy_match_t::exact_match());

    /// Add a list of completions.
    /// \return true on success, false if this would overflow the limit.
    __warn_unused bool add_list(completion_list_t &&lst);

    /// Swap our completions with a new list.
    void swap(completion_list_t &lst) { std::swap(completions_, lst); }

    /// Clear the list of completions. This retains the storage inside completions_ which can be
    /// useful to prevent allocations.
    void clear() { completions_.clear(); }

    /// \return whether our completion list is empty.
    bool empty() const { return completions_.empty(); }

    /// \return how many completions we have stored.
    size_t size() const { return completions_.size(); }

    /// \return a completion at an index.
    completion_t &at(size_t idx) { return completions_.at(idx); }
    const completion_t &at(size_t idx) const { return completions_.at(idx); }

    /// \return the list of completions. Do not modify the size of the list via this function, as it
    /// may exceed our completion limit.
    const completion_list_t &get_list() const { return completions_; }
    completion_list_t &get_list() { return completions_; }

    /// \return the list of completions, clearing it.
    completion_list_t take();

    /// \return a new, empty receiver whose limit is our remaining capacity.
    /// This is useful for e.g. recursive calls when you want to act on the result before adding it.
    completion_receiver_t subreceiver() const;

   private:
    // Our list of completions.
    completion_list_t completions_;

    // The maximum number of completions to add. If our list length exceeds this, then new
    // completions are not added. Note 0 has no special significance here - use
    // numeric_limits<size_t>::max() instead.
    const size_t limit_;
};

enum complete_option_type_t : uint8_t {
    option_type_args_only,    // no option
    option_type_short,        // -x
    option_type_single_long,  // -foo
    option_type_double_long   // --foo
};

/// Sorts and remove any duplicate completions in the completion list, then puts them in priority
/// order.
void completions_sort_and_prioritize(completion_list_t *comps,
                                     completion_request_options_t flags = {});

/// Add an unexpanded completion "rule" to generate completions from for a command.
///
/// Examples:
///
/// The command 'gcc -o' requires that a file follows it, so the requires_param mode is suitable.
/// This can be done using the following line:
///
/// complete -c gcc -s o -r
///
/// The command 'grep -d' required that one of the strings 'read', 'skip' or 'recurse' is used. As
/// such, it is suitable to specify that a completion requires one of them. This can be done using
/// the following line:
///
/// complete -c grep -s d -x -a "read skip recurse"
///
/// \param cmd Command to complete.
/// \param cmd_is_path If cmd_is_path is true, cmd will be interpreted as the absolute
///   path of the program (optionally containing wildcards), otherwise it
///   will be interpreted as the command name.
/// \param option The name of an option.
/// \param option_type The type of option: can be option_type_short (-x),
///        option_type_single_long (-foo), option_type_double_long (--bar).
/// \param result_mode Controls how to search further completions when this completion has been
/// successfully matched.
/// \param comp A space separated list of completions which may contain subshells.
/// \param desc A description of the completion.
/// \param condition a command to be run to check it this completion should be used. If \c condition
/// is empty, the completion is always used.
/// \param flags A set of completion flags
void complete_add(const wcstring &cmd, bool cmd_is_path, const wcstring &option,
                  complete_option_type_t option_type, completion_mode_t result_mode,
                  std::vector<wcstring> condition, const wchar_t *comp, const wchar_t *desc,
                  complete_flags_t flags);

/// Remove a previously defined completion.
void complete_remove(const wcstring &cmd, bool cmd_is_path, const wcstring &option,
                     complete_option_type_t type);

/// Removes all completions for a given command.
void complete_remove_all(const wcstring &cmd, bool cmd_is_path);

/// Load command-specific completions for the specified command.
/// \return true if something new was loaded, false if not.
bool complete_load(const wcstring &cmd, parser_t &parser);

/// \return all completions of the command cmd.
/// If \p ctx contains a parser, this will autoload functions and completions as needed.
/// If it does not contain a parser, then any completions which need autoloading will be returned in
/// \p needs_load, if not null.
completion_list_t complete(const wcstring &cmd, completion_request_options_t flags,
                           const operation_context_t &ctx,
                           std::vector<wcstring> *out_needs_load = nullptr);

/// Return a list of all current completions.
wcstring complete_print(const wcstring &cmd = L"");

/// Create a new completion entry.
///
/// \param completions The array of completions to append to
/// \param comp The completion string
/// \param desc The description of the completion
/// \param flags completion flags
void append_completion(completion_list_t *completions, wcstring comp, wcstring desc = wcstring(),
                       complete_flags_t flags = 0,
                       string_fuzzy_match_t match = string_fuzzy_match_t::exact_match());

/// Support for "wrap targets." A wrap target is a command that completes like another command.
bool complete_add_wrapper(const wcstring &command, const wcstring &new_target);
bool complete_remove_wrapper(const wcstring &command, const wcstring &target_to_remove);

/// Returns a list of wrap targets for a given command.
std::vector<wcstring> complete_get_wrap_targets(const wcstring &command);

// Observes that fish_complete_path has changed.
void complete_invalidate_path();

#endif

#endif<|MERGE_RESOLUTION|>--- conflicted
+++ resolved
@@ -17,16 +17,11 @@
 #include "complete.rs.h"
 #else
 struct CompletionListFfi;
-<<<<<<< HEAD
-#endif
-
-=======
 struct Completion;
 #endif
 
 using completion_t = Completion;
 
->>>>>>> 66726855
 #include "common.h"
 #include "expand.h"
 #include "parser.h"
