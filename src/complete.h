/// Prototypes for functions related to tab-completion.
///
/// These functions are used for storing and retrieving tab-completion data, as well as for
/// performing tab-completion.
#ifndef FISH_COMPLETE_H
#define FISH_COMPLETE_H

#include "config.h"  // IWYU pragma: keep

#include <cstddef>
#include <cstdint>
#include <functional>
#include <utility>
#include <vector>

<<<<<<< HEAD
=======
#if INCLUDE_RUST_HEADERS
#include "complete.rs.h"
#else
struct CompletionListFfi;
#endif

>>>>>>> 3cbaf77f
#include "common.h"
#include "expand.h"
#include "parser.h"
#include "wcstringutil.h"

<<<<<<< HEAD
#if INCLUDE_RUST_HEADERS
#include "complete.rs.h"
#else
struct CompletionListFfi;
using completion_list_t = CompletionListFfi;
#endif
=======
using completion_list_t = CompletionListFfi;
>>>>>>> 3cbaf77f

struct completion_mode_t {
    /// If set, skip file completions.
    bool no_files{false};
    bool force_files{false};

    /// If set, require a parameter after completion.
    bool requires_param{false};
};

/// Character that separates the completion and description on programmable completions.
#define PROG_COMPLETE_SEP L'\t'

enum {
    /// Do not insert space afterwards if this is the only completion. (The default is to try insert
    /// a space).
    COMPLETE_NO_SPACE = 1 << 0,
    /// This is not the suffix of a token, but replaces it entirely.
    COMPLETE_REPLACES_TOKEN = 1 << 1,
    /// This completion may or may not want a space at the end - guess by checking the last
    /// character of the completion.
    COMPLETE_AUTO_SPACE = 1 << 2,
    /// This completion should be inserted as-is, without escaping.
    COMPLETE_DONT_ESCAPE = 1 << 3,
    /// If you do escape, don't escape tildes.
    COMPLETE_DONT_ESCAPE_TILDES = 1 << 4,
    /// Do not sort supplied completions
    COMPLETE_DONT_SORT = 1 << 5,
    /// This completion looks to have the same string as an existing argument.
    COMPLETE_DUPLICATES_ARGUMENT = 1 << 6,
    /// This completes not just a token but replaces the entire commandline.
    COMPLETE_REPLACES_COMMANDLINE = 1 << 7,
};
using complete_flags_t = uint8_t;

#if 0

/// std::function which accepts a completion string and returns its description.
using description_func_t = std::function<wcstring(const wcstring &)>;

/// Helper to return a description_func_t for a constant string.
description_func_t const_desc(const wcstring &s);

/// This is an individual completion entry, i.e. the result of an expansion of a completion rule.
class completion_t {
   private:
    // No public default constructor.
    completion_t();

   public:
    // Destructor. Not inlining it saves code size.
    ~completion_t();

    /// The completion string.
    wcstring completion;
    /// The description for this completion.
    wcstring description;
    /// The type of fuzzy match.
    string_fuzzy_match_t match;
    /// Flags determining the completion behavior.
    complete_flags_t flags;

    // Construction.
    explicit completion_t(wcstring comp, wcstring desc = wcstring(),
                          string_fuzzy_match_t match = string_fuzzy_match_t::exact_match(),
                          complete_flags_t flags_val = 0);
    completion_t(const completion_t &);
    completion_t &operator=(const completion_t &);

    // noexcepts are required for push_back to use the move ctor.
    completion_t(completion_t &&) noexcept;
    completion_t &operator=(completion_t &&) noexcept;

    /// \return whether this replaces its token.
    bool replaces_token() const { return flags & COMPLETE_REPLACES_TOKEN; }

    /// \return whether this replaces the entire commandline.
    bool replaces_commandline() const { return flags & COMPLETE_REPLACES_COMMANDLINE; }

    /// \return the completion's match rank. Lower ranks are better completions.
    uint32_t rank() const { return match.rank(); }

    // If this completion replaces the entire token, prepend a prefix. Otherwise do nothing.
    void prepend_token_prefix(const wcstring &prefix);
};

using completion_list_t = std::vector<completion_t>;

struct completion_request_options_t {
    bool autosuggestion{};  // requesting autosuggestion
    bool descriptions{};    // make descriptions
    bool fuzzy_match{};     // if set, we do not require a prefix match

    // Options for an autosuggestion.
    static completion_request_options_t autosuggest() {
        completion_request_options_t res{};
        res.autosuggestion = true;
        res.descriptions = false;
        res.fuzzy_match = false;
        return res;
    }

    // Options for a "normal" completion.
    static completion_request_options_t normal() {
        completion_request_options_t res{};
        res.autosuggestion = false;
        res.descriptions = true;
        res.fuzzy_match = true;
        return res;
    }
};

using completion_list_t = std::vector<completion_t>;

/// A completion receiver accepts completions. It is essentially a wrapper around std::vector with
/// some conveniences.
class completion_receiver_t {
   public:
    /// Construct as empty, with a limit.
    explicit completion_receiver_t(size_t limit) : limit_(limit) {}

    /// Acquire an existing list, with a limit.
    explicit completion_receiver_t(completion_list_t &&v, size_t limit)
        : completions_(std::move(v)), limit_(limit) {}

    /// Add a completion.
    /// \return true on success, false if this would overflow the limit.
    __warn_unused bool add(completion_t &&comp);

    /// Add a completion with the given string, and default other properties.
    /// \return true on success, false if this would overflow the limit.
    __warn_unused bool add(wcstring &&comp);

    /// Add a completion with the given string, description, flags, and fuzzy match.
    /// \return true on success, false if this would overflow the limit.
    /// The 'desc' parameter is not && because if gettext is not enabled, then we end
    /// up passing a 'const wcstring &' here.
    __warn_unused bool add(wcstring &&comp, wcstring desc, complete_flags_t flags = 0,
                           string_fuzzy_match_t match = string_fuzzy_match_t::exact_match());

    /// Add a list of completions.
    /// \return true on success, false if this would overflow the limit.
    __warn_unused bool add_list(completion_list_t &&lst);

    /// Swap our completions with a new list.
    void swap(completion_list_t &lst) { std::swap(completions_, lst); }

    /// Clear the list of completions. This retains the storage inside completions_ which can be
    /// useful to prevent allocations.
    void clear() { completions_.clear(); }

    /// \return whether our completion list is empty.
    bool empty() const { return completions_.empty(); }

    /// \return how many completions we have stored.
    size_t size() const { return completions_.size(); }

    /// \return a completion at an index.
    completion_t &at(size_t idx) { return completions_.at(idx); }
    const completion_t &at(size_t idx) const { return completions_.at(idx); }

    /// \return the list of completions. Do not modify the size of the list via this function, as it
    /// may exceed our completion limit.
    const completion_list_t &get_list() const { return completions_; }
    completion_list_t &get_list() { return completions_; }

    /// \return the list of completions, clearing it.
    completion_list_t take();

    /// \return a new, empty receiver whose limit is our remaining capacity.
    /// This is useful for e.g. recursive calls when you want to act on the result before adding it.
    completion_receiver_t subreceiver() const;

   private:
    // Our list of completions.
    completion_list_t completions_;

    // The maximum number of completions to add. If our list length exceeds this, then new
    // completions are not added. Note 0 has no special significance here - use
    // numeric_limits<size_t>::max() instead.
    const size_t limit_;
};

enum complete_option_type_t : uint8_t {
    option_type_args_only,    // no option
    option_type_short,        // -x
    option_type_single_long,  // -foo
    option_type_double_long   // --foo
};

/// Sorts and remove any duplicate completions in the completion list, then puts them in priority
/// order.
void completions_sort_and_prioritize(completion_list_t *comps,
                                     completion_request_options_t flags = {});

/// Add an unexpanded completion "rule" to generate completions from for a command.
///
/// Examples:
///
/// The command 'gcc -o' requires that a file follows it, so the requires_param mode is suitable.
/// This can be done using the following line:
///
/// complete -c gcc -s o -r
///
/// The command 'grep -d' required that one of the strings 'read', 'skip' or 'recurse' is used. As
/// such, it is suitable to specify that a completion requires one of them. This can be done using
/// the following line:
///
/// complete -c grep -s d -x -a "read skip recurse"
///
/// \param cmd Command to complete.
/// \param cmd_is_path If cmd_is_path is true, cmd will be interpreted as the absolute
///   path of the program (optionally containing wildcards), otherwise it
///   will be interpreted as the command name.
/// \param option The name of an option.
/// \param option_type The type of option: can be option_type_short (-x),
///        option_type_single_long (-foo), option_type_double_long (--bar).
/// \param result_mode Controls how to search further completions when this completion has been
/// successfully matched.
/// \param comp A space separated list of completions which may contain subshells.
/// \param desc A description of the completion.
/// \param condition a command to be run to check it this completion should be used. If \c condition
/// is empty, the completion is always used.
/// \param flags A set of completion flags
void complete_add(const wcstring &cmd, bool cmd_is_path, const wcstring &option,
                  complete_option_type_t option_type, completion_mode_t result_mode,
                  std::vector<wcstring> condition, const wchar_t *comp, const wchar_t *desc,
                  complete_flags_t flags);

/// Remove a previously defined completion.
void complete_remove(const wcstring &cmd, bool cmd_is_path, const wcstring &option,
                     complete_option_type_t type);

/// Removes all completions for a given command.
void complete_remove_all(const wcstring &cmd, bool cmd_is_path);

/// Load command-specific completions for the specified command.
/// \return true if something new was loaded, false if not.
bool complete_load(const wcstring &cmd, parser_t &parser);

/// \return all completions of the command cmd.
/// If \p ctx contains a parser, this will autoload functions and completions as needed.
/// If it does not contain a parser, then any completions which need autoloading will be returned in
/// \p needs_load, if not null.
completion_list_t complete(const wcstring &cmd, completion_request_options_t flags,
                           const operation_context_t &ctx,
                           std::vector<wcstring> *out_needs_load = nullptr);

/// Return a list of all current completions.
wcstring complete_print(const wcstring &cmd = L"");

/// Create a new completion entry.
///
/// \param completions The array of completions to append to
/// \param comp The completion string
/// \param desc The description of the completion
/// \param flags completion flags
void append_completion(completion_list_t *completions, wcstring comp, wcstring desc = wcstring(),
                       complete_flags_t flags = 0,
                       string_fuzzy_match_t match = string_fuzzy_match_t::exact_match());

/// Support for "wrap targets." A wrap target is a command that completes like another command.
bool complete_add_wrapper(const wcstring &command, const wcstring &new_target);
bool complete_remove_wrapper(const wcstring &command, const wcstring &target_to_remove);

/// Returns a list of wrap targets for a given command.
std::vector<wcstring> complete_get_wrap_targets(const wcstring &command);

// Observes that fish_complete_path has changed.
void complete_invalidate_path();

#endif

#endif<|MERGE_RESOLUTION|>--- conflicted
+++ resolved
@@ -13,30 +13,18 @@
 #include <utility>
 #include <vector>
 
-<<<<<<< HEAD
-=======
 #if INCLUDE_RUST_HEADERS
 #include "complete.rs.h"
 #else
 struct CompletionListFfi;
 #endif
 
->>>>>>> 3cbaf77f
 #include "common.h"
 #include "expand.h"
 #include "parser.h"
 #include "wcstringutil.h"
 
-<<<<<<< HEAD
-#if INCLUDE_RUST_HEADERS
-#include "complete.rs.h"
-#else
-struct CompletionListFfi;
 using completion_list_t = CompletionListFfi;
-#endif
-=======
-using completion_list_t = CompletionListFfi;
->>>>>>> 3cbaf77f
 
 struct completion_mode_t {
     /// If set, skip file completions.
