--- conflicted
+++ resolved
@@ -27,11 +27,7 @@
 ];
 
 pub fn pwd(
-<<<<<<< HEAD
-    parser: &mut Parser,
-=======
     parser: & Parser,
->>>>>>> 11c252ca
     streams: &mut IoStreams<'_>,
     argv: &mut [WString],
 ) -> Option<c_int> {
