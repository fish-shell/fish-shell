--- conflicted
+++ resolved
@@ -616,11 +616,7 @@
 /// Given a list of proposed paths and a context, expand each one and see if it refers to a file.
 /// Wildcard expansions are suppressed.
 /// Returns `true` if `paths` is empty or every path is valid.
-<<<<<<< HEAD
-pub fn all_paths_are_valid(paths: &[&wstr], ctx: &OperationContext<'_>) -> bool {
-=======
 pub fn all_paths_are_valid(paths: &[WString], ctx: &OperationContext<'_>) -> bool {
->>>>>>> ac62c9be
     todo!()
 }
 
