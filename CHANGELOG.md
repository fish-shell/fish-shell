# fish next-minor

## Deprecations
- The vcs-prompt functions have been renamed to names without double-underscore, so __fish_git_prompt is now fish_git_prompt, __fish_vcs_prompt is now fish_vcs_prompt, __fish_hg_prompt is now fish_hg_prompt and __fish_svn_prompt is now fish_svn_prompt. Shims at the old names have been added, and the variables have kept their old names (#5586).

## Notable fixes and improvements
<<<<<<< HEAD
- Add `$pipestatus` support
=======
- Fixed infinite recursion triggered if a custom `fish_title` function calls `read` interactively
>>>>>>> 553bf471

### Syntax changes and new commands
- None yet.

### Interactive improvements
- Major improvements in performance and functionality to the 'sorin' sample prompt (#5411).
- Added completions for:
 - nothing yet...
- Lots of improvements to completions.
- fish_clipboard_* now supports wayland by means of [wl-clipboard](https://github.com/bugaevc/wl-clipboard).
- mandoc can now be used to format the output from `--help` if nroff is not installed
- New color options for the pager have been added (#5524).
- The default escape delay (to differentiate between the escape key and an alt-combination) has been reduced to 30ms, down from 300ms for the default mode and 100ms for vi-mode (#3904).
- In the interest of consistency, `builtin -q` and `command -q` can now be used to query if a builtin or command exists (#5631).
- The `path_helper` on macOS now only runs in login shells, matching the bash implementation.
- `math` now accepts `--scale=max` for the maximum scale (#5579).

---

# fish 3.0.1 (released February 11, 2019)

This release of fish fixes a number of major issues discovered in fish 3.0.0.

### Fixes and improvements

- `exec` does not complain about running foreground jobs when called (#5449).
- while loops now evaluate to the last executed command in the loop body (or zero if the body was empty), matching POSIX semantics (#4982).
- `read --silent` no longer echoes to the tty when run from a non-interactive script (#5519).
- On macOS, path entries with spaces in `/etc/paths` and `/etc/paths.d` now correctly set path entries with spaces. Likewise, `MANPATH` is correctly set from `/etc/manpaths` and `/etc/manpaths.d` (#5481).
- fish starts correctly under Cygwin/MSYS2 (#5426).
- The `pager-toggle-search` binding (Ctrl-S by default) will now activate the search field, even when the pager is not focused.
- The error when a command is not found is now printed a single time, instead of once per argument (#5588).
- Fixes and improvements to the git completions, including printing correct paths with older git versions, fuzzy matching again, reducing unnecessary offers of root paths (starting with `:/`) (#5578, #5574, #5476), and ignoring shell aliases, so enterprising users can set up the wrapping command (via `set -g __fish_git_alias_$command $whatitwraps`) (#5412).
- Significant performance improvements to core shell functions (#5447) and to the `kill` completions (#5541).
- Starting in symbolically-linked working directories works correctly (#5525).
- The default `fish_title` function no longer contains extra spaces (#5517).
- The `nim` prompt now works correctly when chosen in the Web-based configuration (#5490).
- `string` now prints help to stdout, like other builtins (#5495).
- Killing the terminal while fish is in vi normal mode will no longer send it spinning and eating CPU. (#5528)
- A number of crashes have been fixed (#5550, #5548, #5479, #5453).
- Improvements to the documentation and certain completions.

### Known issues

There is one significant known issue that was not corrected before the release:

- fish does not run correctly under Windows Services for Linux before Windows 10 version 1809/17763, and the message warning of this may not be displayed (#5619).

If you are upgrading from version 2.7.1 or before, please also review the release notes for 3.0.0 and 3.0b1 (included below).

---

# fish 3.0.0 (released December 28, 2018)

fish 3 is a major release, which introduces some breaking changes alongside improved functionality. Although most existing scripts will continue to work, they should be reviewed against the list contained in the 3.0b1 release notes below.

Compared to the beta release of fish 3.0b1, fish version 3.0.0:

- builds correctly against musl libc (#5407)
- handles huge numeric arguments to `test` correctly (#5414)
- removes the history colouring introduced in 3.0b1, which did not always work correctly

There is one significant known issue which was not able to be corrected before the release:

- fish 3.0.0 builds on Cygwin (#5423), but does not run correctly (#5426) and will result in a hanging terminal when started. Cygwin users are encouraged to continue using 2.7.1 until a release which corrects this is available.

If you are upgrading from version 2.7.1 or before, please also review the release notes for 3.0b1 (included below).

---

# fish 3.0b1 (released December 11, 2018)

fish 3 is a major release, which introduces some breaking changes alongside improved functionality. Although most existing scripts will continue to work, they should be reviewed against the list below.

## Notable non-backward compatible changes
- Process and job expansion has largely been removed. `%` will no longer perform these expansions, except for `%self` for the PID of the current shell. Additionally, job management commands (`disown`, `wait`, `bg`, `fg` and `kill`) will expand job specifiers starting with `%` (#4230, #1202).
- `set x[1] x[2] a b`, to set multiple elements of an array at once, is no longer valid syntax (#4236).
- A literal `{}` now expands to itself, rather than nothing. This makes working with `find -exec` easier (#1109, #4632).
- Literally accessing a zero-index is now illegal syntax and is caught by the parser (#4862). (fish indices start at 1)
- Successive commas in brace expansions are handled in less surprising manner. For example, `{,,,}` expands to four empty strings rather than an empty string, a comma and an empty string again (#3002, #4632).
- `for` loop control variables are no longer local to the `for` block (#1935).
- Variables set in `if` and `while` conditions are available outside the block (#4820).
- Local exported (`set -lx`) vars are now visible to functions (#1091).
- The new `math` builtin (see below) does not support logical expressions; `test` should be used instead (#4777).
- Range expansion will now behave sensibly when given a single positive and negative index (`$foo[5..-1]` or `$foo[-1..5]`), clamping to the last valid index without changing direction if the list has fewer elements than expected.
- `read` now uses `-s` as short for `--silent` (à la `bash`); `--shell`'s abbreviation (formerly `-s`) is now `-S` instead (#4490).
- `cd` no longer resolves symlinks. fish now maintains a virtual path, matching other shells (#3350).
- `source` now requires an explicit `-` as the filename to read from the terminal (#2633).
- Arguments to `end` are now errors, instead of being silently ignored.
- The names `argparse`, `read`, `set`, `status`, `test` and `[` are now reserved and not allowed as function names. This prevents users unintentionally breaking stuff (#3000).
- The `fish_user_abbreviations` variable is no longer used; abbreviations will be migrated to the new storage format automatically.
- The `FISH_READ_BYTE_LIMIT` variable is now called `fish_byte_limit` (#4414).
- Environment variables are no longer split into arrays based on the record separator character on startup. Instead, variables are not split, unless their name ends in PATH, in which case they are split on colons (#436).
- The `history` builtin's `--with-time` option has been removed; this has been deprecated in favor of `--show-time` since 2.7.0 (#4403).
- The internal variables `__fish_datadir` and `__fish_sysconfdir` are now known as `__fish_data_dir` and `__fish_sysconf_dir` respectively.

## Deprecations

With the release of fish 3, a number of features have been marked for removal in the future. All users are encouraged to explore alternatives. A small number of these features are currently behind feature flags, which are turned on at present but may be turned off by default in the future.

A new feature flags mechanism is added for staging deprecations and breaking changes. Feature flags may be specified at launch with `fish --features ...` or by setting the universal `fish_features` variable. (#4940)

- The use of the `IFS` variable for `read` is deprecated; `IFS` will be ignored in the future (#4156). Use the `read --delimiter` option instead.
- The `function --on-process-exit` switch will be removed in future (#4700). Use the `fish_exit` event instead: `function --on-event fish_exit`.
- `$_` is deprecated and will removed in the future (#813). Use `status current-command` in a command substitution instead.
- `^` as a redirection deprecated and will be removed in the future. (#4394). Use `2>` to redirect stderr. This is controlled by the `stderr-nocaret` feature flag.
- `?` as a glob (wildcard) is deprecated and will be removed in the future (#4520). This is controlled by the `qmark-noglob` feature flag.

## Notable fixes and improvements
### Syntax changes and new commands
- fish now supports `&&` (like `and`), `||` (like `or`), and `!` (like `not`), for better migration from POSIX-compliant shells (#4620).
- Variables may be used as commands (#154).
- fish may be started in private mode via `fish --private`. Private mode fish sessions do not have access to the history file and any commands evaluated in private mode are not persisted for future sessions. A session variable `$fish_private_mode` can be queried to detect private mode and adjust the behavior of scripts accordingly to respect the user's wish for privacy.
- A new `wait` command for waiting on backgrounded processes (#4498).
- `math` is now a builtin rather than a wrapper around `bc` (#3157). Floating point computations is now used by default, and can be controlled with the new `--scale` option (#4478).
- Setting `$PATH` no longer warns on non-existent directories, allowing for a single $PATH to be shared across machines (eg via dotfiles) (#2969).
- `while` sets `$status` to a non-zero value if the loop is not executed (#4982).
- Command substitution output is now limited to 10 MB by default, controlled by the `fish_read_limit` variable (#3822). Notably, this is larger than most operating systems' argument size limit, so trying to pass argument lists this size to external commands has never worked.
- The machine hostname, where available, is now exposed as the `$hostname` reserved variable. This removes the dependency on the `hostname` executable (#4422).
- Bare `bind` invocations in config.fish now work. The `fish_user_key_bindings` function is no longer necessary, but will still be executed if it exists (#5191).
- `$fish_pid` and `$last_pid` are available as replacements for `%self` and `%last`.

### New features in commands
- `alias` has a new `--save` option to save the generated function immediately (#4878).
- `bind` has a new `--silent` option to ignore bind requests for named keys not available under the current terminal (#4188, #4431).
- `complete` has a new `--keep-order` option to show the provided or dynamically-generated argument list in the same order as specified, rather than alphabetically (#361).
- `exec` prompts for confirmation if background jobs are running.
- `funced` has a new `--save` option to automatically save the edited function after successfully editing (#4668).
- `functions` has a new ` --handlers` option to show functions registered as event handlers (#4694).
- `history search` supports globs for wildcard searching (#3136) and has a new `--reverse` option to show entries from oldest to newest (#4375).
- `jobs` has a new `--quiet` option to silence the output.
- `read` has a new `--delimiter` option for splitting input into arrays (#4256).
- `read` writes directly to stdout if called without arguments (#4407).
- `read` can now read individual lines into separate variables without consuming the input in its entirety via the new `/--line` option.
- `set` has new `--append` and `--prepend` options (#1326).
- `string match` with an empty pattern and `--entire` in glob mode now matches everything instead of nothing (#4971).
- `string split` supports a new `--no-empty` option to exclude empty strings from the result (#4779).
- `string` has new subcommands `split0` and `join0` for working with NUL-delimited output.
- `string` no longer stops processing text after NUL characters (#4605)
- `string escape` has a new `--style regex` option for escaping strings to be matched literally in `string` regex operations.
- `test` now supports floating point values in numeric comparisons.

### Interactive improvements
- A pipe at the end of a line now allows the job to continue on the next line (#1285).
- Italics and dim support out of the box on macOS for Terminal.app and iTerm (#4436).
- `cd` tab completions no longer descend into the deepest unambiguous path (#4649).
- Pager navigation has been improved. Most notably, moving down now wraps around, moving up from the commandline now jumps to the last element and moving right and left now reverse each other even when wrapping around (#4680).
- Typing normal characters while the completion pager is active no longer shows the search field. Instead it enters them into the command line, and ends paging (#2249).
- A new input binding `pager-toggle-search` toggles the search field in the completions pager on and off. By default, this is bound to Ctrl-S.
- Searching in the pager now does a full fuzzy search (#5213).
- The pager will now show the full command instead of just its last line if the number of completions is large (#4702).
- Abbreviations can be tab-completed (#3233).
- Tildes in file names are now properly escaped in completions (#2274).
- Wrapping completions (from `complete --wraps` or `function --wraps`) can now inject arguments. For example, `complete gco --wraps 'git checkout'` now works properly (#1976). The `alias` function has been updated to respect this behavior.
- Path completions now support expansions, meaning expressions like `python ~/<TAB>` now provides file suggestions just like any other relative or absolute path. (This includes support for other expansions, too.)
- Autosuggestions try to avoid arguments that are already present in the command line.
- Notifications about crashed processes are now always shown, even in command substitutions (#4962).
- The screen is no longer reset after a BEL, fixing graphical glitches (#3693).
- vi-mode now supports ';' and ',' motions. This introduces new {forward,backward}-jump-till and repeat-jump{,-reverse} bind functions (#5140).
- The `*y` vi-mode binding now works (#5100).
- True color is now enabled in neovim by default (#2792).
- Terminal size variables (`$COLUMNS`/`$LINES`) are now updated before `fish_prompt` is called, allowing the prompt to react (#904).
- Multi-line prompts no longer repeat when the terminal is resized (#2320).
- `xclip` support has been added to the clipboard integration (#5020).
- The Alt-P keybinding paginates the last command if the command line is empty.
- `$cmd_duration` is no longer reset when no command is executed (#5011).
- Deleting a one-character word no longer erases the next word as well (#4747).
- Token history search (Alt-Up) omits duplicate entries (#4795).
- The `fish_escape_delay_ms` timeout, allowing the use of the escape key both on its own and as part of a control sequence, was applied to all control characters; this has been reduced to just the escape key.
- Completing a function shows the description properly (#5206).
- Added completions for
  - `ansible`, including `ansible-galaxy`, `ansible-playbook` and `ansible-vault` (#4697)
  - `bb-power` (#4800)
  - `bd` (#4472)
  - `bower`
  - `clang` and `clang++` (#4174)
  - `conda` (#4837)
  - `configure` (for autoconf-generated files only)
  - `curl`
  - `doas` (#5196)
  - `ebuild` (#4911)
  - `emaint` (#4758)
  - `eopkg` (#4600)
  - `exercism` (#4495)
  - `hjson`
  - `hugo` (#4529)
  - `j` (from autojump #4344)
  - `jbake` (#4814)
  - `jhipster` (#4472)
  - `kitty`
  - `kldload`
  - `kldunload`
  - `makensis` (#5242)
  - `meson`
  - `mkdocs` (#4906)
  - `ngrok` (#4642)
  - OpenBSD's `pkg_add`, `pkg_delete`, `pkg_info`, `pfctl`, `rcctl`, `signify`, and `vmctl` (#4584)
  - `openocd`
  - `optipng`
  - `opkg` (#5168)
  - `pandoc` (#2937)
  - `port` (#4737)
  - `powerpill` (#4800)
  - `pstack` (#5135)
  - `serve` (#5026)
  - `ttx`
  - `unzip`
  - `virsh` (#5113)
  - `xclip` (#5126)
  - `xsv`
  - `zfs` and `zpool` (#4608)
- Lots of improvements to completions (especially `darcs` (#5112), `git`, `hg` and `sudo`).
- Completions for `yarn` and `npm` now require the `all-the-package-names` NPM package for full functionality.
- Completions for `bower` and `yarn` now require the `jq` utility for full functionality.
- Improved French translations.

### Other fixes and improvements
- Significant performance improvements to `abbr` (#4048), setting variables (#4200, #4341), executing functions, globs (#4579), `string` reading from standard input (#4610), and slicing history (in particular, `$history[1]` for the last executed command).
- Fish's internal wcwidth function has been updated to deal with newer Unicode, and the width of some characters can be configured via the `fish_ambiguous_width` (#5149) and `fish_emoji_width` (#2652) variables. Alternatively, a new build-time option INTERNAL_WCWIDTH can be used to use the system's wcwidth instead (#4816).
- `functions` correctly supports `-d` as the short form of `--description`. (#5105)
- `/etc/paths` is now parsed like macOS' bash `path_helper`, fixing $PATH order (#4336, #4852) on macOS.
- Using a read-only variable in a `for` loop produces an error, rather than silently producing incorrect results (#4342).
- The universal variables filename no longer contains the hostname or MAC address. It is now at the fixed location `.config/fish/fish_variables` (#1912).
- Exported variables in the global or universal scope no longer have their exported status affected by local variables (#2611).
- Major rework of terminal and job handling to eliminate bugs (#3805, #3952, #4178, #4235, #4238, #4540, #4929, #5210).
- Improvements to the manual page completion generator (#2937, #4313).
- `suspend --force` now works correctly (#4672).
- Pressing Ctrl-C while running a script now reliably terminates fish (#5253).

### For distributors and developers
- fish ships with a new build system based on CMake. CMake 3.2 is the minimum required version. Although the autotools-based Makefile and the Xcode project are still shipped with this release, they will be removed in the near future. All distributors and developers are encouraged to migrate to the CMake build.
- Build scripts for most platforms no longer require bash, using the standard sh instead.
- The `hostname` command is no longer required for fish to operate.

--

# fish 2.7.1 (released December 23, 2017)

This release of fish fixes an issue where iTerm 2 on macOS would display a warning about paste bracketing being left on when starting a new fish session (#4521).

If you are upgrading from version 2.6.0 or before, please also review the release notes for 2.7.0 and 2.7b1 (included below).

--

# fish 2.7.0 (released November 23, 2017)

There are no major changes between 2.7b1 and 2.7.0. If you are upgrading from version 2.6.0 or before, please also review the release notes for 2.7b1 (included below).

Xcode builds and macOS packages could not be produced with 2.7b1, but this is fixed in 2.7.0.

--

# fish 2.7b1 (released October 31, 2017)

## Notable improvements
- A new `cdh` (change directory using recent history) command provides a more friendly alternative to prevd/nextd and pushd/popd (#2847).
- A new `argparse` command is available to allow fish script to parse arguments with the same behavior as builtin commands. This also includes the `fish_opt` helper command. (#4190).
- Invalid array indexes are now silently ignored (#826, #4127).
- Improvements to the debugging facility, including a prompt specific to the debugger (`fish_breakpoint_prompt`) and a `status is-breakpoint` subcommand (#1310).
- `string` supports new `lower` and `upper` subcommands, for altering the case of strings (#4080). The case changing is not locale-aware yet.- `string escape` has a new `--style=xxx` flag where `xxx` can be `script`, `var`, or `url` (#4150), and can be reversed with `string unescape` (#3543).
- History can now be split into sessions with the `fish_history` variable, or not saved to disk at all (#102).
- Read history is now controlled by the `fish_history` variable rather than the `--mode-name` flag (#1504).
- `command` now supports an `--all` flag to report all directories with the command. `which` is no longer a runtime dependency (#2778).
- fish can run commands before starting an interactive session using the new `--init-command`/`-C` options (#4164).
- `set` has a new `--show` option to show lots of information about variables (#4265).

## Other significant changes
- The `COLUMNS` and `LINES` environment variables are now correctly set the first time `fish_prompt` is run (#4141).
- `complete`'s `--no-files` option works as intended (#112).
- `echo -h` now correctly echoes `-h` in line with other shells (#4120).
- The `export` compatibility function now returns zero on success, rather than always returning 1 (#4435).
- Stop converting empty elements in MANPATH to "." (#4158). The behavior being changed was introduced in fish 2.6.0.
- `count -h` and `count --help` now return 1 rather than produce command help output (#4189).
- An attempt to `read` which stops because too much data is available still defines the variables given as parameters (#4180).
- A regression in fish 2.4.0 which prevented `pushd +1` from working has been fixed (#4091).
- A regression in fish 2.6.0 where multiple `read` commands in non-interactive scripts were broken has been fixed (#4206).
- A regression in fish 2.6.0 involving universal variables with side-effects at startup such as `set -U fish_escape_delay_ms 10` has been fixed (#4196).
- Added completions for:
  - `as` (#4130)
  - `cdh` (#2847)
  - `dhcpd` (#4115)
  - `ezjail-admin` (#4324)
  - Fabric's `fab` (#4153)
  - `grub-file` (#4119)
  - `grub-install` (#4119)
  - `jest` (#4142)
  - `kdeconnect-cli`
  - `magneto` (#4043, #4108)
  - `mdadm` (#4198)
  - `passwd` (#4209)
  - `pip` and `pipenv` (#4448)
  - `s3cmd` (#4332)
  - `sbt` (#4347)
  - `snap` (#4215)
  - Sublime Text 3's `subl` (#4277)
- Lots of improvements to completions.
- Updated Chinese and French translations.

- Improved completions for:
  - `apt`
  - `cd` (#4061)
  - `composer` (#4295)
  - `eopkg`
  - `flatpak` (#4456)
  - `git` (#4117, #4147, #4329, #4368)
  - `gphoto2`
  - `killall` (#4052)
  - `ln`
  - `npm` (#4241)
  - `ssh` (#4377)
  - `tail`
  - `xdg-mime` (#4333)
  - `zypper` (#4325)
---

# fish 2.6.0 (released June 3, 2017)

Since the beta release of fish 2.6b1, fish version 2.6.0 contains a number of minor fixes, new completions for `magneto` (#4043), and improvements to the documentation.

## Known issues

- Apple macOS Sierra 10.12.5 introduced a problem with launching web browsers from other programs using AppleScript. This affects the fish Web configuration (`fish_config`); users on these platforms will need to manually open the address displayed in the terminal, such as by copying and pasting it into a browser. This problem will be fixed with macOS 10.12.6.

If you are upgrading from version 2.5.0 or before, please also review the release notes for 2.6b1 (included below).

---

# fish 2.6b1 (released May 14, 2017)

## Notable fixes and improvements

- Jobs running in the background can now be removed from the list of jobs with the new `disown` builtin, which behaves like the same command in other shells (#2810).
- Command substitutions now have access to the terminal, like in other shells. This allows tools like `fzf` to work properly (#1362, #3922).
- In cases where the operating system does not report the size of the terminal, the `COLUMNS` and `LINES` environment variables are used; if they are unset, a default of 80x24 is assumed.
- New French (#3772 & #3788) and improved German (#3834) translations.
- fish no longer depends on the `which` external command.

## Other significant changes

- Performance improvements in launching processes, including major reductions in signal blocking. Although this has been heavily tested, it may cause problems in some circumstances; set the `FISH_NO_SIGNAL_BLOCK` variable to 0 in your fish configuration file to return to the old behaviour (#2007).
- Performance improvements in prompts and functions that set lots of colours (#3793).
- The Delete key no longer deletes backwards (a regression in 2.5.0).
- `functions` supports a new `--details` option, which identifies where the function was loaded from (#3295), and a `--details --verbose` option which includes the function description (#597).
- `read` will read up to 10 MiB by default, leaving the target variable empty and exiting with status 122 if the line is too long. You can set a different limit with the `FISH_READ_BYTE_LIMIT` variable.
- `read` supports a new `--silent` option to hide the characters typed (#838), for when reading sensitive data from the terminal. `read` also now accepts simple strings for the prompt (rather than scripts) with the new `-P` and `--prompt-str` options (#802).
- `export` and `setenv` now understand colon-separated `PATH`, `CDPATH` and `MANPATH` variables.
- `setenv` is no longer a simple alias for `set -gx` and will complain, just like the csh version, if given more than one value (#4103).
- `bind` supports a new `--list-modes` option (#3872).
- `bg` will check all of its arguments before backgrounding any jobs; any invalid arguments will cause a failure, but non-existent (eg recently exited) jobs are ignored (#3909).
- `funced` warns if the function being edited has not been modified (#3961).
- `printf` correctly outputs "long long" integers (#3352).
- `status` supports a new `current-function` subcommand to print the current function name (#1743).
- `string` supports a new `repeat` subcommand (#3864). `string match` supports a new `--entire` option to emit the entire line matched by a pattern (#3957). `string replace` supports a new `--filter` option to only emit lines which underwent a replacement (#3348).
- `test` supports the `-k` option to test for sticky bits (#733).
- `umask` understands symbolic modes (#738).
- Empty components in the `CDPATH`, `MANPATH` and `PATH` variables are now converted to "." (#2106, #3914).
- New versions of ncurses (6.0 and up) wipe terminal scrollback buffers with certain commands; the `C-l` binding tries to avoid this (#2855).
- Some systems' `su` implementations do not set the `USER` environment variable; it is now reset for root users (#3916).
- Under terminals which support it, bracketed paste is enabled, escaping problematic characters for security and convience (#3871). Inside single quotes (`'`), single quotes and backslashes in pasted text are escaped (#967). The `fish_clipboard_paste` function (bound to `C-v` by default) is still the recommended pasting method where possible as it includes this functionality and more.
- Processes in pipelines are no longer signalled as soon as one command in the pipeline has completed (#1926). This behaviour matches other shells mre closely.
- All functions requiring Python work with whichever version of Python is installed (#3970). Python 3 is preferred, but Python 2.6 remains the minimum version required.
- The color of the cancellation character can be controlled by the `fish_color_cancel` variable (#3963).
- Added completions for:
 - `caddy` (#4008)
 - `castnow` (#3744)
 - `climate` (#3760)
 - `flatpak`
 - `gradle` (#3859)
 - `gsettings` (#4001)
 - `helm` (#3829)
 - `i3-msg` (#3787)
 - `ipset` (#3924)
 - `jq` (#3804)
 - `light` (#3752)
 - `minikube` (#3778)
 - `mocha` (#3828)
 - `mkdosfs` (#4017)
 - `pv` (#3773)
 - `setsid` (#3791)
 - `terraform` (#3960)
 - `usermod` (#3775)
 - `xinput`
 - `yarn` (#3816)
- Improved completions for `adb` (#3853), `apt` (#3771), `bzr` (#3769), `dconf`, `git` (including #3743), `grep` (#3789), `go` (#3789), `help` (#3789), `hg` (#3975), `htop` (#3789), `killall` (#3996), `lua`, `man` (#3762), `mount` (#3764 & #3841), `obnam` (#3924), `perl` (#3856), `portmaster` (#3950), `python` (#3840), `ssh` (#3781), `scp` (#3781), `systemctl` (#3757) and `udisks` (#3764).

---

# fish 2.5.0 (released February 3, 2017)

There are no major changes between 2.5b1 and 2.5.0. If you are upgrading from version 2.4.0 or before, please also review the release notes for 2.5b1 (included below).

## Notable fixes and improvements

- The Home, End, Insert, Delete, Page Up and Page Down keys work in Vi-style key bindings (#3731).

---

# fish 2.5b1 (released January 14, 2017)

## Platform Changes

Starting with version 2.5, fish requires a more up-to-date version of C++, specifically C++11 (from 2011). This affects some older platforms:

### Linux

For users building from source, GCC's g++ 4.8 or later, or LLVM's clang 3.3 or later, are known to work. Older platforms may require a newer compiler installed.

Unfortunately, because of the complexity of the toolchain, binary packages are no longer published by the fish-shell developers for the following platforms:

 - Red Hat Enterprise Linux and CentOS 5 & 6 for 64-bit builds
 - Ubuntu 12.04 (EoLTS April 2017)
 - Debian 7 (EoLTS May 2018)

Installing newer version of fish on these systems will require building from source.

### OS X SnowLeopard

Starting with version 2.5, fish requires a C++11 standard library on OS X 10.6 ("SnowLeopard"). If this library is not installed, you will see this error: `dyld: Library not loaded: /usr/lib/libc++.1.dylib`

MacPorts is the easiest way to obtain this library. After installing the SnowLeopard MacPorts release from the install page, run:

```
sudo port -v install libcxx
```

Now fish should launch successfully. (Please open an issue if it does not.)

This is only necessary on 10.6. OS X 10.7 and later include the required library by default.

## Other significant changes

- Attempting to exit with running processes in the background produces a warning, then signals them to terminate if a second attempt to exit is made. This brings the behaviour for running background processes into line with stopped processes. (#3497)
- `random` can now have start, stop and step values specified, or the new `choice` subcommand can be used to pick an argument from a list (#3619).
- A new key bindings preset, `fish_hybrid_key_bindings`, including all the Emacs-style and Vi-style bindings, which behaves like `fish_vi_key_bindings` in fish 2.3.0 (#3556).
- `function` now returns an error when called with invalid options, rather than defining the function anyway (#3574). This was a regression present in fish 2.3 and 2.4.0.
- fish no longer prints a warning when it identifies a running instance of an old version (2.1.0 and earlier). Changes to universal variables may not propagate between these old versions and 2.5b1.
- Improved compatiblity with Android (#3585), MSYS/mingw (#2360), and Solaris (#3456, #3340).
- Like other shells, the `test` builting now returns an error for numeric operations on invalid integers (#3346, #3581).
- `complete` no longer recognises `--authoritative` and `--unauthoritative` options, and they are marked as obsolete.
- `status` accepts subcommands, and should be used like `status is-interactive`. The old options continue to be supported for the foreseeable future (#3526), although only one subcommand or option can be specified at a time.
- Selection mode (used with "begin-selection") no longer selects a character the cursor does not move over (#3684).
- List indexes are handled better, and a bit more liberally in some cases (`echo $PATH[1 .. 3]` is now valid) (#3579).
- The `fish_mode_prompt` function is now simply a stub around `fish_default_mode_prompt`, which allows the mode prompt to be included more easily in customised prompt functions (#3641).

## Notable fixes and improvements
- `alias`, run without options or arguments, lists all defined aliases, and aliases now include a description in the function signature that identifies them.
- `complete` accepts empty strings as descriptions (#3557).
- `command` accepts `-q`/`--quiet` in combination with `--search` (#3591), providing a simple way of checking whether a command exists in scripts.
- Abbreviations can now be renamed with `abbr --rename OLD_KEY NEW_KEY` (#3610).
- The command synopses printed by `--help` options work better with copying and pasting (#2673).
- `help` launches the browser specified by the `$fish_help_browser variable` if it is set (#3131).
- History merging could lose items under certain circumstances and is now fixed (#3496).
- The `$status` variable is now set to 123 when a syntactically invalid command is entered (#3616).
- Exiting fish now signals all background processes to terminate, not just stopped jobs (#3497).
- A new `prompt_hostname` function which prints a hostname suitable for use in prompts (#3482).
- The `__fish_man_page` function (bound to Alt-h by default) now tries to recognize subcommands (e.g. `git add` will now open the "git-add" man page) (#3678).
- A new function `edit_command_buffer` (bound to Alt-e & Alt-v by default) to edit the command buffer in an external editor (#1215, #3627).
- `set_color` now supports italics (`--italics`), dim (`--dim`) and reverse (`--reverse`) modes (#3650).
- Filesystems with very slow locking (eg incorrectly-configured NFS) will no longer slow fish down (#685).
- Improved completions for `apt` (#3695), `fusermount` (#3642), `make` (#3628), `netctl-auto` (#3378), `nmcli` (#3648), `pygmentize` (#3378), and `tar` (#3719).
- Added completions for:
 - `VBoxHeadless` (#3378)
 - `VBoxSDL` (#3378)
 - `base64` (#3378)
 - `caffeinate` (#3524)
 - `dconf` (#3638)
 - `dig` (#3495)
 - `dpkg-reconfigure` (#3521 & #3522)
 - `feh` (#3378)
 - `launchctl` (#3682)
 - `lxc` (#3554 & #3564),
 - `mddiagnose` (#3524)
 - `mdfind` (#3524)
 - `mdimport`  (#3524)
 - `mdls` (#3524)
 - `mdutil` (#3524)
 - `mkvextract` (#3492)
 - `nvram` (#3524)
 - `objdump` (#3378)
 - `sysbench` (#3491)
 - `tmutil` (#3524)

---

# fish 2.4.0 (released November 8, 2016)

There are no major changes between 2.4b1 and 2.4.0.

## Notable fixes and improvements
- The documentation is now generated properly and with the correct version identifier.
- Automatic cursor changes are now only enabled on the subset of XTerm versions known to support them, resolving a problem where older versions printed garbage to the terminal before and after every prompt (#3499).
- Improved the title set in Apple Terminal.app.
- Added completions for `defaults` and improved completions for `diskutil` (#3478).

---

# fish 2.4b1 (released October 18, 2016)

## Significant changes
- The clipboard integration has been revamped with explicit bindings. The killring commands no longer copy from, or paste to, the X11 clipboard - use the new copy (`C-x`) and paste (`C-v`) bindings instead. The clipboard is now available on OS X as well as systems using X11 (e.g. Linux). (#3061)
- `history` uses subcommands (`history delete`) rather than options (`history --delete`) for its actions (#3367). You can no longer specify multiple actions via flags (e.g., `history --delete --save something`).
- New `history` options have been added, including `--max=n` to limit the number of history entries, `--show-time` option to show timestamps (#3175, #3244), and `--null` to null terminate history entries in the search output.
- `history search` is now case-insensitive by default (which also affects `history delete`) (#3236).
- `history delete` now correctly handles multiline commands (#31).
- Vi-style bindings no longer include all of the default emacs-style bindings; instead, they share some definitions (#3068).
- If there is no locale set in the environment, various known system configuration files will be checked for a default. If no locale can be found, `en_US-UTF.8` will be used (#277).
- A number followed by a caret (e.g. `5^`) is no longer treated as a redirection (#1873).
- The `$version` special variable can be overwritten, so that it can be used for other purposes if required.

## Notable fixes and improvements
- The `fish_realpath` builtin has been renamed to `realpath` and made compatible with GNU `realpath` when run without arguments (#3400). It is used only for systems without a `realpath` or `grealpath` utility (#3374).
- Improved color handling on terminals/consoles with 8-16 colors, particularly the use of bright named color (#3176, #3260).
- `fish_indent` can now read from files given as arguments, rather than just standard input (#3037).
- Fuzzy tab completions behave in a less surprising manner (#3090, #3211).
- `jobs` should only print its header line once (#3127).
- Wildcards in redirections are highlighted appropriately (#2789).
- Suggestions will be offered more often, like after removing characters (#3069).
- `history --merge` now correctly interleaves items in chronological order (#2312).
- Options for `fish_indent` have been aligned with the other binaries - in particular, `-d` now means `--debug`. The `--dump` option has been renamed to `--dump-parse-tree` (#3191).
- The display of bindings in the Web-based configuration has been greatly improved (#3325), as has the rendering of prompts (#2924).
- fish should no longer hang using 100% CPU in the C locale (#3214).
- A bug in FreeBSD 11 & 12, Dragonfly BSD & illumos prevented fish from working correctly on these platforms under UTF-8 locales; fish now avoids the buggy behaviour (#3050).
- Prompts which show git repository information (via `__fish_git_prompt`) are faster in large repositories (#3294) and slow filesystems (#3083).
- fish 2.3.0 reintroduced a problem where the greeting was printed even when using `read`; this has been corrected again (#3261).
- Vi mode changes the cursor depending on the current mode (#3215).
- Command lines with escaped space characters at the end tab-complete correctly (#2447).
- Added completions for:
  - `arcanist` (#3256)
  - `connmanctl` (#3419)
  - `figlet` (#3378)
  - `mdbook` (#3378)
  -  `ninja` (#3415)
  -  `p4`, the Perforce client (#3314)
  -  `pygmentize` (#3378)
  -  `ranger` (#3378)
- Improved completions for `aura` (#3297), `abbr` (#3267), `brew` (#3309), `chown` (#3380, #3383),`cygport` (#3392), `git` (#3274, #3226, #3225, #3094, #3087, #3035, #3021, #2982, #3230), `kill` & `pkill` (#3200), `screen` (#3271), `wget` (#3470), and `xz` (#3378).
- Distributors, packagers and developers will notice that the build process produces more succinct output by default; use `make V=1` to get verbose output (#3248).
- Improved compatibility with minor platforms including musl (#2988), Cygwin (#2993), Android (#3441, #3442), Haiku (#3322) and Solaris .

---

# fish 2.3.1 (released July 3, 2016)

This is a functionality and bugfix release. This release does not contain all the changes to fish since the last release, but fixes a number of issues directly affecting users at present and includes a small number of new features.

## Significant changes
- A new `fish_key_reader` binary for decoding interactive keypresses (#2991).
- `fish_mode_prompt` has been updated to reflect the changes in the way the Vi input mode is set up (#3067), making this more reliable.
- `fish_config` can now properly be launched from the OS X app bundle (#3140).

## Notable fixes and improvements

- Extra lines were sometimes inserted into the output under Windows (Cygwin and Microsoft Windows Subsystem for Linux) due to TTY timestamps not being updated (#2859).
- The `string` builtin's `match` mode now handles the combination of `-rnv` (match, invert and count) correctly (#3098).
- Improvements to TTY special character handling (#3064), locale handling (#3124) and terminal environment variable handling (#3060).
- Work towards handling the terminal modes for external commands launched from initialisation files (#2980).
- Ease the upgrade path from fish 2.2.0 and before by warning users to restart fish if the `string` builtin is not available (#3057).
- `type -a` now syntax-colorizes function source output.
- Added completions for `alsamixer`, `godoc`, `gofmt`, `goimports`, `gorename`, `lscpu`, `mkdir`, `modinfo`, `netctl-auto`, `poweroff`, `termite`, `udisksctl` and `xz` (#3123).
- Improved completions for `apt` (#3097), `aura` (#3102),`git` (#3114), `npm` (#3158), `string` and `suspend` (#3154).

---

# fish 2.3.0 (released May 20, 2016)

There are no significant changes between 2.3.0 and 2.3b2.

## Other notable fixes and improvements

- `abbr` now allows non-letter keys (#2996).
- Define a few extra colours on first start (#2987).
- Multiple documentation updates.
- Added completions for rmmod (#3007).
- Improved completions for git (#2998).

## Known issues

- Interactive commands started from fish configuration files or from the `-c` option may, under certain circumstances, be started with incorrect terminal modes and fail to behave as expected. A fix is planned but requires further testing (#2619).

---

# fish 2.3b2 (released May 5, 2016)

## Significant changes

- A new `fish_realpath` builtin and associated function to allow the use of `realpath` even on those platforms that don't ship an appropriate command (#2932).
- Alt-# toggles the current command line between commented and uncommented states, making it easy to save a command in history without executing it.
- The `fish_vi_mode` function is now deprecated in favour of `fish_vi_key_bindings`.

## Other notable fixes and improvements

- Fix the build on Cygwin (#2952) and RedHat Enterprise Linux/CentOS 5 (#2955).
- Avoid confusing the terminal line driver with non-printing characters in `fish_title` (#2453).
- Improved completions for busctl, git (#2585, #2879, #2984), and netctl.

---

# fish 2.3b1 (released April 19, 2016)

## Significant Changes

- A new `string` builtin to handle... strings! This builtin will measure, split, search and replace text strings, including using regular expressions. It can also be used to turn lists into plain strings using `join`. `string` can be used in place of `sed`, `grep`, `tr`, `cut`, and `awk` in many situations. (#2296)
- Allow using escape as the Meta modifier key, by waiting after seeing an escape character wait up to 300ms for an additional character. This is consistent with readline (e.g. bash) and can be configured via the `fish_escape_delay_ms variable`. This allows using escape as the Meta modifier. (#1356)
- Add new directories for vendor functions and configuration snippets (#2500)
- A new `fish_realpath` builtin and associated `realpath` function should allow scripts to resolve path names via `realpath` regardless of whether there is an external command of that name; albeit with some limitations. See the associated documentation.

## Backward-incompatible changes

- Unmatched globs will now cause an error, except when used with `for`, `set` or `count` (#2719)
- `and` and `or` will now bind to the closest `if` or `while`, allowing compound conditions without `begin` and `end` (#1428)
- `set -ql` now searches up to function scope for variables (#2502)
- `status -f` will now behave the same when run as the main script or using `source` (#2643)
- `source` no longer puts the file name in `$argv` if no arguments are given (#139)
- History files are stored under the `XDG_DATA_HOME` hierarchy (by default, in `~/.local/share`), and existing history will be moved on first use (#744)

## Other notable fixes and improvements

- Fish no longer silences errors in config.fish (#2702)
- Directory autosuggestions will now descend as far as possible if there is only one child directory (#2531)
- Add support for bright colors (#1464)
- Allow Ctrl-J (\cj) to be bound separately from Ctrl-M (\cm) (#217)
- psub now has a "-s"/"&#x2013;suffix" option to name the temporary file with that suffix
- Enable 24-bit colors on select terminals (#2495)
- Support for SVN status in the prompt (#2582)
- Mercurial and SVN support have been added to the Classic + Git (now Classic + VCS) prompt (via the new \__fish_vcs_prompt function) (#2592)
- export now handles variables with a "=" in the value (#2403)
- New completions for:
    -   alsactl
    -   Archlinux's asp, makepkg
    -   Atom's apm (#2390)
    -   entr - the "Event Notify Test Runner" (#2265)
    -   Fedora's dnf (#2638)
    -   OSX diskutil (#2738)
    -   pkgng (#2395)
    -   pulseaudio's pacmd and pactl
    -   rust's rustc and cargo (#2409)
    -   sysctl (#2214)
    -   systemd's machinectl (#2158), busctl (#2144), systemd-nspawn, systemd-analyze, localectl, timedatectl
    -   and more
- Fish no longer has a function called sgrep, freeing it for user customization (#2245)
- A rewrite of the completions for cd, fixing a few bugs (#2299, #2300, #562)
- Linux VTs now run in a simplified mode to avoid issues (#2311)
- The vi-bindings now inherit from the emacs bindings
- Fish will also execute `fish_user_key_bindings` when in vi-mode
- `funced` will now also check $VISUAL (#2268)
- A new `suspend` function (#2269)
- Subcommand completion now works better with split /usr (#2141)
- The command-not-found-handler can now be overridden by defining a function called `__fish_command_not_found_handler` in config.fish (#2332)
- A few fixes to the Sorin theme
- PWD shortening in the prompt can now be configured via the `fish_prompt_pwd_dir_length` variable, set to the length per path component (#2473)
- fish no longer requires `/etc/fish/config.fish` to correctly start, and now ships a skeleton file that only contains some documentation (#2799)

---

# fish 2.2.0 (released July 12, 2015)

### Significant changes ###

 * Abbreviations: the new `abbr` command allows for interactively-expanded abbreviations, allowing quick access to frequently-used commands (#731).
 * Vi mode: run `fish_vi_mode` to switch fish into the key bindings and prompt familiar to users of the Vi editor (#65).
 * New inline and interactive pager, which will be familiar to users of zsh (#291).
 * Underlying architectural changes: the `fishd` universal variable server has been removed as it was a source of many bugs and security problems. Notably, old fish sessions will not be able to communicate universal variable changes with new fish sessions. For best results, restart all running instances of `fish`.
 * The web-based configuration tool has been redesigned, featuring a prompt theme chooser and other improvements.
 * New German, Brazilian Portuguese, and Chinese translations.

### Backward-incompatible changes ###

These are kept to a minimum, but either change undocumented features or are too hard to use in their existing forms. These changes may break existing scripts.

 * `commandline` no longer interprets functions "in reverse", instead behaving as expected (#1567).
 * The previously-undocumented `CMD_DURATION` variable is now set for all commands and contains the execution time of the last command in milliseconds (#1585). It is no longer exported to other commands (#1896).
 * `if` / `else` conditional statements now return values consistent with the Single Unix Specification, like other shells (#1443).
 * A new "top-level" local scope has been added, allowing local variables declared on the commandline to be visible to subsequent commands. (#1908)

### Other notable fixes and improvements ###

 * New documentation design (#1662), which requires a Doxygen version 1.8.7 or newer to build.
 * Fish now defines a default directory for other packages to provide completions. By default this is `/usr/share/fish/vendor-completions.d`; on systems with `pkgconfig` installed this path is discoverable with `pkg-config --variable completionsdir fish`.
 * A new parser removes many bugs; all existing syntax should keep working.
 * New `fish_preexec` and `fish_postexec` events are fired before and after job execution respectively (#1549).
 * Unmatched wildcards no longer prevent a job from running. Wildcards used interactively will still print an error, but the job will proceed and the wildcard will expand to zero arguments (#1482).
 * The `.` command is deprecated and the `source` command is preferred (#310).
 * `bind` supports "bind modes", which allows bindings to be set for a particular named mode, to support the implementation of Vi mode.
 * A new `export` alias, which behaves like other shells (#1833).
 * `command` has a new `--search` option to print the name of the disk file that would be executed, like other shells' `command -v` (#1540).
 * `commandline` has a new `--paging-mode` option to support the new pager.
 * `complete` has a new `--wraps` option, which allows a command to (recursively) inherit the completions of a wrapped command (#393), and `complete -e` now correctly erases completions (#380).
 * Completions are now generated from manual pages by default on the first run of fish (#997).
 * `fish_indent` can now produce colorized (`--ansi`) and HTML (`--html`) output (#1827).
 * `functions --erase` now prevents autoloaded functions from being reloaded in the current session.
 * `history` has a new `--merge` option, to incorporate history from other sessions into the current session (#825).
 * `jobs` returns 1 if there are no active jobs (#1484).
 * `read` has several new options:
  * `--array` to break input into an array (#1540)
  * `--null` to break lines on NUL characters rather than newlines (#1694)
  * `--nchars` to read a specific number of characters (#1616)
  * `--right-prompt` to display a right-hand-side prompt during interactive read (#1698).
 * `type` has a new `-q` option to suppress output (#1540 and, like other shells, `type -a` now prints all matches for a command (#261).
 * Pressing F1 now shows the manual page for the current command (#1063).
 * `fish_title` functions have access to the arguments of the currently running argument as `$argv[1]` (#1542).
 * The OS command-not-found handler is used on Arch Linux (#1925), nixOS (#1852), openSUSE and Fedora (#1280).
 * `Alt`+`.` searches backwards in the token history, mapping to the same behavior as inserting the last argument of the previous command, like other shells (#89).
 * The `SHLVL` environment variable is incremented correctly (#1634 & #1693).
 * Added completions for `adb` (#1165 & #1211), `apt` (#2018), `aura` (#1292), `composer` (#1607), `cygport` (#1841), `dropbox` (#1533), `elixir` (#1167), `fossil`, `heroku` (#1790), `iex` (#1167), `kitchen` (#2000), `nix` (#1167), `node`/`npm` (#1566), `opam` (#1615), `setfacl` (#1752), `tmuxinator` (#1863), and `yast2` (#1739).
 * Improved completions for `brew` (#1090 & #1810), `bundler` (#1779), `cd` (#1135), `emerge` (#1840),`git` (#1680, #1834 & #1951), `man` (#960), `modprobe` (#1124), `pacman` (#1292), `rpm` (#1236), `rsync` (#1872), `scp` (#1145), `ssh` (#1234), `sshfs` (#1268), `systemctl` (#1462, #1950 & #1972), `tmux` (#1853), `vagrant` (#1748), `yum` (#1269), and `zypper` (#1787).

---

# fish 2.1.2  (released Feb 24, 2015)

fish 2.1.2 contains a workaround for a filesystem bug in Mac OS X Yosemite. #1859

Specifically, after installing fish 2.1.1 and then rebooting, "Verify Disk" in Disk Utility will report "Invalid number of hard links." We don't have any reports of data loss or other adverse consequences. fish 2.1.2 avoids triggering the bug, but does not repair an already affected filesystem. To repair the filesystem, you can boot into Recovery Mode and use Repair Disk from Disk Utility. Linux and versions of OS X prior to Yosemite are believed to be unaffected.

There are no other changes in this release.

---

# fish 2.1.1 (released September 26, 2014)

__Important:__ if you are upgrading, stop all running instances of `fishd` as soon as possible after installing this release; it will be restarted automatically. On most systems, there will be no further action required. Note that some environments (where `XDG_RUNTIME_DIR` is set), such as Fedora 20, will require a restart of all running fish processes before universal variables work as intended.

Distributors are highly encouraged to call `killall fishd`, `pkill fishd` or similar in installation scripts, or to warn their users to do so.

### Security fixes
 * The fish_config web interface now uses an authentication token to protect requests and only responds to requests from the local machine with this token, preventing a remote code execution attack. (closing CVE-2014-2914). #1438
 * `psub` and `funced` are no longer vulnerable to attacks which allow local privilege escalation and data tampering (closing CVE-2014-2906 and CVE-2014-3856). #1437
 * `fishd` uses a secure path for its socket, preventing a local privilege escalation attack (closing CVE-2014-2905). #1436
 * `__fish_print_packages` is no longer vulnerable to attacks which would allow local privilege escalation and data tampering (closing CVE-2014-3219). #1440

### Other fixes
 * `fishd` now ignores SIGPIPE, fixing crashes using tools like GNU Parallel and which occurred more often as a result of the other `fishd` changes. #1084 & #1690

---

# fish 2.1.0

Significant Changes
-------------------

* **Tab completions will fuzzy-match files.** #568

  When tab-completing a file, fish will first attempt prefix matches (`foo` matches `foobar`), then substring matches (`ooba` matches `foobar`), and lastly subsequence matches (`fbr` matches `foobar`). For example, in a directory with files foo1.txt, foo2.txt, foo3.txt…, you can type only the numeric part and hit tab to fill in the rest.

  This feature is implemented for files and executables. It is not yet implemented for options (like `--foobar`), and not yet implemented across path components (like `/u/l/b` to match `/usr/local/bin`).

* **Redirections now work better across pipelines.** #110, #877

  In particular, you can pipe stderr and stdout together, for example, with `cmd ^&1 | tee log.txt`, or the more familiar `cmd 2>&1 | tee log.txt`.

* **A single `%` now expands to the last job backgrounded.** #1008

  Previously, a single `%` would pid-expand to either all backgrounded jobs, or all jobs owned by your user. Now it expands to the last job backgrounded. If no job is in the background, it will fail to expand. In particular, `fg %` can be used to put the most recent background job in the foreground.

Other Notable Fixes
-------------------

* alt-U and alt+C now uppercase and capitalize words, respectively. #995

* VTE based terminals should now know the working directory. #906

* The autotools build now works on Mavericks. #968

* The end-of-line binding (ctrl+E) now accepts autosuggestions. #932

* Directories in `/etc/paths` (used on OS X) are now prepended instead of appended, similar to other shells. #927

* Option-right-arrow (used for partial autosuggestion completion) now works on iTerm2. #920

* Tab completions now work properly within nested subcommands. #913

* `printf` supports \e, the escape character. #910

* `fish_config history` no longer shows duplicate items. #900

* `$fish_user_paths` is now prepended to $PATH instead of appended. #888

* Jobs complete when all processes complete. #876


  For example, in previous versions of fish, `sleep 10 | echo Done` returns control immediately, because echo does not read from stdin. Now it does not complete until sleep exits (presumably after 10 seconds).

* Better error reporting for square brackets. #875

* fish no longer tries to add `/bin` to `$PATH` unless PATH is totally empty. #852

* History token substitution (alt-up) now works correctly inside subshells. #833

* Flow control is now disabled, freeing up ctrl-S and ctrl-Q for other uses. #814

* sh-style variable setting like `foo=bar` now produces better error messages. #809

* Commands with wildcards no longer produce autosuggestions. #785

* funced no longer freaks out when supplied with no arguments. #780

* fish.app now works correctly in a directory containing spaces. #774

* Tab completion cycling no longer occasionally fails to repaint. #765

* Comments now work in eval'd strings. #684

* History search (up-arrow) now shows the item matching the autosuggestion, if that autosuggestion was truncated. #650

* Ctrl-T now transposes characters, as in other shells. #128

---

# fish 2.0.0

Significant Changes
-------------------

* **Command substitutions now modify `$status` #547.**
  Previously the exit status of command substitutions (like `(pwd)`) was ignored; however now it modifies $status. Furthermore, the `set` command now only sets $status on failure; it is untouched on success. This allows for the following pattern:

  ```sh
  if set python_path (which python)
     ...
  end
  ```
  Because set does not modify $status on success, the if branch effectively tests whether `which` succeeded, and if so, whether the `set` also succeeded.
* **Improvements to $PATH handling.**
    * There is a new variable, `$fish_user_paths`, which can be set universally, and whose contents are appended to $PATH #527
    * /etc/paths and /etc/paths.d are now respected on OS X
    * fish no longer modifies $PATH to find its own binaries
* **Long lines no longer use ellipsis for line breaks**, and copy and paste
  should no longer include a newline even if the line was broken #300
* **New syntax for index ranges** (sometimes known as "slices") #212
* **fish now supports an `else if` statement** #134
* **Process and pid completion now works on OS X** #129
* **fish is now relocatable**, and no longer depends on compiled-in paths #125
* **fish now supports a right prompt (RPROMPT)** through the fish_right_prompt function #80
* **fish now uses posix_spawn instead of fork when possible**, which is much faster on BSD and OS X #11

Other Notable Fixes
-------------------

* Updated VCS completions (darcs, cvs, svn, etc.)
* Avoid calling getcwd on the main thread, as it can hang #696
* Control-D (forward delete) no longer stops at a period #667
* Completions for many new commands
* fish now respects rxvt's unique keybindings #657
* xsel is no longer built as part of fish. It will still be invoked if installed separately #633
* __fish_filter_mime no longer spews #628
* The --no-execute option to fish no longer falls over when reaching the end of a block #624
* fish_config knows how to find fish even if it's not in the $PATH #621
* A leading space now prevents writing to history, as is done in bash and zsh #615
* Hitting enter after a backslash only goes to a new line if it is followed by whitespace or the end of the line #613
* printf is now a builtin #611
* Event handlers should no longer fire if signals are blocked #608
* set_color is now a builtin #578
* man page completions are now located in a new generated_completions directory, instead of your completions directory #576
* tab now clears autosuggestions #561
* tab completion from within a pair of quotes now attempts to "appropriate" the closing quote #552
* $EDITOR can now be a list: for example, `set EDITOR gvim -f`) #541
* `case` bodies are now indented #530
* The profile switch `-p` no longer crashes #517
* You can now control-C out of `read` #516
* `umask` is now functional on OS X #515
* Avoid calling getpwnam on the main thread, as it can hang #512
* Alt-F or Alt-right-arrow (Option-F or option-right-arrow) now accepts one word of an autosuggestion #435
* Setting fish as your login shell no longer kills OpenSUSE #367
* Backslashes now join lines, instead of creating multiple commands #347
* echo now implements the -e flag to interpret escapes #337
* When the last token in the user's input contains capital letters, use its case in preference to that of the autosuggestion #335
* Descriptions now have their own muted color #279
* Wildcards beginning with a . (for example, `ls .*`) no longer match . and .. #270
* Recursive wildcards now handle symlink loops #268
* You can now delete history items from the fish_config web interface #250
* The OS X build now weak links `wcsdup` and `wcscasecmp` #240
* fish now saves and restores the process group, which prevents certain processes from being erroneously reported as stopped #197
* funced now takes an editor option #187
* Alternating row colors are available in fish pager through `fish_pager_color_secondary` #186
* Universal variable values are now stored based on your MAC address, not your hostname #183
* The caret ^ now only does a stderr redirection if it is the first character of a token, making git users happy #168
* Autosuggestions will no longer cause line wrapping #167
* Better handling of Unicode combining characters #155
* fish SIGHUPs processes more often #138
* fish no longer causes `sudo` to ask for a password every time
* fish behaves better under Midnight Commander #121
* `set -e` no longer crashes #100
* fish now will automatically import history from bash, if there is no fish history #66
* Backslashed-newlines inside quoted strings now behave more intuitively #52
* Tab titles should be shown correctly in iTerm2 #47
* scp remote path completion now sometimes works #42
* The `read` builtin no longer shows autosuggestions #29
* Custom key bindings can now be set via the `fish_user_key_bindings` function #21
* All Python scripts now run correctly under both Python 2 and Python 3 #14
* The "accept autosuggestion" key can now be configured #19
* Autosuggestions will no longer suggest invalid commands #6

---

# fishfish Beta r2

Bug Fixes
---------

* **Implicit cd** is back, for paths that start with one or two dots, a slash, or a tilde.
* **Overrides of default functions should be fixed.** The "internalized scripts" feature is disabled for now.
* **Disabled delayed suspend.** This is a strange job-control feature of BSD systems, including OS X. Disabling it frees up Control Y for other purposes; in particular, for yank, which now works on OS X.
* **fish_indent is fixed.** In particular, the `funced` and `funcsave` functions work again.
* A SIGTERM now ends the whole execution stack again (resolving #13).
* Bumped the __fish_config_interactive version number so the default fish_color_autosuggestion kicks in.
* fish_config better handles combined term256 and classic colors like "555 yellow".

New Features
------------

* **A history builtin**, and associated interactive function that enables deleting history items. Example usage:
      * Print all history items beginning with echo: `history --prefix echo`
      * Print all history items containing foo: `history --contains foo`
      * Interactively delete some items containing foo: `history --delete --contains foo`

Credit to @siteshwar for implementation. Thanks @siteshwar!

---

# fishfish Beta r1

## Scripting
* No changes! All existing fish scripts, config files, completions, etc. from trunk should continue to work.

## New Features
* **Autosuggestions**. Think URL fields in browsers. When you type a command, fish will suggest the rest of the command after the cursor, in a muted gray when possible. You can accept the suggestion with the right arrow key or Ctrl-F. Suggestions come from command history, completions, and some custom code for cd; there's a lot of potential for improvement here. The suggestions are computed on a background pthread, so they never slow down your typing. The autosuggestion feature is incredible. I miss it dearly every time I use anything else.

* **term256 support** where available, specifically modern xterms and OS X Lion. You can specify colors the old way ('set_color cyan') or by specifying RGB hex values ('set_color FF3333'); fish will pick the closest supported color. Some xterms do not advertise term256 support either in the $TERM or terminfo max_colors field, but nevertheless support it. For that reason, fish will default into using it on any xterm (but it can be disabled with an environment variable).

* **Web-based configuration** page. There is a new function 'fish_config'. This spins up a simple Python web server and opens a browser window to it. From this web page, you can set your shell colors and view your functions, variables, and history; all changes apply immediately to all running shells. Eventually all configuration ought to be supported via this mechanism (but in addition to, not instead of, command line mechanisms).

* **Man page completions**. There is a new function 'fish_update_completions'. This function reads all the man1 files from your manpath, removes the roff formatting, parses them to find the commands and options, and outputs fish completions into ~/.config/fish/completions. It won't overwrite existing completion files (except ones that it generated itself).

## Programmatic Changes
* fish is now entirely in C++. I have no particular love for C++, but it provides a ready memory-model to replace halloc. We've made an effort to keep it to a sane and portable subset (no C++11, no boost, no going crazy with templates or smart pointers), but we do use the STL and a little tr1.
* halloc is entirely gone, replaced by normal C++ ownership semantics. If you don't know what halloc is, well, now you have two reasons to be happy.
* All the crufty C data structures are entirely gone. array_list_t, priority_queue_t, hash_table_t, string_buffer_t have been removed and replaced by STL equivalents like std::vector, std::map, and std::wstring. A lot of the string handling now uses std::wstring instead of wchar_t *
* fish now spawns pthreads for tasks like syntax highlighting that require blocking I/O.
* History has been completely rewritten. History files now use an extensible YAML-style syntax. History "merging" (multiple shells writing to the same history file) now works better. There is now a maximum history length of about 250k items (256 * 1024).
* The parser has been "instanced," so you can now create more than one.
* Total #LoC has shrunk slightly even with the new features.

## Performance
* fish now runs syntax highlighting in a background thread, so typing commands is always responsive even on slow filesystems.
* echo, test, and pwd are now builtins, which eliminates many forks.
* The files in share/functions and share/completions now get 'internalized' into C strings that get compiled in with fish. This substantially reduces the number of files touched at startup. A consequence is that you cannot change these functions without recompiling, but often other functions depend on these "standard" functions, so changing them is perhaps not a good idea anyways.

Here are some system call counts for launching and then exiting fish with the default configuration, on OS X. The first column is fish trunk, the next column is with our changes, and the last column is bash for comparison. This data was collected via dtrace.

<table>
<tr> <th> <th> before <th> after <th> bash
<tr> <th> open <td> 9 <td> 4 <td> 5
<tr> <th> fork <td> 28 <td> 14 <td> 0
<tr> <th> stat <td> 131 <td> 85 <td> 11
<tr> <th> lstat <td> 670 <td> 0 <td> 0
<tr> <th> read <td> 332 <td> 80 <td> 4
<tr> <th> write <td> 172 <td> 149 <td> 0
</table>

The large number of forks relative to bash are due to fish's insanely expensive default prompt, which is unchanged in my version. If we switch to a prompt comparable to bash's (lame) default, the forks drop to 16 with trunk, 4 after our changes.

The large reduction in lstat() numbers is due to fish no longer needing to call ttyname() on OS X.

We've got some work to do to be as lean as bash, but we're on the right track.<|MERGE_RESOLUTION|>--- conflicted
+++ resolved
@@ -4,11 +4,8 @@
 - The vcs-prompt functions have been renamed to names without double-underscore, so __fish_git_prompt is now fish_git_prompt, __fish_vcs_prompt is now fish_vcs_prompt, __fish_hg_prompt is now fish_hg_prompt and __fish_svn_prompt is now fish_svn_prompt. Shims at the old names have been added, and the variables have kept their old names (#5586).
 
 ## Notable fixes and improvements
-<<<<<<< HEAD
+- Fixed infinite recursion triggered if a custom `fish_title` function calls `read` interactively
 - Add `$pipestatus` support
-=======
-- Fixed infinite recursion triggered if a custom `fish_title` function calls `read` interactively
->>>>>>> 553bf471
 
 ### Syntax changes and new commands
 - None yet.
