// The fish parser.
#ifndef FISH_PARSER_H
#define FISH_PARSER_H

#include <stddef.h>

#include <csignal>
#include <cstdint>
#include <deque>
#include <list>
#include <memory>
#include <utility>
#include <vector>

#include "common.h"
#include "cxx.h"
#include "env.h"
#include "expand.h"
#include "maybe.h"
#include "operation_context.h"
#include "parse_constants.h"
#include "parse_tree.h"
#include "proc.h"
#include "util.h"
#include "wait_handle.h"

struct event_t;
class io_chain_t;
class autoclose_fd_t;

<<<<<<< HEAD
=======
/// event_blockage_t represents a block on events.
struct event_blockage_t {};

struct job_group_t;
typedef std::list<event_blockage_t> event_blockage_list_t;

inline bool event_block_list_blocks_type(const event_blockage_list_t &ebls) {
    return !ebls.empty();
}

>>>>>>> dff7db2f
/// Types of blocks.
enum class block_type_t : uint8_t {
    while_block,              /// While loop block
    for_block,                /// For loop block
    if_block,                 /// If block
    function_call,            /// Function invocation block
    function_call_no_shadow,  /// Function invocation block with no variable shadowing
    switch_block,             /// Switch block
    subst,                    /// Command substitution scope
    top,                      /// Outermost block
    begin,                    /// Unconditional block
    source,                   /// Block created by the . (source) builtin
    event,                    /// Block created on event notifier invocation
    breakpoint,               /// Breakpoint block
    variable_assignment,      /// Variable assignment before a command
};

/// Possible states for a loop.
enum class loop_status_t {
    normals,    /// current loop block executed as normal
    breaks,     /// current loop block should be removed
    continues,  /// current loop block should be skipped
};

/// block_t represents a block of commands.
class block_t {
   private:
    /// Construct from a block type.
    explicit block_t(block_type_t t);

   public:
    // If this is a function block, the function name. Otherwise empty.
    wcstring function_name{};

    /// List of event blocks.
    uint64_t event_blocks{};

    // If this is a function block, the function args. Otherwise empty.
    wcstring_list_t function_args{};

    /// Name of file that created this block.
    filename_ref_t src_filename{};

    // If this is an event block, the event. Otherwise ignored.
    std::shared_ptr<event_t> event;

    // If this is a source block, the source'd file, interned.
    // Otherwise nothing.
    filename_ref_t sourced_file{};

    /// Line number where this block was created.
    int src_lineno{0};

   private:
    /// Type of block.
    const block_type_t block_type;

   public:
    /// Whether we should pop the environment variable stack when we're popped off of the block
    /// stack.
    bool wants_pop_env{false};

    /// Description of the block, for debugging.
    wcstring description() const;

    block_type_t type() const { return this->block_type; }

    /// \return if we are a function call (with or without shadowing).
    bool is_function_call() const;

    /// Entry points for creating blocks.
    static block_t if_block();
    static block_t event_block(event_t evt);
    static block_t function_block(wcstring name, wcstring_list_t args, bool shadows);
    static block_t source_block(filename_ref_t src);
    static block_t for_block();
    static block_t while_block();
    static block_t switch_block();
    static block_t scope_block(block_type_t type);
    static block_t breakpoint_block();
    static block_t variable_assignment_block();

    /// autocxx junk.
    void ffi_incr_event_blocks();
};

struct profile_item_t {
    using microseconds_t = long long;

    /// Time spent executing the command, including nested blocks.
    microseconds_t duration{};

    /// The block level of the specified command. Nested blocks and command substitutions both
    /// increase the block level.
    size_t level{};

    /// If the execution of this command was skipped.
    bool skipped{};

    /// The command string.
    wcstring cmd{};

    /// \return the current time as a microsecond timestamp since the epoch.
    static microseconds_t now() { return get_time(); }
};

class parse_execution_context_t;

/// Plain-Old-Data components of `struct library_data_t` that can be shared over FFI
struct library_data_pod_t {
    /// A counter incremented every time a command executes.
    uint64_t exec_count{0};

    /// A counter incremented every time a command produces a $status.
    uint64_t status_count{0};

    /// Last reader run count.
    uint64_t last_exec_run_counter{UINT64_MAX};

    /// Number of recursive calls to the internal completion function.
    uint32_t complete_recursion_level{0};

    /// If set, we are currently within fish's initialization routines.
    bool within_fish_init{false};

    /// If we're currently repainting the commandline.
    /// Useful to stop infinite loops.
    bool is_repaint{false};

    /// Whether we called builtin_complete -C without parameter.
    bool builtin_complete_current_commandline{false};

    /// Whether we are currently cleaning processes.
    bool is_cleaning_procs{false};

    /// The internal job id of the job being populated, or 0 if none.
    /// This supports the '--on-job-exit caller' feature.
    internal_job_id_t caller_id{0};

    /// Whether we are running a subshell command.
    bool is_subshell{false};

    /// Whether we are running an event handler. This is not a bool because we keep count of the
    /// event nesting level.
    int is_event{0};

    /// Whether we are currently interactive.
    bool is_interactive{false};

    /// Whether to suppress fish_trace output. This occurs in the prompt, event handlers, and key
    /// bindings.
    bool suppress_fish_trace{false};

    /// Whether we should break or continue the current loop.
    /// This is set by the 'break' and 'continue' commands.
    enum loop_status_t loop_status { loop_status_t::normals };

    /// Whether we should return from the current function.
    /// This is set by the 'return' command.
    bool returning{false};

    /// Whether we should stop executing.
    /// This is set by the 'exit' command, and unset after 'reader_read'.
    /// Note this only exits up to the "current script boundary." That is, a call to exit within a
    /// 'source' or 'read' command will only exit up to that command.
    bool exit_current_script{false};

    /// The read limit to apply to captured subshell output, or 0 for none.
    size_t read_limit{0};
};

/// Miscellaneous data used to avoid recursion and others.
struct library_data_t : public library_data_pod_t {
    /// The current filename we are evaluating, either from builtin source or on the command line.
    filename_ref_t current_filename{};

    /// List of events that have been sent but have not yet been delivered because they are blocked.
    std::vector<std::shared_ptr<const event_t>> blocked_events{};

    /// A stack of fake values to be returned by builtin_commandline. This is used by the completion
    /// machinery when wrapping: e.g. if `tig` wraps `git` then git completions need to see git on
    /// the command line.
    wcstring_list_t transient_commandlines{};

    /// A file descriptor holding the current working directory, for use in openat().
    /// This is never null and never invalid.
    std::shared_ptr<const autoclose_fd_t> cwd_fd{};

    /// Status variables set by the main thread as jobs are parsed and read by various consumers.
    struct {
        /// Used to get the head of the current job (not the current command, at least for now)
        /// for `status current-command`.
        wcstring command;
        /// Used to get the full text of the current job for `status current-commandline`.
        wcstring commandline;
    } status_vars;
};

/// The result of parser_t::eval family.
struct eval_res_t {
    /// The value for $status.
    proc_status_t status;

    /// If set, there was an error that should be considered a failed expansion, such as
    /// command-not-found. For example, `touch (not-a-command)` will not invoke 'touch' because
    /// command-not-found will mark break_expand.
    bool break_expand{false};

    /// If set, no commands were executed and there we no errors.
    bool was_empty{false};

    /// If set, no commands produced a $status value.
    bool no_status{false};

    /* implicit */ eval_res_t(proc_status_t status, bool break_expand = false,
                              bool was_empty = false, bool no_status = false)
        : status(status), break_expand(break_expand), was_empty(was_empty), no_status(no_status) {}
};

enum class parser_status_var_t : uint8_t {
    current_command,
    current_commandline,
    count_,
};

class parser_t : public std::enable_shared_from_this<parser_t> {
    friend class parse_execution_context_t;

   private:
    /// The current execution context.
    std::unique_ptr<parse_execution_context_t> execution_context;

    /// The jobs associated with this parser.
    job_list_t job_list;

    /// Our store of recorded wait-handles. These are jobs that finished in the background, and have
    /// been reaped, but may still be wait'ed on.
    wait_handle_store_t wait_handles;

    /// The list of blocks. This is a deque because we give out raw pointers to callers, who hold
    /// them across manipulating this stack.
    /// This is in "reverse" order: the topmost block is at the front. This enables iteration from
    /// top down using range-based for loops.
    std::deque<block_t> block_list;

    /// The 'depth' of the fish call stack.
    int eval_level = -1;

    /// Set of variables for the parser.
    const std::shared_ptr<env_stack_t> variables;

    /// Miscellaneous library data.
    library_data_t library_data{};

    /// If set, we synchronize universal variables after external commands,
    /// including sending on-variable change events.
    bool syncs_uvars_{false};

    /// If set, we are the principal parser.
    bool is_principal_{false};

    /// List of profile items.
    /// This must be a deque because we return pointers to them to callers,
    /// who may hold them across blocks (which would cause reallocations internal
    /// to profile_items). deque does not move items on reallocation.
    std::deque<profile_item_t> profile_items;

    /// Adds a job to the beginning of the job list.
    void job_add(std::shared_ptr<job_t> job);

    /// \return whether we are currently evaluating a function.
    bool is_function() const;

    /// \return whether we are currently evaluating a command substitution.
    bool is_command_substitution() const;

    /// Create a parser
    parser_t(std::shared_ptr<env_stack_t> vars, bool is_principal = false);

   public:
    // No copying allowed.
    parser_t(const parser_t &) = delete;
    parser_t &operator=(const parser_t &) = delete;

    /// Get the "principal" parser, whatever that is.
    static parser_t &principal_parser();

    /// Assert that this parser is allowed to execute on the current thread.
    void assert_can_execute() const;

    /// Global event blocks.
    uint64_t global_event_blocks{};

    /// Evaluate the expressions contained in cmd.
    ///
    /// \param cmd the string to evaluate
    /// \param io io redirections to perform on all started jobs
    /// \param job_group if set, the job group to give to spawned jobs.
    /// \param block_type The type of block to push on the block stack, which must be either 'top'
    /// or 'subst'.
    /// \return the result of evaluation.
    eval_res_t eval(const wcstring &cmd, const io_chain_t &io,
                    const job_group_ref_t &job_group = {},
                    block_type_t block_type = block_type_t::top);

    /// Evaluate the parsed source ps.
    /// Because the source has been parsed, a syntax error is impossible.
    eval_res_t eval(const parsed_source_ref_t &ps, const io_chain_t &io,
                    const job_group_ref_t &job_group = {},
                    block_type_t block_type = block_type_t::top);

    /// Evaluates a node.
    /// The node type must be ast_t::statement_t or ast::job_list_t.
    template <typename T>
    eval_res_t eval_node(const parsed_source_ref_t &ps, const T &node, const io_chain_t &block_io,
                         const job_group_ref_t &job_group,
                         block_type_t block_type = block_type_t::top);

    /// Evaluate line as a list of parameters, i.e. tokenize it and perform parameter expansion and
    /// cmdsubst execution on the tokens. Errors are ignored. If a parser is provided, it is used
    /// for command substitution expansion.
    static completion_list_t expand_argument_list(const wcstring &arg_list_src,
                                                  expand_flags_t flags,
                                                  const operation_context_t &ctx);

    /// Returns a string describing the current parser position in the format 'FILENAME (line
    /// LINE_NUMBER): LINE'. Example:
    ///
    /// init.fish (line 127): ls|grep pancake
    wcstring current_line();

    /// Returns the current line number.
    int get_lineno() const;

    /// \return whether we are currently evaluating a "block" such as an if statement.
    /// This supports 'status is-block'.
    bool is_block() const;

    /// \return whether we have a breakpoint block.
    bool is_breakpoint() const;

    /// Returns the block at the given index. 0 corresponds to the innermost block. Returns nullptr
    /// when idx is at or equal to the number of blocks.
    const block_t *block_at_index(size_t idx) const;
    block_t *block_at_index(size_t idx);

    /// Return the list of blocks. The first block is at the top.
    const std::deque<block_t> &blocks() const { return block_list; }

    /// Get the list of jobs.
    job_list_t &jobs() { return job_list; }
    const job_list_t &jobs() const { return job_list; }

    /// Get the variables.
    env_stack_t &vars() { return *variables; }
    const env_stack_t &vars() const { return *variables; }

    int remove_var_ffi(const wcstring &key, int mode) { return vars().remove(key, mode); }

    /// Get the library data.
    library_data_t &libdata() { return library_data; }
    const library_data_t &libdata() const { return library_data; }

    /// Get our wait handle store.
    wait_handle_store_t &get_wait_handles() { return wait_handles; }
    const wait_handle_store_t &get_wait_handles() const { return wait_handles; }

    /// Get and set the last proc statuses.
    int get_last_status() const { return vars().get_last_status(); }
    statuses_t get_last_statuses() const { return vars().get_last_statuses(); }
    void set_last_statuses(statuses_t s) { vars().set_last_statuses(std::move(s)); }

    /// Cover of vars().set(), which also fires any returned event handlers.
    /// \return a value like ENV_OK.
    int set_var_and_fire(const wcstring &key, env_mode_flags_t mode, wcstring val);
    int set_var_and_fire(const wcstring &key, env_mode_flags_t mode, wcstring_list_t vals);

    /// Update any universal variables and send event handlers.
    /// If \p always is set, then do it even if we have no pending changes (that is, look for
    /// changes from other fish instances); otherwise only sync if this instance has changed uvars.
    void sync_uvars_and_fire(bool always = false);

    /// Pushes a new block. Returns a pointer to the block, stored in the parser. The pointer is
    /// valid until the call to pop_block().
    block_t *push_block(block_t &&b);

    /// Remove the outermost block, asserting it's the given one.
    void pop_block(const block_t *expected);

    /// Return the function name for the specified stack frame. Default is one (current frame).
    maybe_t<wcstring> get_function_name(int level = 1);

    /// Promotes a job to the front of the list.
    void job_promote(job_t *job);

    /// Return the job with the specified job id. If id is 0 or less, return the last job used.
    const job_t *job_with_id(job_id_t job_id) const;

    /// Returns the job with the given pid.
    job_t *job_get_from_pid(pid_t pid) const;

    /// Returns a new profile item if profiling is active. The caller should fill it in.
    /// The parser_t will deallocate it.
    /// If profiling is not active, this returns nullptr.
    profile_item_t *create_profile_item();

    /// Remove the profiling items.
    void clear_profiling();

    /// Output profiling data to the given filename.
    void emit_profiling(const char *path) const;

    void get_backtrace(const wcstring &src, const parse_error_list_t &errors,
                       wcstring &output) const;

    /// Returns the file currently evaluated by the parser. This can be different than
    /// reader_current_filename, e.g. if we are evaluating a function defined in a different file
    /// than the one currently read.
    filename_ref_t current_filename() const;

    /// Return if we are interactive, which means we are executing a command that the user typed in
    /// (and not, say, a prompt).
    bool is_interactive() const { return libdata().is_interactive; }

    /// Return a string representing the current stack trace.
    wcstring stack_trace() const;

    /// \return whether the number of functions in the stack exceeds our stack depth limit.
    bool function_stack_is_overflowing() const;

    /// Mark whether we should sync universal variables.
    void set_syncs_uvars(bool flag) { syncs_uvars_ = flag; }

    /// \return a shared pointer reference to this parser.
    std::shared_ptr<parser_t> shared();

    /// \return a cancel poller for checking if this parser has been signalled.
    /// autocxx falls over with this so hide it.
#if INCLUDE_RUST_HEADERS
    cancel_checker_t cancel_checker() const;
#endif

    /// \return the operation context for this parser.
    operation_context_t context();

    /// Checks if the max eval depth has been exceeded
    bool is_eval_depth_exceeded() const { return eval_level >= FISH_MAX_EVAL_DEPTH; }

    /// autocxx junk.
    RustFFIJobList ffi_jobs() const;
    library_data_pod_t *ffi_libdata_pod();

    /// autocxx junk.
    bool ffi_has_funtion_block() const;

    /// autocxx junk.
    uint64_t ffi_global_event_blocks() const;
    void ffi_incr_global_event_blocks();
    void ffi_decr_global_event_blocks();

    /// autocxx junk.
    size_t ffi_blocks_size() const;

    ~parser_t();
};

#endif<|MERGE_RESOLUTION|>--- conflicted
+++ resolved
@@ -24,23 +24,11 @@
 #include "util.h"
 #include "wait_handle.h"
 
+class autoclose_fd_t;
+class io_chain_t;
 struct event_t;
-class io_chain_t;
-class autoclose_fd_t;
-
-<<<<<<< HEAD
-=======
-/// event_blockage_t represents a block on events.
-struct event_blockage_t {};
-
 struct job_group_t;
-typedef std::list<event_blockage_t> event_blockage_list_t;
-
-inline bool event_block_list_blocks_type(const event_blockage_list_t &ebls) {
-    return !ebls.empty();
-}
-
->>>>>>> dff7db2f
+
 /// Types of blocks.
 enum class block_type_t : uint8_t {
     while_block,              /// While loop block
