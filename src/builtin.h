--- conflicted
+++ resolved
@@ -109,11 +109,8 @@
 
 /// An enum of the builtins implemented in Rust.
 enum RustBuiltin : int32_t {
-<<<<<<< HEAD
+    Abbr,
     Block,
-=======
-    Abbr,
->>>>>>> dff7db2f
     Contains,
     Echo,
     Emit,
