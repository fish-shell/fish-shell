--- conflicted
+++ resolved
@@ -31,11 +31,8 @@
 - `cd` tab completions no longer descend into the deepest unambiguous path (#4649)
 - Setting `$PATH` no longer warns on non-existent directories, allowing for a single $PATH to be shared across machines (e.g. via dotfiles).
 - `funced` now has a `-s` and `--save` option to automatically save the edited function after successfully editing (#4668).
-<<<<<<< HEAD
 - Pager navigation has been improved. Most notably, moving down now wraps around, moving up from the commandline now jumps to the last element and moving right and left now reverse each other even when wrapping around (#4680).
-=======
 - Arguments to `end` are now errors, instead of being silently ignored.
->>>>>>> 462b9c22
 
 ## Other significant changes
 - Command substitution output is now limited to 10 MB by default (#3822).
@@ -113,8 +110,6 @@
 - Lots of improvements to completions.
 - Updated Chinese and French translations.
 
-<<<<<<< Local Changes
-
 - Improved completions for:
   - `apt`
   - `cd` (#4061)
@@ -129,9 +124,7 @@
   - `tail`
   - `xdg-mime` (#4333)
   - `zypper` (#4325)
-=======
----
->>>>>>> External Changes
+---
 
 # fish 2.6.0 (released June 3, 2017)
 
