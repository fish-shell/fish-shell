function fish_vi_cursor -d 'Set cursor shape for different vi modes'
    # If we're not interactive, there is effectively no bind mode.
    if not status is-interactive
        return
    end

    # This is hard to test in expect, since the exact sequences depend on the environment.
    # Instead disable it.
    if set -q FISH_UNIT_TESTS_RUNNING
        return
    end

    # If this variable is set, skip all checks
    if not set -q fish_vi_force_cursor

        # Emacs Makes All Cursors Suck
        if set -q INSIDE_EMACS
            return
        end

        # vte-based terms set $TERM = xterm*, but only gained support in 2015.
        # From https://bugzilla.gnome.org/show_bug.cgi?id=720821, it appears it was version 0.40.0
        if set -q VTE_VERSION
            and test "$VTE_VERSION" -lt 4000 2>/dev/null
            return
        end

<<<<<<< HEAD
        # Similarly, genuine XTerm can do it since v280.
        if set -q XTERM_VERSION
            and not test (string replace -r "XTerm\((\d+)\)" '$1' -- "$XTERM_VERSION") -ge 280 2>/dev/null
            return
        end
=======
    # We need one of these terms.
    # It would be lovely if we could rely on terminfo, but:
    # - The "Ss" entry isn't a thing in macOS' old and crusty terminfo
    # - It is set for xterm, and everyone and their dog claims to be xterm
    #
    # So we just don't care about $TERM, unless it is one of the few terminals that actually have their own entry.
    #
    # Note: Previous versions also checked $TMUX, and made sure that then $TERM was screen* or tmux*.
    # We don't care, since we *cannot* handle term-in-a-terms 100% correctly.
    if not set -q KONSOLE_PROFILE_NAME
        and not test -n "$KONSOLE_VERSION" -a "$KONSOLE_VERSION" -ge "200400" # konsole, but new.
        and not set -q ITERM_PROFILE
        and not set -q VTE_VERSION # which version is already checked above
        and not set -q XTERM_VERSION
        and not string match -rq '^st(-.*)$' -- $TERM
        and not string match -q 'xterm-kitty*' -- $TERM
        and not string match -q 'rxvt*' -- $TERM
        and not string match -q 'alacritty*' -- $TERM
        return
    end
>>>>>>> 30a8345a

        # We need one of these terms.
        # It would be lovely if we could rely on terminfo, but:
        # - The "Ss" entry isn't a thing in macOS' old and crusty terminfo
        # - It is set for xterm, and everyone and their dog claims to be xterm
        #
        # So we just don't care about $TERM, unless it is one of the few terminals that actually have their own entry.
        #
        # Note: Previous versions also checked $TMUX, and made sure that then $TERM was screen* or tmux*.
        # We don't care, since we *cannot* handle term-in-a-terms 100% correctly.
        if not set -q KONSOLE_PROFILE_NAME
            and not test -n "$KONSOLE_VERSION" -a "$KONSOLE_VERSION" -ge "200400" # konsole, but new.
            and not set -q ITERM_PROFILE
            and not set -q VTE_VERSION # which version is already checked above
            and not set -q XTERM_VERSION
            and not string match -rq '^st(-.*)$' -- $TERM
            and not string match -q 'xterm-kitty*' -- $TERM
            and not string match -q 'rxvt*' -- $TERM
            return
        end

        # HACK: Explicitly disable on ITERM because of #3696, which is weirdness with multi-line prompts.
        if set -q ITERM_PROFILE
            return
        end
    end

    set -l terminal $argv[1]
    set -q terminal[1]
    or set terminal auto

    set -l function
    switch "$terminal"
        case auto
            # Nowadays, konsole does not set $KONSOLE_PROFILE_NAME anymore,
            # and it uses the xterm sequences.
            if set -q KONSOLE_PROFILE_NAME
                set function __fish_cursor_konsole
            else if set -q ITERM_PROFILE
                set function __fish_cursor_1337
            else
                set function __fish_cursor_xterm
            end
        case konsole
            set function __fish_cursor_konsole
        case xterm
            set function __fish_cursor_xterm
    end

    set -l tmux_prefix
    set -l tmux_postfix
    if set -q TMUX
        set tmux_prefix echo -ne "'\ePtmux;\e'"
        set tmux_postfix echo -ne "'\e\\\\'"
    end

    set -q fish_cursor_unknown
    or set -g fish_cursor_unknown block blink

    echo "
          function fish_vi_cursor_handle --on-variable fish_bind_mode --on-event fish_postexec --on-event fish_focus_in
              set -l varname fish_cursor_\$fish_bind_mode
              if not set -q \$varname
                set varname fish_cursor_unknown
              end
              $tmux_prefix
              $function \$\$varname
              $tmux_postfix
          end
         " | source

    echo "
          function fish_vi_cursor_handle_preexec --on-event fish_preexec
              set -l varname fish_cursor_default
              if not set -q \$varname
                set varname fish_cursor_unknown
              end
              $tmux_prefix
              $function \$\$varname
              $tmux_postfix
          end
         " | source
end<|MERGE_RESOLUTION|>--- conflicted
+++ resolved
@@ -25,34 +25,11 @@
             return
         end
 
-<<<<<<< HEAD
         # Similarly, genuine XTerm can do it since v280.
         if set -q XTERM_VERSION
             and not test (string replace -r "XTerm\((\d+)\)" '$1' -- "$XTERM_VERSION") -ge 280 2>/dev/null
             return
         end
-=======
-    # We need one of these terms.
-    # It would be lovely if we could rely on terminfo, but:
-    # - The "Ss" entry isn't a thing in macOS' old and crusty terminfo
-    # - It is set for xterm, and everyone and their dog claims to be xterm
-    #
-    # So we just don't care about $TERM, unless it is one of the few terminals that actually have their own entry.
-    #
-    # Note: Previous versions also checked $TMUX, and made sure that then $TERM was screen* or tmux*.
-    # We don't care, since we *cannot* handle term-in-a-terms 100% correctly.
-    if not set -q KONSOLE_PROFILE_NAME
-        and not test -n "$KONSOLE_VERSION" -a "$KONSOLE_VERSION" -ge "200400" # konsole, but new.
-        and not set -q ITERM_PROFILE
-        and not set -q VTE_VERSION # which version is already checked above
-        and not set -q XTERM_VERSION
-        and not string match -rq '^st(-.*)$' -- $TERM
-        and not string match -q 'xterm-kitty*' -- $TERM
-        and not string match -q 'rxvt*' -- $TERM
-        and not string match -q 'alacritty*' -- $TERM
-        return
-    end
->>>>>>> 30a8345a
 
         # We need one of these terms.
         # It would be lovely if we could rely on terminfo, but:
@@ -71,6 +48,7 @@
             and not string match -rq '^st(-.*)$' -- $TERM
             and not string match -q 'xterm-kitty*' -- $TERM
             and not string match -q 'rxvt*' -- $TERM
+            and not string match -q 'alacritty*' -- $TERM
             return
         end
 
