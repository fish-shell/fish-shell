//! String expansion functions. These functions perform several kinds of parameter expansion. There
//! are a lot of issues with regards to memory allocation. Overall, these functions would benefit
//! from using a more clever memory allocation scheme, perhaps an evil combination of talloc,
//! string buffers and reference counting.

use crate::builtins::shared::{
    STATUS_CMD_ERROR, STATUS_CMD_UNKNOWN, STATUS_EXPAND_ERROR, STATUS_ILLEGAL_CMD,
    STATUS_NOT_EXECUTABLE, STATUS_READ_TOO_MUCH,
};
use crate::common::{
    char_offset, charptr2wcstring, escape, escape_string_for_double_quotes, unescape_string,
    valid_var_name_char, wcs2zstring, UnescapeFlags, UnescapeStringStyle, EXPAND_RESERVED_BASE,
    EXPAND_RESERVED_END,
};
use crate::complete::{
    CompleteFlags, Completion, CompletionList, CompletionListFfi, CompletionReceiver,
};
use crate::env::{EnvDynFFI, EnvVar, Environment};
use crate::exec::exec_subshell_for_expand;
use crate::history::{history_session_id, History};
use crate::operation_context::OperationContext;
use crate::parse_constants::{
    ParseError, ParseErrorCode, ParseErrorList, ParseErrorListFfi, SOURCE_LOCATION_UNKNOWN,
};
use crate::parse_util::{parse_util_expand_variable_error, parse_util_locate_cmdsubst_range};
use crate::path::path_apply_working_directory;
use crate::util::wcsfilecmp_glob;
use crate::wchar::{wstr, WString, L};
use crate::wchar_ext::{ToWString, WExt};
use crate::wchar_ffi::{WCharFromFFI, WCharToFFI};
use crate::wcstringutil::{join_strings, trim};
use crate::wildcard::{
    wildcard_expand_string, wildcard_has_internal, WildcardResult, ANY_CHAR, ANY_STRING,
    ANY_STRING_RECURSIVE,
};
use crate::wutil::{fish_wcstoi_partial, normalize_path, wgettext, wgettext_fmt, Options};
use bitflags::bitflags;
use cxx::CxxWString;
use std::pin::Pin;
use widestring_suffix::widestrs;

bitflags! {
    /// Set of flags controlling expansions.
    #[derive(Default)]
    pub struct ExpandFlags : u16 {
        /// Skip command substitutions.
        const SKIP_CMDSUBST = 1 << 0;
        /// Skip variable expansion.
        const SKIP_VARIABLES = 1 << 1;
        /// Skip wildcard expansion.
        const SKIP_WILDCARDS = 1 << 2;
        /// The expansion is being done for tab or auto completions. Returned completions may have the
        /// wildcard as a prefix instead of a match.
        const FOR_COMPLETIONS = 1 << 3;
        /// Only match files that are executable by the current user.
        const EXECUTABLES_ONLY = 1 << 4;
        /// Only match directories.
        const DIRECTORIES_ONLY = 1 << 5;
        /// Generate descriptions, stored in the description field of completions.
        const GEN_DESCRIPTIONS = 1 << 6;
        /// Un-expand home directories to tildes after.
        const PRESERVE_HOME_TILDES = 1 << 7;
        /// Allow fuzzy matching.
        const FUZZY_MATCH = 1 << 8;
        /// Disallow directory abbreviations like /u/l/b for /usr/local/bin. Only applicable if
        /// fuzzy_match is set.
        const NO_FUZZY_DIRECTORIES = 1 << 9;
        /// Allows matching a leading dot even if the wildcard does not contain one.
        /// By default, wildcards only match a leading dot literally; this is why e.g. '*' does not
        /// match hidden files.
        const ALLOW_NONLITERAL_LEADING_DOT = 1 << 10;
        /// Do expansions specifically to support cd. This means using CDPATH as a list of potential
        /// working directories, and to use logical instead of physical paths.
        const SPECIAL_FOR_CD = 1 << 11;
        /// Do expansions specifically for cd autosuggestion. This is to differentiate between cd
        /// completions and cd autosuggestions.
        const SPECIAL_FOR_CD_AUTOSUGGESTION = 1 << 12;
        /// Do expansions specifically to support external command completions. This means using PATH as
        /// a list of potential working directories.
        const SPECIAL_FOR_COMMAND = 1 << 13;
    }
}

/// Character representing a home directory.
pub const HOME_DIRECTORY: char = char_offset(EXPAND_RESERVED_BASE, 0);
/// Character representing process expansion for %self.
pub const PROCESS_EXPAND_SELF: char = char_offset(EXPAND_RESERVED_BASE, 1);
/// Character representing variable expansion.
pub const VARIABLE_EXPAND: char = char_offset(EXPAND_RESERVED_BASE, 2);
/// Character representing variable expansion into a single element.
pub const VARIABLE_EXPAND_SINGLE: char = char_offset(EXPAND_RESERVED_BASE, 3);
/// Character representing the start of a bracket expansion.
pub const BRACE_BEGIN: char = char_offset(EXPAND_RESERVED_BASE, 4);
/// Character representing the end of a bracket expansion.
pub const BRACE_END: char = char_offset(EXPAND_RESERVED_BASE, 5);
/// Character representing separation between two bracket elements.
pub const BRACE_SEP: char = char_offset(EXPAND_RESERVED_BASE, 6);
/// Character that takes the place of any whitespace within non-quoted text in braces
pub const BRACE_SPACE: char = char_offset(EXPAND_RESERVED_BASE, 7);
/// Separate subtokens in a token with this character.
pub const INTERNAL_SEPARATOR: char = char_offset(EXPAND_RESERVED_BASE, 8);
/// Character representing an empty variable expansion. Only used transitively while expanding
/// variables.
pub const VARIABLE_EXPAND_EMPTY: char = char_offset(EXPAND_RESERVED_BASE, 9);

const _: () = assert!(
    EXPAND_RESERVED_END as u32 > VARIABLE_EXPAND_EMPTY as u32,
    "Characters used in expansions must stay within private use area"
);

pub use expand_ffi::{ExpandResult, ExpandResultCode};

impl ExpandResult {
    pub fn new(result: ExpandResultCode) -> Self {
        Self { result, status: 0 }
    }
    pub fn ok() -> Self {
        Self::new(ExpandResultCode::ok)
    }
    /// Make an error value with the given status.
    pub fn make_error(status: libc::c_int) -> Self {
        assert!(status != 0, "status cannot be 0 for an error result");
        Self {
            result: ExpandResultCode::error,
            status,
        }
    }
}

impl PartialEq<ExpandResultCode> for ExpandResult {
    fn eq(&self, other: &ExpandResultCode) -> bool {
        self.result == *other
    }
}

/// The string represented by PROCESS_EXPAND_SELF
#[widestrs]
pub const PROCESS_EXPAND_SELF_STR: &wstr = "%self"L;

/// Perform various forms of expansion on in, such as tilde expansion (\~USER becomes the users home
/// directory), variable expansion (\$VAR_NAME becomes the value of the environment variable
/// VAR_NAME), cmdsubst expansion and wildcard expansion. The results are inserted into the list
/// out.
///
/// If the parameter does not need expansion, it is copied into the list out.
///
/// \param input The parameter to expand
/// \param output The list to which the result will be appended.
/// \param flags Specifies if any expansion pass should be skipped. Legal values are any combination
/// of skip_cmdsubst skip_variables and skip_wildcards
/// \param ctx The parser, variables, and cancellation checker for this operation.  The parser may
/// be null. \param errors Resulting errors, or nullptr to ignore
///
/// \return An expand_result_t.
/// wildcard_no_match and wildcard_match are normal exit conditions used only on
/// strings containing wildcards to tell if the wildcard produced any matches.
pub fn expand_string(
    input: WString,
    out_completions: &mut CompletionList,
    flags: ExpandFlags,
    ctx: &OperationContext,
    errors: Option<&mut ParseErrorList>,
) -> ExpandResult {
    let mut completions = vec![];
    let mut recv = CompletionReceiver::from_list(completions, ctx.expansion_limit);
    let result = expand_to_receiver(input, &mut recv, flags, ctx, errors);
    *out_completions = recv.take();
    result
}

/// Variant of string that inserts its results into a completion_receiver_t.
pub fn expand_to_receiver(
    input: WString,
    out_completions: &mut CompletionReceiver,
    flags: ExpandFlags,
    ctx: &OperationContext,
    errors: Option<&mut ParseErrorList>,
) -> ExpandResult {
    Expander::expand_string(input, out_completions, flags, ctx, errors)
}

/// expand_one is identical to expand_string, except it will fail if in expands to more than one
/// string. This is used for expanding command names.
///
/// \param inout_str The parameter to expand in-place
/// \param flags Specifies if any expansion pass should be skipped. Legal values are any combination
/// of skip_cmdsubst skip_variables and skip_wildcards
/// \param ctx The parser, variables, and cancellation checker for this operation. The parser may be
/// null.
/// \param errors Resulting errors, or nullptr to ignore
///
/// \return Whether expansion succeeded.
pub fn expand_one(
    s: &mut WString,
    flags: ExpandFlags,
    ctx: &OperationContext,
    errors: Option<&mut ParseErrorList>,
) -> bool {
    let mut completions = CompletionList::new();

    if !flags.contains(ExpandFlags::FOR_COMPLETIONS) && expand_is_clean(s) {
        return true;
    }

    let mut tmp = WString::new();
    std::mem::swap(s, &mut tmp);
    if expand_string(tmp, &mut completions, flags, ctx, errors) == ExpandResultCode::ok {
        if let Some(comp) = completions.into_iter().next() {
            *s = comp.completion;
            return true;
        }
    }

    false
}

/// Expand a command string like $HOME/bin/cmd into a command and list of arguments.
/// Return the command and arguments by reference.
/// If the expansion resulted in no or an empty command, the command will be an empty string. Note
/// that API does not distinguish between expansion resulting in an empty command (''), and
/// expansion resulting in no command (e.g. unset variable).
/// If \p skip_wildcards is true, then do not do wildcard expansion
/// \return an expand error.
pub fn expand_to_command_and_args(
    instr: &wstr,
    ctx: &OperationContext,
    out_cmd: &mut WString,
    mut out_args: Option<&mut Vec<WString>>,
    errors: Option<&mut ParseErrorList>,
    skip_wildcards: bool,
) -> ExpandResult {
    // Fast path.
    if expand_is_clean(instr) {
        *out_cmd = instr.to_owned();
        return ExpandResult::ok();
    }

    let mut eflags = ExpandFlags::SKIP_CMDSUBST;
    if skip_wildcards {
        eflags |= ExpandFlags::SKIP_WILDCARDS;
    }

    let mut completions = CompletionList::new();
    let expand_err = expand_string(instr.to_owned(), &mut completions, eflags, ctx, errors);
    if expand_err == ExpandResultCode::ok {
        // The first completion is the command, any remaining are arguments.
        let mut completions = completions.into_iter();
        if let Some(comp) = completions.next() {
            *out_cmd = comp.completion;
        }
        if let Some(ref mut out_args) = out_args {
            for comp in completions {
                out_args.push(comp.completion);
            }
        }
    }

    expand_err
}

/// Convert the variable value to a human readable form, i.e. escape things, handle arrays, etc.
/// Suitable for pretty-printing.
pub fn expand_escape_variable(var: &EnvVar) -> WString {
    let mut buff = WString::new();

    let lst = var.as_list();
    for el in lst {
        if buff.is_empty() {
            buff.push_str("  ");
        }

        // We want to use quotes if we have more than one string, or the string contains a space.
        let prefer_quotes = lst.len() > 1 || el.contains(' ');
        if prefer_quotes && is_quotable(el) {
            buff.push('\'');
            buff.push_utfstr(el);
            buff.push('\'');
        } else {
            buff.push_utfstr(&escape(el));
        }
    }
    buff
}

/// Convert a string value to a human readable form, i.e. escape things, handle arrays, etc.
/// Suitable for pretty-printing.
pub fn expand_escape_string(el: &wstr) -> WString {
    let mut buff = WString::new();
    let prefer_quotes = el.contains(' ');
    if prefer_quotes && is_quotable(el) {
        buff.push('\'');
        buff.push_utfstr(el);
        buff.push('\'');
    } else {
        buff.push_utfstr(&escape(el));
    }
    buff
}

/// Perform tilde expansion and nothing else on the specified string, which is modified in place.
///
/// \param input the string to tilde expand
pub fn expand_tilde(input: &mut WString, vars: &dyn Environment) {
    if input.chars().next() == Some('~') {
        input.replace_range(0..1, wstr::from_char_slice(&[HOME_DIRECTORY]));
        expand_home_directory(input, vars);
    }
}

/// Perform the opposite of tilde expansion on the string, which is modified in place.
#[widestrs]
pub fn replace_home_directory_with_tilde(s: &wstr, vars: &dyn Environment) -> WString {
    let mut result = s.to_owned();
    // Only absolute paths get this treatment.
    if result.starts_with("/"L) {
        let mut home_directory = "~"L.to_owned();
        expand_tilde(&mut home_directory, vars);
        if !home_directory.ends_with("/"L) {
            home_directory.push('/');
        }

        // Now check if the home_directory prefixes the string.
        if result.starts_with(&home_directory) {
            // Success
            result.replace_range(0..home_directory.len(), "~/"L);
        }
    }
    result
}

// Terrible hacks
pub fn fish_xdm_login_hack_hack_hack_hack(cmds: &mut Vec<String>, argv: &[&str]) -> bool {
    if cmds.len() != 1 {
        return false;
    }

    let mut result = false;
    let cmd = &cmds[0];
    if ["exec \"${@}\"", "exec \"$@\""].contains(&cmd.as_str()) {
        // We're going to construct a new command that starts with exec, and then has the
        // remaining arguments escaped.
        let mut new_cmd = "exec".to_owned();
        for arg in &argv[1..] {
            new_cmd.push(' ');
            new_cmd.push_str(&escape_single_quoted_hack_hack_hack_hack(arg));
        }

        cmds[0] = new_cmd;
        result = true;
    }
    result
}

// https://github.com/fish-shell/fish-shell/issues/367
//
// With them the Seed of Wisdom did I sow,
// And with my own hand labour'd it to grow:
// And this was all the Harvest that I reap'd---
// "I came like Water, and like Wind I go."

fn escape_single_quoted_hack_hack_hack_hack(s: &str) -> String {
    let mut result = String::new();
    result.reserve(s.len() + 2);
    result.push('\'');
    for c in s.chars() {
        // Escape backslashes and single quotes only.
        if ['\\', '\''].contains(&c) {
            result.push('\\');
        }
        result.push(c);
    }
    result.push('\'');
    result
}

/// Characters which make a string unclean if they are the first character of the string. See \c
/// expand_is_clean().
const UNCLEAN_FIRST: &wstr = L!("~%");
/// Unclean characters. See \c expand_is_clean().
const UNCLEAN: &wstr = L!("$*?\\\"'({})");

/// Test if the specified argument is clean, i.e. it does not contain any tokens which need to be
/// expanded or otherwise altered. Clean strings can be passed through expand_string and expand_one
/// without changing them. About two thirds of all strings are clean, so skipping expansion on them
/// actually does save a small amount of time, since it avoids multiple memory allocations during
/// the expansion process.
///
/// \param in the string to test
fn expand_is_clean(input: &wstr) -> bool {
    if input.is_empty() {
        return true;
    }

    // Test characters that have a special meaning in the first character position.
    if UNCLEAN_FIRST.contains(input.as_char_slice()[0]) {
        return false;
    }

    // Test characters that have a special meaning in any character position.
    input.chars().any(|c| UNCLEAN.contains(c))
}

/// Append a syntax error to the given error list.
macro_rules! append_syntax_error {
    (
        $errors:expr, $source_start:expr,
        $fmt:expr $(, $arg:expr )* $(,)?
    ) => {
        if let Some(ref mut errors) = $errors {
            let mut error = ParseError::default();
            error.source_start = $source_start;
            error.source_length = 0;
            error.code = ParseErrorCode::syntax;
            error.text = wgettext_fmt!($fmt $(, $arg)*);
            errors.push(error);
        }
    }
}

/// Append a cmdsub error to the given error list. But only do so if the error hasn't already been
/// recorded. This is needed because command substitution is a recursive process and some errors
/// could consequently be recorded more than once.
macro_rules! append_cmdsub_error {
    (
        $errors:expr, $source_start:expr, $source_end:expr,
        $fmt:expr $(, $arg:expr )* $(,)?
    ) => {
        append_cmdsub_error_formatted!(
            $errors, $source_start, $source_end,
            wgettext_fmt!($fmt $(, $arg)*));
    }
}

macro_rules! append_cmdsub_error_formatted {
    (
        $errors:expr, $source_start:expr, $source_end:expr,
        $text:expr $(,)?
    ) => {
        if let Some(ref mut errors) = $errors {
            let mut error = ParseError::default();
            error.source_start = $source_start;
            error.source_length = $source_end - $source_start + 1;
            error.code = ParseErrorCode::cmdsubst;
            error.text = $text;
            if !errors.iter().any(|e| e.text == error.text) {
                errors.push(error);
            }
        }
    };
}

/// Append an overflow error, when expansion produces too much data.
fn append_overflow_error(
    errors: &mut Option<&mut ParseErrorList>,
    source_start: Option<usize>,
) -> ExpandResult {
    if let Some(ref mut errors) = errors {
        let mut error = ParseError::default();
        error.source_start = source_start.unwrap_or(SOURCE_LOCATION_UNKNOWN);
        error.source_length = 0;
        error.code = ParseErrorCode::generic;
        error.text = wgettext!("Expansion produced too many results").to_owned();
        errors.push(error);
    }
    ExpandResult::make_error(STATUS_EXPAND_ERROR.unwrap())
}

/// Test if the specified string does not contain character which can not be used inside a quoted
/// string.
fn is_quotable(s: &wstr) -> bool {
    !s.chars().any(|c| "\n\t\r\x08\x1B".contains(c))
}

enum ParseSliceError {
    none,
    zero_index,
    invalid_index,
}

/// Parse an array slicing specification Returns 0 on success. If a parse error occurs, returns the
/// index of the bad token. Note that 0 can never be a bad index because the string always starts
/// with [.
fn parse_slice(
    input: &wstr,
    idx: &mut Vec<i64>,
    array_size: usize,
) -> Result<usize, (usize, ParseSliceError)> {
    let size = i64::try_from(array_size).unwrap();
    let mut pos = 1; // skip past the opening square bracket

    loop {
        while input.char_at(pos).is_whitespace() || input.char_at(pos) == INTERNAL_SEPARATOR {
            pos += 1;
        }
        if input.char_at(pos) == ']' {
            pos += 1;
            break;
        }

        let tmp = if idx.is_empty() && input.char_at(pos) == '.' && input.char_at(pos + 1) == '.' {
            // If we are at the first index expression, a missing start-index means the range starts
            // at the first item.
            1 // first index
        } else {
            let mut end = 0;
            match fish_wcstoi_partial(&input[pos..], Options::default(), &mut end) {
                Ok(tmp) => {
                    if tmp == 0 {
                        // Explicitly refuse $foo[0] as valid syntax, regardless of whether or
                        // not we're going to show an error if the index ultimately evaluates
                        // to zero. This will help newcomers to fish avoid a common off-by-one
                        // error. See #4862.
                        return Err((pos, ParseSliceError::zero_index));
                    }
                    pos += end;
                    tmp
                }
                Err(error) => {
                    // We don't test `*end` as is typically done because we expect it to not
                    // be the null char. Ignore the case of errno==-1 because it means the end
                    // char wasn't the null char.
                    return Err((pos, ParseSliceError::invalid_index));
                }
            }
        };

        let mut i1 = if tmp > -1 { tmp } else { size + tmp + 1 };
        while input.char_at(pos) == INTERNAL_SEPARATOR {
            pos += 1;
        }
        if input.char_at(pos) == '.' && input.char_at(pos + 1) == '.' {
            pos += 2;
            while input.char_at(pos) == INTERNAL_SEPARATOR {
                pos += 1;
            }
            while input.char_at(pos).is_whitespace() {
                pos += 1; // Allow the space in "[.. ]".
            }

            // If we are at the last index range expression  then a missing end-index means the
            // range spans until the last item.
            let tmp1 = if input.char_at(pos) == ']' {
                -1 // last index
            } else {
                let mut end = 0;
                match fish_wcstoi_partial(&input[pos..], Options::default(), &mut end) {
                    Ok(tmp) => {
                        if tmp == 0 {
                            return Err((pos, ParseSliceError::zero_index));
                        }
                        pos += end;
                        tmp
                    }
                    Err(error) => {
                        return Err((pos, ParseSliceError::zero_index));
                    }
                }
            };

            let mut i2 = if tmp1 > -1 { tmp1 } else { size + tmp1 + 1 };
            // Skip sequences that are entirely outside.
            // This means "17..18" expands to nothing if there are less than 17 elements.
            if i1 > size && i2 > size {
                continue;
            }
            let mut direction = if i2 < i1 { -1 } else { 1 };
            // If only the beginning is negative, always go reverse.
            // If only the end, always go forward.
            // Prevents `[x..-1]` from going reverse if less than x elements are there.
            if (tmp1 > -1) != (tmp > -1) {
                direction = if tmp1 > -1 { -1 } else { 1 };
            } else {
                // Clamp to array size when not forcing direction
                // - otherwise "2..-1" clamps both to 1 and then becomes "1..1".
                i1 = i1.min(size);
                i2 = i2.min(size);
            }
            let mut jjj = i1;
            while jjj * direction <= i2 * direction {
                idx.push(jjj);
                jjj += direction;
            }
            continue;
        }

        idx.push(i1);
    }

    Ok(pos)
}

/// Expand all environment variables in the string *ptr.
///
/// This function is slow, fragile and complicated. There are lots of little corner cases, like
/// $$foo should do a double expansion, $foo$bar should not double expand bar, etc.
///
/// This function operates on strings backwards, starting at last_idx.
///
/// Note: last_idx is considered to be where it previously finished processing. This means it
/// actually starts operating on last_idx-1. As such, to process a string fully, pass string.size()
/// as last_idx instead of string.size()-1.
///
/// \return the result of expansion.
fn expand_variables(
    instr: WString,
    out: &mut CompletionReceiver,
    last_idx: usize,
    vars: &dyn Environment,
    errors: &mut Option<&mut ParseErrorList>,
) -> ExpandResult {
    // last_idx may be 1 past the end of the string, but no further.
    assert!(last_idx <= instr.len(), "Invalid last_idx");
    if last_idx == 0 {
        if !out.add_string(instr) {
            return append_overflow_error(errors, None);
        }
        return ExpandResult::ok();
    }

    // Locate the last VARIABLE_EXPAND or VARIABLE_EXPAND_SINGLE
    let mut is_single = false;
    let mut varexp_char_idx = last_idx;
    while varexp_char_idx != 0 {
        varexp_char_idx -= 1;
        let c = instr.as_char_slice()[varexp_char_idx];
        if [VARIABLE_EXPAND, VARIABLE_EXPAND_SINGLE].contains(&c) {
            is_single = c == VARIABLE_EXPAND_SINGLE;
            break;
        }
    }

    // Get the variable name.
    let var_name_start = varexp_char_idx + 1;
    let mut var_name_stop = var_name_start;
    while var_name_stop < instr.len() {
        let nc = instr.as_char_slice()[var_name_stop];
        if nc == VARIABLE_EXPAND_EMPTY {
            var_name_stop += 1;
            break;
        }
        if !valid_var_name_char(nc) {
            break;
        }
        var_name_stop += 1;
    }
    assert!(
        var_name_stop >= var_name_start,
        "Bogus variable name indexes"
    );

    // Get the variable name as a string, then try to get the variable from env.
    let var_name = &instr[var_name_start..var_name_stop];

    // It's an error if the name is empty.
    if var_name.is_empty() {
        if let Some(ref mut errors) = errors {
            parse_util_expand_variable_error(
                &instr,
                0, /* global_token_pos */
                varexp_char_idx,
                errors,
            );
        }
        return ExpandResult::make_error(STATUS_EXPAND_ERROR.unwrap());
    }

    // Do a dirty hack to make sliced history fast (#4650). We expand from either a variable, or a
    // history_t. Note that "history" is read only in env.cpp so it's safe to special-case it in
    // this way (it cannot be shadowed, etc).
    let mut history = None;
    let mut var = None;
    if var_name == L!("history") {
        history = Some(History::with_name(&history_session_id(vars)));
    } else if var_name.as_char_slice() != [VARIABLE_EXPAND_EMPTY] {
        var = vars.get(var_name);
    }

    // Parse out any following slice.
    // Record the end of the variable name and any following slice.
    let mut var_name_and_slice_stop = var_name_stop;
    let mut all_values = true;
    let slice_start = var_name_stop;
    let mut var_idx_list = vec![];

    if instr.as_char_slice().get(slice_start) == Some(&'[') {
        all_values = false;
        // If a variable is missing, behave as though we have one value, so that $var[1] always
        // works.
        let mut effective_val_count = 1;
        if let Some(ref var) = var {
            effective_val_count = var.as_list().len();
        } else if let Some(ref history) = history {
            effective_val_count = history.lock().unwrap().size();
        }
        match parse_slice(
            &instr[slice_start..],
            &mut var_idx_list,
            effective_val_count,
        ) {
            Ok(offset) => {
                var_name_and_slice_stop = slice_start + offset;
            }
            Err((bad_pos, error)) => {
                match error {
                    ParseSliceError::none => {
                        panic!("bad_pos != 0 but parse_slice_error_t::none!");
                    }
                    ParseSliceError::zero_index => {
                        append_syntax_error!(
                            errors,
                            slice_start + bad_pos,
                            "array indices start at 1, not 0."
                        );
                    }
                    ParseSliceError::invalid_index => {
                        append_syntax_error!(errors, slice_start + bad_pos, "Invalid index value");
                    }
                }
                return ExpandResult::make_error(STATUS_EXPAND_ERROR.unwrap());
            }
        }
    }
    let var_idx_list = var_idx_list.iter().filter_map(|&n| n.try_into().ok());

    if var.is_none() && history.is_none() {
        // Expanding a non-existent variable.
        if !is_single {
            // Normal expansions of missing variables successfully expand to nothing.
            return ExpandResult::ok();
        } else {
            // Expansion to single argument.
            // Replace the variable name and slice with VARIABLE_EXPAND_EMPTY.
            let mut res = instr[..varexp_char_idx].to_owned();
            if res.as_char_slice().last() == Some(&VARIABLE_EXPAND_SINGLE) {
                res.push(VARIABLE_EXPAND_EMPTY);
            }
            res.push_utfstr(&instr[var_name_and_slice_stop..]);
            return expand_variables(res, out, varexp_char_idx, vars, errors);
        }
    }

    // Ok, we have a variable or a history. Let's expand it.
    // Start by respecting the sliced elements.
    assert!(
        var.is_some() || history.is_some(),
        "Should have variable or history here",
    );
    let mut var_item_list = vec![];
    if all_values {
        if let Some(ref history) = history {
            history.lock().unwrap().get_history(&mut var_item_list);
        } else {
            var.as_ref().unwrap().to_list(&mut var_item_list);
        }
    } else {
        // We have to respect the slice.
        if let Some(ref history) = history {
            // Ask history to map indexes to item strings.
            // Note this may have missing entries for out-of-bounds.
            let item_map = history
                .lock()
                .unwrap()
                .items_at_indexes(var_idx_list.clone());
            for item_index in var_idx_list {
                if let Some(item) = item_map.get(&item_index) {
                    var_item_list.push(item.clone());
                }
            }
        } else {
            let all_var_items = var.as_ref().unwrap().as_list();
            for item_index in var_idx_list {
                // Check that we are within array bounds. If not, skip the element. Note:
                // Negative indices (`echo $foo[-1]`) are already converted to positive ones
                // here, So tmp < 1 means it's definitely not in.
                // Note we are 1-based.
                if item_index >= 1 && item_index as usize <= all_var_items.len() {
                    var_item_list.push(all_var_items[item_index as usize - 1].to_owned());
                }
            }
        }
    }

    if is_single {
        // Quoted expansion. Here we expect the variable's delimiter.
        // Note history always has a space delimiter.
        let delimit = if history.is_some() {
            ' '
        } else {
            var.as_ref().unwrap().get_delimiter()
        };
        let mut res = instr[..varexp_char_idx].to_owned();
        if !res.is_empty() {
            if res.as_char_slice().last() != Some(&VARIABLE_EXPAND_SINGLE) {
                res.push(INTERNAL_SEPARATOR);
            } else if var_item_list.is_empty() || var_item_list[0].is_empty() {
                // First expansion is empty, but we need to recursively expand.
                res.push(VARIABLE_EXPAND_EMPTY);
            }
        }

        // Append all entries in var_item_list, separated by the delimiter.
        res.push_utfstr(&join_strings(&var_item_list, delimit));
        res.push_utfstr(&instr[var_name_and_slice_stop..]);
        return expand_variables(res, out, varexp_char_idx, vars, errors);
    } else {
        // Normal cartesian-product expansion.
        for item in var_item_list {
            if varexp_char_idx == 0 && var_name_and_slice_stop == instr.len() {
                if !out.add_string(item) {
                    return append_overflow_error(errors, None);
                }
            } else {
                let mut new_in = instr[..varexp_char_idx].to_owned();
                if !new_in.is_empty() {
                    if new_in.as_char_slice().last() != Some(&VARIABLE_EXPAND) {
                        new_in.push(INTERNAL_SEPARATOR);
                    } else if item.is_empty() {
                        new_in.push(VARIABLE_EXPAND_EMPTY);
                    }
                }
                new_in.push_utfstr(&item);
                new_in.push_utfstr(&instr[var_name_and_slice_stop..]);
                let res = expand_variables(new_in, out, varexp_char_idx, vars, errors);
                if res.result != ExpandResultCode::ok {
                    return res;
                }
            }
        }
    }

    ExpandResult::ok()
}

/// Perform brace expansion, placing the expanded strings into \p out.
fn expand_braces(
    input: WString,
    flags: ExpandFlags,
    out: &mut CompletionReceiver,
    errors: &mut Option<&mut ParseErrorList>,
) -> ExpandResult {
    let mut syntax_error = false;
    let mut brace_count = 0;

    let mut brace_begin = None;
    let mut brace_end = None;
    let mut last_sep = None;

    // Locate the first non-nested brace pair.
    for (pos, c) in input.chars().enumerate() {
        match c {
            BRACE_BEGIN => {
                if brace_count == 0 {
                    brace_begin = Some(pos);
                }
                brace_count += 1;
            }
            BRACE_END => {
                brace_count -= 1;
                #[allow(clippy::comparison_chain)]
                if brace_count < 0 {
                    syntax_error = true;
                } else if brace_count == 0 {
                    brace_end = Some(pos);
                }
            }
            BRACE_SEP => {
                if brace_count == 1 {
                    last_sep = Some(pos);
                }
            }
            _ => {
                // we ignore all other characters here
            }
        }
    }

    if brace_count > 0 {
        if !flags.contains(ExpandFlags::FOR_COMPLETIONS) {
            syntax_error = true;
        } else {
            // The user hasn't typed an end brace yet; make one up and append it, then expand
            // that.
            let mut synth = WString::new();
            if let Some(last_sep) = last_sep {
                synth.push_utfstr(&input[..brace_begin.unwrap() + 1]);
                synth.push_utfstr(&input[last_sep + 1..]);
                synth.push(BRACE_END);
            } else {
                synth.push_utfstr(&input);
                synth.push(BRACE_END);
            }

            // Note: this code looks very fishy, apparently it has never worked.
            return expand_braces(synth, ExpandFlags::SKIP_CMDSUBST, out, errors);
        }
    }

    if syntax_error {
        append_syntax_error!(errors, SOURCE_LOCATION_UNKNOWN, "Mismatched braces");
        return ExpandResult::make_error(STATUS_EXPAND_ERROR.unwrap());
    }

    let Some(brace_begin) = brace_begin else {
        // No more brace expansions left; we can return the value as-is.
        if !out.add_string(input) {
            return ExpandResult::new(ExpandResultCode::error);
        }
        return ExpandResult::ok();
    };
    let brace_end = brace_end.unwrap();

    let length_preceding_braces = brace_begin;
    let length_following_braces = input.len() - brace_end - 1;
    let tot_len = length_preceding_braces + length_following_braces;
    let mut item_begin = brace_begin + 1;
    for (pos, c) in input.chars().enumerate().skip(brace_begin + 1) {
        assert!(pos >= item_begin);
        let item_len = pos - item_begin;
        let item = input[item_begin..pos].to_owned();
        let mut item = trim(item, Some(wstr::from_char_slice(&[BRACE_SPACE, '\0'])));
        for c in item.as_char_slice_mut() {
            if *c == BRACE_SPACE {
                *c = ' ';
            }
        }

        // `whole_item` is a whitespace- and brace-stripped member of a single pass of brace
        // expansion, e.g. in `{ alpha , b,{c, d }}`, `alpha`, `b`, and `c, d` will, in the
        // first round of expansion, each in turn be a `whole_item` (with recursive commas
        // replaced by special placeholders).
        // We recursively call `expand_braces` with each item until it's been fully expanded.
        let mut whole_item = WString::new();
        whole_item.reserve(tot_len + item_len + 2);
        whole_item.push_utfstr(&input[..length_preceding_braces]);
        whole_item.push_utfstr(&item);
        whole_item.push_utfstr(&input[brace_end + 1..]);
        let _ = expand_braces(whole_item, flags, out, errors);

        item_begin = pos + 1;
        if pos == brace_end {
            break;
        }

        if c == BRACE_BEGIN {
            brace_count += 1;
        }

        if c == BRACE_END {
            brace_count -= 1;
        }
    }

    ExpandResult::ok()
}

/// Expand a command substitution \p input, executing on \p ctx, and inserting the results into
/// \p out_list, or any errors into \p errors. \return an expand result.
pub fn expand_cmdsubst(
    input: WString,
    ctx: &OperationContext,
    out: &mut CompletionReceiver,
    errors: &mut Option<&mut ParseErrorList>,
) -> ExpandResult {
    assert!(ctx.has_parser(), "Cannot expand without a parser");
    let mut cursor = 0;
    let mut paren_begin = 0;
    let mut paren_end = 0;
    let mut subcmd = L!("");

    let mut is_quoted = false;
    let mut has_dollar = false;
    match parse_util_locate_cmdsubst_range(
        &input,
        &mut cursor,
        Some(subcmd),
        &mut paren_begin,
        &mut paren_end,
        false,
        Some(&mut is_quoted),
        Some(&mut has_dollar),
    ) {
        -1 => {
            append_syntax_error!(errors, SOURCE_LOCATION_UNKNOWN, "Mismatched parenthesis");
            return ExpandResult::make_error(STATUS_EXPAND_ERROR.unwrap());
        }
        0 => {
            if !out.add_string(input) {
                return ExpandResult::new(ExpandResultCode::error);
            }
            return ExpandResult::ok();
        }
        1 => {}
        _ => panic!(),
    }

    let mut sub_res = vec![];
    let job_group = ctx.job_group.clone();
<<<<<<< HEAD
    let subshell_status = exec_subshell_for_expand(
        subcmd,
        &mut ctx.parser_mut(),
        job_group.as_ref(),
        &mut sub_res,
    );
=======
    let subshell_status =
        exec_subshell_for_expand(subcmd, &mut ctx.parser(), job_group.as_ref(), &mut sub_res);
>>>>>>> 11c252ca
    if subshell_status != 0 {
        // TODO: Ad-hoc switch, how can we enumerate the possible errors more safely?
        let err = match subshell_status {
            _ if subshell_status == STATUS_READ_TOO_MUCH.unwrap() => {
                wgettext!("Too much data emitted by command substitution so it was discarded")
            }
            // TODO: STATUS_CMD_ERROR is overused and too generic. We shouldn't have to test things
            // to figure out what error to show after we've already been given an error code.
            _ if subshell_status == STATUS_CMD_ERROR.unwrap() => {
                if ctx.parser().is_eval_depth_exceeded() {
                    wgettext!("Unable to evaluate string substitution")
                } else {
                    wgettext!("Too many active file descriptors")
                }
            }
            _ if subshell_status == STATUS_CMD_UNKNOWN.unwrap() => {
                wgettext!("Unknown command")
            }
            _ if subshell_status == STATUS_ILLEGAL_CMD.unwrap() => {
                wgettext!("Commandname was invalid")
            }
            _ if subshell_status == STATUS_NOT_EXECUTABLE.unwrap() => {
                wgettext!("Command not executable")
            }
            _ => {
                wgettext!("Unknown error while evaluating command substitution")
            }
        };
        append_cmdsub_error_formatted!(errors, paren_begin, paren_end, err.to_owned());
        return ExpandResult::make_error(subshell_status);
    }

    // Expand slices like (cat /var/words)[1]
    let mut tail_begin = paren_end + 1;
    if input.as_char_slice().get(tail_begin) == Some(&'[') {
        let mut slice_idx = vec![];
        let slice_begin = tail_begin;
        let slice_end = match parse_slice(&input[slice_begin..], &mut slice_idx, sub_res.len()) {
            Ok(offset) => slice_begin + offset,
            Err((bad_pos, error)) => {
                match error {
                    ParseSliceError::none => {
                        panic!("bad_pos != 0 but parse_slice_error_t::none!");
                    }
                    ParseSliceError::zero_index => {
                        append_syntax_error!(
                            errors,
                            slice_begin + bad_pos,
                            "array indices start at 1, not 0."
                        );
                    }
                    ParseSliceError::invalid_index => {
                        append_syntax_error!(errors, slice_begin + bad_pos, "Invalid index value");
                    }
                }
                return ExpandResult::make_error(STATUS_EXPAND_ERROR.unwrap());
            }
        };

        let mut sub_res2 = vec![];
        tail_begin = slice_end;
        for idx in slice_idx {
            if idx as usize > sub_res.len() || idx < 1 {
                continue;
            }
            // -1 to convert from 1-based slice index to 0-based vector index.
            sub_res2.push(sub_res[idx as usize - 1].to_owned());
        }
        sub_res = sub_res2;
    }

    // Recursively call ourselves to expand any remaining command substitutions. The result of this
    // recursive call using the tail of the string is inserted into the tail_expand array list
    let mut tail_expand_recv = out.subreceiver();
    let mut tail = input[tail_begin..].to_owned();
    // A command substitution inside double quotes magically closes the quoted string.
    // Reopen the quotes just after the command substitution.
    if is_quoted {
        tail.insert(0, '"');
    }

    let _ = expand_cmdsubst(tail, ctx, &mut tail_expand_recv, errors); // TODO: offset error locations
    let mut tail_expand = tail_expand_recv.take();

    // Combine the result of the current command substitution with the result of the recursive tail
    // expansion.

    if is_quoted {
        // Awkwardly reconstruct the command output.
        let approx_size = sub_res.iter().map(|sub_item| sub_item.len() + 1).sum();
        let mut sub_res_joined = WString::new();
        sub_res_joined.reserve(approx_size);
        for line in sub_res {
            sub_res_joined.push_utfstr(&escape_string_for_double_quotes(&line));
            sub_res_joined.push('\n');
        }
        // Mimic POSIX shells by stripping all trailing newlines.
        if !sub_res_joined.is_empty() {
            let mut i = sub_res_joined.len();
            while i > 0 && sub_res_joined.as_char_slice()[i - 1] == '\n' {
                i -= 1;
            }
            sub_res_joined.truncate(i);
        }
        // Instead of performing cartesian product expansion, we directly insert the command
        // substitution output into the current expansion results.
        for tail_item in tail_expand {
            let mut whole_item = WString::new();
            whole_item
                .reserve(paren_begin + 1 + sub_res_joined.len() + 1 + tail_item.completion.len());
            whole_item.push_utfstr(&input[..paren_begin - if has_dollar { 1 } else { 0 }]);
            whole_item.push(INTERNAL_SEPARATOR);
            whole_item.push_utfstr(&sub_res_joined);
            whole_item.push(INTERNAL_SEPARATOR);
            whole_item.push_utfstr(&tail_item.completion["\"".len()..]);
            if !out.add_string(whole_item) {
                return append_overflow_error(errors, None);
            }
        }

        return ExpandResult::ok();
    }

    for sub_item in sub_res {
        let sub_item2 = escape(&sub_item);
        for tail_item in &*tail_expand {
            let mut whole_item = WString::new();
            whole_item.reserve(paren_begin + 1 + sub_item2.len() + 1 + tail_item.completion.len());
            whole_item.push_utfstr(&input[..paren_begin - if has_dollar { 1 } else { 0 }]);
            whole_item.push(INTERNAL_SEPARATOR);
            whole_item.push_utfstr(&sub_item2);
            whole_item.push(INTERNAL_SEPARATOR);
            whole_item.push_utfstr(&tail_item.completion);
            if !out.add_string(whole_item) {
                return append_overflow_error(errors, None);
            }
        }
    }

    ExpandResult::ok()
}

// Given that input[0] is HOME_DIRECTORY or tilde (ugh), return the user's name. Return the empty
// string if it is just a tilde. Also return by reference the index of the first character of the
// remaining part of the string (e.g. the subsequent slash).
fn get_home_directory_name<'a>(input: &'a wstr, out_tail_idx: &mut usize) -> &'a wstr {
    assert!([HOME_DIRECTORY, '~'].contains(&input.as_char_slice()[0]));
    // We get the position of the /, but we need to remove it as well.
    if let Some(pos) = input.chars().position(|c| c == '/') {
        *out_tail_idx = pos;
        &input[1..pos]
    } else {
        *out_tail_idx = input.len();
        &input[1..]
    }
}

/// Attempts tilde expansion of the string specified, modifying it in place.
fn expand_home_directory(input: &mut WString, vars: &dyn Environment) {
    if input.as_char_slice().first() != Some(&HOME_DIRECTORY) {
        return;
    }

    let mut tail_idx = usize::MAX;
    let username = get_home_directory_name(input, &mut tail_idx);
    let mut home = None;
    if username.is_empty() {
        // Current users home directory.
        match vars.get_unless_empty(L!("HOME")) {
            None => {
                input.clear();
                return;
            }
            Some(home_var) => {
                home = Some(home_var.as_string());
                tail_idx = 1;
            }
        };
    } else {
        // Some other user's home directory.
        let name_cstr = wcs2zstring(username);
        let mut userinfo: libc::passwd = unsafe { std::mem::zeroed() };
        let mut result: *mut libc::passwd = std::ptr::null_mut();
        let mut buf = [0_i8; 8192];
        let retval = unsafe {
            libc::getpwnam_r(
                name_cstr.as_ptr(),
                &mut userinfo,
                &mut buf[0],
                std::mem::size_of_val(&buf),
                &mut result,
            )
        };
        if retval == 0 && !result.is_null() {
            home = Some(charptr2wcstring(userinfo.pw_dir));
        }
    }

    if let Some(home) = home {
        input.replace_range(..tail_idx, &normalize_path(&home, true));
    } else {
        input.replace_range(0..1, L!("~"));
    }
}

/// Expand the %self escape. Note this can only come at the beginning of the string.
fn expand_percent_self(input: &mut WString) {
    if input.as_char_slice().first() == Some(&PROCESS_EXPAND_SELF) {
        input.replace_range(0..1, &unsafe { libc::getpid() }.to_wstring());
    }
}

/// Remove any internal separators. Also optionally convert wildcard characters to regular
/// equivalents. This is done to support skip_wildcards.
fn remove_internal_separator(s: &mut WString, conv: bool) {
    // Remove all instances of INTERNAL_SEPARATOR.
    s.retain(|c| c != INTERNAL_SEPARATOR);

    // If conv is true, replace all instances of ANY_STRING with '*',
    // ANY_STRING_RECURSIVE with '*'.
    if conv {
        for idx in s.as_char_slice_mut() {
            match *idx {
                ANY_CHAR => {
                    *idx = '?';
                }
                ANY_STRING | ANY_STRING_RECURSIVE => {
                    *idx = '*';
                }
                _ => {
                    // we ignore all other characters
                }
            }
        }
    }
}

/// A type that knows how to perform expansions.
struct Expander<'a, 'b, 'c> {
    /// Operation context for this expansion.
    ctx: &'c OperationContext<'b>,

    /// Flags to use during expansion.
    flags: ExpandFlags,

    /// List to receive any errors generated during expansion, or null to ignore errors.
    errors: &'c mut Option<&'a mut ParseErrorList>,
}

impl<'a, 'b, 'c> Expander<'a, 'b, 'c> {
    fn new(
        ctx: &'c OperationContext<'b>,
        flags: ExpandFlags,
        errors: &'c mut Option<&'a mut ParseErrorList>,
    ) -> Self {
        Self { ctx, flags, errors }
    }
    fn expand_string(
        input: WString,
        out_completions: &'a mut CompletionReceiver,
        flags: ExpandFlags,
        ctx: &'a OperationContext<'b>,
        mut errors: Option<&'a mut ParseErrorList>,
    ) -> ExpandResult {
        assert!(
            flags.contains(ExpandFlags::SKIP_CMDSUBST) || ctx.has_parser(),
            "Must have a parser if not skipping command substitutions"
        );
        // Early out. If we're not completing, and there's no magic in the input, we're done.
        if !flags.contains(ExpandFlags::FOR_COMPLETIONS) && expand_is_clean(&input) {
            if !out_completions.add_string(input) {
                return append_overflow_error(&mut errors, None);
            }
            return ExpandResult::ok();
        }

        let mut expand = Expander::new(ctx, flags, &mut errors);

        // Our expansion stages.
        // An expansion stage is a member function pointer.
        // It accepts the input string (transferring ownership) and returns the list of output
        // completions by reference. It may return an error, which halts expansion.
        let stages = [
            Expander::stage_cmdsubst,
            Expander::stage_variables,
            Expander::stage_braces,
            Expander::stage_home_and_self,
            Expander::stage_wildcards,
        ];

        // Load up our single initial completion.
        let mut completions = vec![Completion::from_completion(input.clone())];

        let mut total_result = ExpandResult::ok();
        let mut output_storage = out_completions.subreceiver();
        for stage in stages {
            for comp in completions {
                if expand.ctx.check_cancel() {
                    total_result = ExpandResult::new(ExpandResultCode::cancel);
                    break;
                }
                let this_result = (stage)(&mut expand, comp.completion, &mut output_storage);
                total_result = this_result;
                if total_result == ExpandResultCode::error {
                    break;
                }
            }

            // Output becomes our next stage's input.
            completions = output_storage.take();
            if total_result == ExpandResultCode::error {
                break;
            }
        }

        // This is a little tricky: if one wildcard failed to match but we still got output, it
        // means that a previous expansion resulted in multiple strings. For example:
        //   set dirs ./a ./b
        //   echo $dirs/*.txt
        // Here if ./a/*.txt matches and ./b/*.txt does not, then we don't want to report a failed
        // wildcard. So swallow failed-wildcard errors if we got any output.
        if total_result == ExpandResultCode::wildcard_no_match && !completions.is_empty() {
            total_result = ExpandResult::ok();
        }

        if total_result == ExpandResultCode::ok {
            // Unexpand tildes if we want to preserve them (see #647).
            if flags.contains(ExpandFlags::PRESERVE_HOME_TILDES) {
                expand.unexpand_tildes(&input, &mut completions);
            }
            if !out_completions.add_list(completions) {
                total_result = append_overflow_error(&mut expand.errors, None);
            }
        }

        total_result
    }
    fn stage_cmdsubst(&mut self, input: WString, out: &mut CompletionReceiver) -> ExpandResult {
        if self.flags.contains(ExpandFlags::SKIP_CMDSUBST) {
            let mut cursor = 0;
            let mut start = 0;
            let mut end = 0;
            match parse_util_locate_cmdsubst_range(
                &input,
                &mut cursor,
                None,
                &mut start,
                &mut end,
                true,
                None,
                None,
            ) {
                0 => {
                    if !out.add_string(input) {
                        return append_overflow_error(self.errors, None);
                    }
                    return ExpandResult::ok();
                }
                cmdsub => {
                    if cmdsub == 1 {
                        append_cmdsub_error!(
                            self.errors,
                            start,
                            end,
                            "command substitutions not allowed here"
                        );
                    }
                    return ExpandResult::make_error(STATUS_EXPAND_ERROR.unwrap());
                }
            }
        } else {
            assert!(
                self.ctx.has_parser(),
                "Must have a parser to expand command substitutions"
            );
            expand_cmdsubst(input, self.ctx, out, self.errors)
        }
    }
    // We pass by value to match other stages. NOLINTNEXTLINE(performance-unnecessary-value-param)
    fn stage_variables(&mut self, input: WString, out: &mut CompletionReceiver) -> ExpandResult {
        // We accept incomplete strings here, since complete uses expand_string to expand incomplete
        // strings from the commandline.
        let mut next = unescape_string(
            &input,
            UnescapeStringStyle::Script(UnescapeFlags::SPECIAL | UnescapeFlags::INCOMPLETE),
        )
        .unwrap_or_default();

        if self.flags.contains(ExpandFlags::SKIP_VARIABLES) {
            for i in next.as_char_slice_mut() {
                if [VARIABLE_EXPAND, VARIABLE_EXPAND_SINGLE].contains(i) {
                    *i = '$';
                }
            }
            if !out.add_string(next) {
                return append_overflow_error(self.errors, None);
            }
            ExpandResult::ok()
        } else {
            let size = next.len();
<<<<<<< HEAD
            self.ctx
                .with_vars(|vars| expand_variables(next, out, size, vars, self.errors))
=======
            expand_variables(next, out, size, &*self.ctx.vars, self.errors)
>>>>>>> 11c252ca
        }
    }
    fn stage_braces(&mut self, input: WString, out: &mut CompletionReceiver) -> ExpandResult {
        expand_braces(input, self.flags, out, self.errors)
    }
    fn stage_home_and_self(
        &mut self,
        mut input: WString,
        out: &mut CompletionReceiver,
    ) -> ExpandResult {
<<<<<<< HEAD
        self.ctx
            .with_vars(|vars| expand_home_directory(&mut input, vars));
=======
        expand_home_directory(&mut input, &*self.ctx.vars);
>>>>>>> 11c252ca
        expand_percent_self(&mut input);
        if !out.add_string(input) {
            return append_overflow_error(self.errors, None);
        }
        ExpandResult::ok()
    }
    fn stage_wildcards(
        &mut self,
        mut path_to_expand: WString,
        out: &mut CompletionReceiver,
    ) -> ExpandResult {
        let mut result = ExpandResult::ok();

        remove_internal_separator(
            &mut path_to_expand,
            self.flags.contains(ExpandFlags::SKIP_WILDCARDS),
        );
        let has_wildcard = wildcard_has_internal(&path_to_expand); // e.g. ANY_STRING
        let for_completions = self.flags.contains(ExpandFlags::FOR_COMPLETIONS);
        let skip_wildcards = self.flags.contains(ExpandFlags::SKIP_WILDCARDS);

        if has_wildcard && self.flags.contains(ExpandFlags::EXECUTABLES_ONLY) {
            // don't do wildcard expansion for executables, see issue #785
        } else if (for_completions && !skip_wildcards) || has_wildcard {
            // We either have a wildcard, or we don't have a wildcard but we're doing completion
            // expansion (so we want to get the completion of a file path). Note that if
            // skip_wildcards is set, we stomped wildcards in remove_internal_separator above, so
            // there actually aren't any.
            //
            // So we're going to treat this input as a file path. Compute the "working directories",
            // which may be CDPATH if the special flag is set.
<<<<<<< HEAD
            let working_dir = self.ctx.with_vars(|vars| vars.get_pwd_slash());
=======
            let working_dir = self.ctx.vars.get_pwd_slash();
>>>>>>> 11c252ca
            let mut effective_working_dirs = vec![];
            let for_cd = self.flags.contains(ExpandFlags::SPECIAL_FOR_CD);
            let for_command = self.flags.contains(ExpandFlags::SPECIAL_FOR_COMMAND);
            if !for_cd && !for_command {
                // Common case.
                effective_working_dirs.push(working_dir);
            } else {
                // Either special_for_command or special_for_cd. We can handle these
                // mostly the same. There's the following differences:
                //
                // 1. An empty CDPATH should be treated as '.', but an empty PATH should be left empty
                // (no commands can be found). Also, an empty element in either is treated as '.' for
                // consistency with POSIX shells. Note that we rely on the latter by having called
                // `munge_colon_delimited_array()` for these special env vars. Thus we do not
                // special-case them here.
                //
                // 2. PATH is only "one level," while CDPATH is multiple levels. That is, input like
                // 'foo/bar' should resolve against CDPATH, but not PATH.
                //
                // In either case, we ignore the path if we start with ./ or /. Also ignore it if we are
                // doing command completion and we contain a slash, per IEEE 1003.1, chapter 8 under
                // PATH.
                if path_to_expand.starts_with(L!("/"))
                    || path_to_expand.starts_with(L!("./"))
                    || path_to_expand.starts_with(L!("../"))
                    || (for_command && path_to_expand.contains('/'))
                {
                    effective_working_dirs.push(working_dir);
                } else {
                    // Get the PATH/CDPATH and CWD. Perhaps these should be passed in. An empty CDPATH
                    // implies just the current directory, while an empty PATH is left empty.
<<<<<<< HEAD
                    let mut paths = self.ctx.with_vars(|vars| {
                        vars.get(if for_cd { L!("CDPATH") } else { L!("PATH") })
                            .map(|var| var.as_list().to_owned())
                            .unwrap_or_default()
                    });
=======
                    let mut paths = self
                        .ctx
                        .vars
                        .get(if for_cd { L!("CDPATH") } else { L!("PATH") })
                        .map(|var| var.as_list().to_owned())
                        .unwrap_or_default();
>>>>>>> 11c252ca

                    // The current directory is always valid.
                    paths.push(if for_cd { L!(".") } else { L!("") }.to_owned());
                    for next_path in paths {
                        effective_working_dirs
                            .push(path_apply_working_directory(&next_path, &working_dir));
                    }
                }
            }

            result = ExpandResult::new(ExpandResultCode::wildcard_no_match);
            let mut expanded_recv = out.subreceiver();
            for effective_working_dir in effective_working_dirs {
                let expand_res = wildcard_expand_string(
                    &path_to_expand,
                    &effective_working_dir,
                    self.flags,
                    self.ctx.cancel_checker,
                    &mut expanded_recv,
                );
                match expand_res {
                    WildcardResult::match_ => result = ExpandResult::ok(),
                    WildcardResult::no_match => (),
                    WildcardResult::overflow => return append_overflow_error(self.errors, None),
                    WildcardResult::cancel => return ExpandResult::new(ExpandResultCode::cancel),
                }
            }

            let mut expanded = expanded_recv.take();
            expanded.sort_by(|a, b| wcsfilecmp_glob(&a.completion, &b.completion));
            if !out.add_list(expanded) {
                result = ExpandResult::new(ExpandResultCode::error);
            }
        } else {
            // Can't fully justify this check. I think it's that SKIP_WILDCARDS is used when completing
            // to mean don't do file expansions, so if we're not doing file expansions, just drop this
            // completion on the floor.
            #[allow(clippy::collapsible_if)]
            if !self.flags.contains(ExpandFlags::FOR_COMPLETIONS) {
                if !out.add_string(path_to_expand) {
                    return append_overflow_error(self.errors, None);
                }
            }
        }
        result
    }
    // Given an original input string, if it starts with a tilde, "unexpand" the expanded home
    // directory.  Note this may be just a tilde or a user name like ~foo/.
    fn unexpand_tildes(&self, input: &wstr, completions: &mut CompletionList) {
        // If input begins with tilde, then try to replace the corresponding string in each completion
        // with the tilde. If it does not, there's nothing to do.
        if input.as_char_slice().first() != Some(&'~') {
            return;
        }

        // This is a subtle kludge. We need to decide whether to unexpand tildes for all
        // completions, or only those which replace their tokens. The problem is that we're sloppy
        // about setting the COMPLETE_REPLACES_TOKEN flag, except when we're completing in the
        // wildcard stage, because no other clients of string expansion care. Example:
        //   HOME=/foo
        //   mkdir ~/foo # makes /foo/foo
        //   cd ~/<tab>
        // Here we are likely to get a completion 'foo' which may match $HOME, but it extends its token
        // instead of replacing it, so we don't modify it (it will just be appended to the original ~/).
        //
        // However if we are not completing, just expanding, then expansion just produces the full paths
        // so we should unconditionally unexpand tildes.
        let only_replacers = self.flags.contains(ExpandFlags::FOR_COMPLETIONS);

        // Helper to decide whether to process a completion.
        let should_process = |c: &Completion| !only_replacers || c.replaces_token();

        // Early out if none qualify.
        if !completions.iter().any(should_process) {
            return;
        }

        // Get the username_with_tilde (like ~bert) and expand it into a home directory.
        let mut tail_idx = usize::MAX;
        let username_with_tilde =
            WString::from_str("~") + get_home_directory_name(input, &mut tail_idx);
        let mut home = username_with_tilde.clone();
<<<<<<< HEAD
        self.ctx.with_vars(|vars| expand_tilde(&mut home, vars));
=======
        expand_tilde(&mut home, &*self.ctx.vars);
>>>>>>> 11c252ca

        // Now for each completion that starts with home, replace it with the username_with_tilde.
        for comp in completions {
            if should_process(comp) && comp.completion.starts_with(&home) {
                comp.completion
                    .replace_range(..home.len(), &username_with_tilde);

                // And mark that our tilde is literal, so it doesn't try to escape it.
                comp.flags |= CompleteFlags::DONT_ESCAPE_TILDES;
            }
        }
    }
}

crate::ffi_tests::add_test!("test_expand", || {
    if true {
        return;
    }
    use crate::env::test::PwdEnvironment;
    use crate::expand::ExpandResultCode;
    use crate::operation_context::{no_cancel, EXPANSION_LIMIT_DEFAULT};
    use crate::parser::Parser;
    use std::collections::HashSet;

    /// Perform parameter expansion and test if the output equals the zero-terminated parameter list
    /// supplied.
    ///
    /// \param in the string to expand
    /// \param flags the flags to send to expand_string
    /// \param ... A zero-terminated parameter list of values to test.
    /// After the zero terminator comes one more arg, a string, which is the error
    /// message to print if the test fails.
    fn expand_test(input: &wstr, flags: ExpandFlags, expected: Vec<WString>, failure_msg: &wstr) {
        let mut output = CompletionList::new();
        let mut res = true;
        let mut errors = ParseErrorList::new();
        let mut pwd = PwdEnvironment::default();
        let mut ctx = OperationContext::foreground(
            Parser::principal_parser().shared(),
            // &pwd, // todo!
            &no_cancel, // todo!
            EXPANSION_LIMIT_DEFAULT,
        );

        if expand_string(
            input.to_owned(),
            &mut output,
            flags,
            &mut ctx,
            Some(&mut errors),
        ) == ExpandResultCode::error
        {
            if errors.is_empty() {
                panic!("Bug: Parse error reported but no error text found.");
            } else {
                panic!(
                    "{}",
                    errors[0].describe(input, ctx.parser().is_interactive())
                );
            }
        }
        let expected: HashSet<WString> = expected.into_iter().collect();
        let actual: HashSet<WString> = output.into_iter().map(|comp| comp.completion).collect();
        assert_eq!(expected, actual, "{}", failure_msg);
    }
    macro_rules! validate {
        ( $input:literal, $flags:expr $(, $expected:literal )*, wnull, $failure_msg:literal) => {
            expand_test(
                L!($input), $flags, vec![$( L!($expected).to_owned(), )*],
                L!($failure_msg));
        }
    }

    let noflags = ExpandFlags::default();

    validate!(
        "foo",
        noflags,
        "foo",
        wnull,
        "Strings do not expand to themselves"
    );
    todo!()
});

#[cxx::bridge]
mod expand_ffi {
    extern "C++" {
        include!("operation_context.h");
        include!("parse_constants.h");
        include!("env.h");
        include!("complete.h");
        type OperationContext<'a> = crate::operation_context::OperationContext<'a>;
        type ParseErrorListFfi = crate::parse_constants::ParseErrorListFfi;
        #[cxx_name = "EnvDyn"]
        type EnvDynFFI = crate::env::EnvDynFFI;
        type CompletionListFfi = crate::complete::CompletionListFfi;
    }

    #[derive(Copy, Clone, Eq, PartialEq)]
    pub enum ExpandResultCode {
        /// There was an error, for example, unmatched braces.
        error,
        /// Expansion succeeded.
        ok,
        /// Expansion was cancelled (e.g. control-C).
        cancel,
        /// Expansion succeeded, but a wildcard in the string matched no files,
        /// so the output is empty.
        wildcard_no_match,
    }

    /// These are the possible return values for expand_string.
    #[must_use]
    pub struct ExpandResult {
        /// The result of expansion.
        pub result: ExpandResultCode,

        /// If expansion resulted in an error, this is an appropriate value with which to populate
        /// $status.
        // todo! should be c_int
        pub status: i32,
    }

    extern "Rust" {
        #[cxx_name = "expand_one"]
        fn ffi_expand_one(
            s: &mut CxxWString,
            flags: u64,
            ctx: &OperationContext,
            errors: *mut ParseErrorListFfi,
        ) -> bool;
        #[cxx_name = "expand_tilde"]
        fn ffi_expand_tilde(input: &mut CxxWString, vars: &EnvDynFFI);
        #[cxx_name = "expand_string"]
        fn ffi_expand_string(
            input: &CxxWString,
            out_completions: Pin<&mut CompletionListFfi>,
            flags: u64,
            ctx: &OperationContext,
            errors: *mut ParseErrorListFfi,
        ) -> ExpandResult;
    }
}

fn ffi_expand_one(
    s: &mut CxxWString,
    flags: u64,
    ctx: &OperationContext,
    errors: *mut ParseErrorListFfi,
) -> bool {
    // let flags = ExpandFlags::from_bits(flags.try_into().unwrap()).unwrap();
    // let mut tmp = s.from_ffi();
    // let errors = if errors.is_null() {
    //     None
    // } else {
    //     Some(unsafe { &mut (*errors).0 })
    // };
    // let ok = expand_one(&mut tmp, flags, ctx, errors);
    // *s = tmp.to_ffi().take();
    // ok
    todo!()
}
fn ffi_expand_tilde(input: &mut CxxWString, vars: &EnvDynFFI) {
    todo!()
}
fn ffi_expand_string(
    input: &CxxWString,
    mut out_completions: Pin<&mut CompletionListFfi>,
    flags: u64,
    ctx: &OperationContext<'_>,
    errors: *mut ParseErrorListFfi,
) -> ExpandResult {
    let flags = ExpandFlags::from_bits(flags.try_into().unwrap()).unwrap();
    let errors = if errors.is_null() {
        None
    } else {
        Some(unsafe { &mut (*errors).0 })
    };
    todo!()
    // expand_string(
    //     input.from_ffi(),
    //     &mut out_completions.unpin().0,
    //     flags,
    //     ctx,
    //     errors,
    // )
}<|MERGE_RESOLUTION|>--- conflicted
+++ resolved
@@ -995,17 +995,8 @@
 
     let mut sub_res = vec![];
     let job_group = ctx.job_group.clone();
-<<<<<<< HEAD
-    let subshell_status = exec_subshell_for_expand(
-        subcmd,
-        &mut ctx.parser_mut(),
-        job_group.as_ref(),
-        &mut sub_res,
-    );
-=======
     let subshell_status =
         exec_subshell_for_expand(subcmd, &mut ctx.parser(), job_group.as_ref(), &mut sub_res);
->>>>>>> 11c252ca
     if subshell_status != 0 {
         // TODO: Ad-hoc switch, how can we enumerate the possible errors more safely?
         let err = match subshell_status {
@@ -1406,12 +1397,7 @@
             ExpandResult::ok()
         } else {
             let size = next.len();
-<<<<<<< HEAD
-            self.ctx
-                .with_vars(|vars| expand_variables(next, out, size, vars, self.errors))
-=======
             expand_variables(next, out, size, &*self.ctx.vars, self.errors)
->>>>>>> 11c252ca
         }
     }
     fn stage_braces(&mut self, input: WString, out: &mut CompletionReceiver) -> ExpandResult {
@@ -1422,12 +1408,7 @@
         mut input: WString,
         out: &mut CompletionReceiver,
     ) -> ExpandResult {
-<<<<<<< HEAD
-        self.ctx
-            .with_vars(|vars| expand_home_directory(&mut input, vars));
-=======
         expand_home_directory(&mut input, &*self.ctx.vars);
->>>>>>> 11c252ca
         expand_percent_self(&mut input);
         if !out.add_string(input) {
             return append_overflow_error(self.errors, None);
@@ -1459,11 +1440,7 @@
             //
             // So we're going to treat this input as a file path. Compute the "working directories",
             // which may be CDPATH if the special flag is set.
-<<<<<<< HEAD
-            let working_dir = self.ctx.with_vars(|vars| vars.get_pwd_slash());
-=======
             let working_dir = self.ctx.vars.get_pwd_slash();
->>>>>>> 11c252ca
             let mut effective_working_dirs = vec![];
             let for_cd = self.flags.contains(ExpandFlags::SPECIAL_FOR_CD);
             let for_command = self.flags.contains(ExpandFlags::SPECIAL_FOR_COMMAND);
@@ -1495,20 +1472,12 @@
                 } else {
                     // Get the PATH/CDPATH and CWD. Perhaps these should be passed in. An empty CDPATH
                     // implies just the current directory, while an empty PATH is left empty.
-<<<<<<< HEAD
-                    let mut paths = self.ctx.with_vars(|vars| {
-                        vars.get(if for_cd { L!("CDPATH") } else { L!("PATH") })
-                            .map(|var| var.as_list().to_owned())
-                            .unwrap_or_default()
-                    });
-=======
                     let mut paths = self
                         .ctx
                         .vars
                         .get(if for_cd { L!("CDPATH") } else { L!("PATH") })
                         .map(|var| var.as_list().to_owned())
                         .unwrap_or_default();
->>>>>>> 11c252ca
 
                     // The current directory is always valid.
                     paths.push(if for_cd { L!(".") } else { L!("") }.to_owned());
@@ -1591,11 +1560,7 @@
         let username_with_tilde =
             WString::from_str("~") + get_home_directory_name(input, &mut tail_idx);
         let mut home = username_with_tilde.clone();
-<<<<<<< HEAD
-        self.ctx.with_vars(|vars| expand_tilde(&mut home, vars));
-=======
         expand_tilde(&mut home, &*self.ctx.vars);
->>>>>>> 11c252ca
 
         // Now for each completion that starts with home, replace it with the username_with_tilde.
         for comp in completions {
