--- conflicted
+++ resolved
@@ -1,4 +1,3 @@
-#if 0
 // Functions for executing builtin functions.
 //
 // How to add a new builtin function:
@@ -585,8 +584,4 @@
         return none();
     }
 }
-<<<<<<< HEAD
-
-=======
->>>>>>> 3cbaf77f
 #endif