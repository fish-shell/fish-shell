--- conflicted
+++ resolved
@@ -21,10 +21,7 @@
     #include "builtin.h"
     #include "common.h"
     #include "env.h"
-<<<<<<< HEAD
-=======
     #include "env_dispatch.h"
->>>>>>> e82e8edd
     #include "env_universal_common.h"
     #include "event.h"
     #include "fallback.h"
@@ -47,18 +44,6 @@
 
     #include "builtins/argparse.h"
     #include "builtins/bind.h"
-<<<<<<< HEAD
-    #include "builtins/break_continue.h"
-    #include "builtins/breakpoint.h"
-    #include "builtins/cd.h"
-    #include "builtins/commandline.h"
-    #include "builtins/complete.h"
-    #include "builtins/count.h"
-    #include "builtins/disown.h"
-    #include "builtins/eval.h"
-    #include "builtins/false.h"
-    #include "builtins/fg.h"
-=======
     #include "builtins/cd.h"
     #include "builtins/commandline.h"
     #include "builtins/complete.h"
@@ -66,7 +51,6 @@
     #include "builtins/eval.h"
     #include "builtins/fg.h"
     #include "builtins/function.h"
->>>>>>> e82e8edd
     #include "builtins/functions.h"
     #include "builtins/history.h"
     #include "builtins/jobs.h"
@@ -78,10 +62,6 @@
     #include "builtins/status.h"
     #include "builtins/string.h"
     #include "builtins/test.h"
-<<<<<<< HEAD
-    #include "builtins/true.h"
-=======
->>>>>>> e82e8edd
     #include "builtins/ulimit.h"
 
     safety!(unsafe_ffi)
@@ -127,43 +107,11 @@
 
     generate!("colorize_shell")
     generate!("reader_status_count")
-<<<<<<< HEAD
-    generate!("reader_read")
-=======
     generate!("reader_read_ffi")
->>>>>>> e82e8edd
     generate!("kill_entries_ffi")
 
     generate!("get_history_variable_text_ffi")
 
-<<<<<<< HEAD
-    generate!("builtin_argparse")
-    generate!("builtin_bind")
-    generate!("builtin_break_continue")
-    generate!("builtin_breakpoint")
-    generate!("builtin_cd")
-    generate!("builtin_commandline")
-    generate!("builtin_complete")
-    generate!("builtin_count")
-    generate!("builtin_disown")
-    generate!("builtin_eval")
-    generate!("builtin_false")
-    generate!("builtin_fg")
-    generate!("builtin_functions")
-    generate!("builtin_history")
-    generate!("builtin_jobs")
-    generate!("builtin_path")
-    generate!("builtin_read")
-    generate!("builtin_set")
-    generate!("builtin_set_color")
-    generate!("builtin_source")
-    generate!("builtin_status")
-    generate!("builtin_string")
-    generate!("builtin_test")
-    generate!("builtin_true")
-    generate!("builtin_ulimit")
-}
-=======
     generate!("builtin_argparse_ffi")
     generate!("builtin_bind_ffi")
     generate!("builtin_cd_ffi")
@@ -188,7 +136,6 @@
 }
 
 unsafe impl Send for env_universal_t {}
->>>>>>> e82e8edd
 
 impl environment_t {
     /// Helper to get a variable as a string, using the default flags.
@@ -340,6 +287,4 @@
     fn from(value: void_ptr) -> Self {
         value.0 as *const _
     }
-}
-
-unsafe impl Send for env_universal_t {}+}