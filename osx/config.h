--- conflicted
+++ resolved
@@ -219,11 +219,7 @@
 #define PACKAGE_NAME "fish"
 
 /* Define to the full name and version of this package. */
-<<<<<<< HEAD
-#define PACKAGE_STRING "fish 2.3b2-git"
-=======
-#define PACKAGE_STRING "fish 2.3.0"
->>>>>>> 216a45ed
+#define PACKAGE_STRING "fish 2.3.0-git"
 
 /* Define to the one symbol short name of this package. */
 #define PACKAGE_TARNAME "fish"
@@ -232,11 +228,7 @@
 #define PACKAGE_URL ""
 
 /* Define to the version of this package. */
-<<<<<<< HEAD
-#define PACKAGE_VERSION "2.3b2-git"
-=======
-#define PACKAGE_VERSION "2.3.0"
->>>>>>> 216a45ed
+#define PACKAGE_VERSION "2.3.0-git"
 
 /* The size of `wchar_t', as computed by sizeof. */
 #define SIZEOF_WCHAR_T 4
