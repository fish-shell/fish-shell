--- conflicted
+++ resolved
@@ -7,15 +7,7 @@
 use crate::wchar::WString;
 
 /// Function for handling the exit builtin.
-<<<<<<< HEAD
-pub fn exit(
-    parser: &mut Parser,
-    streams: &mut IoStreams<'_>,
-    args: &mut [WString],
-) -> Option<c_int> {
-=======
 pub fn exit(parser: &Parser, streams: &mut IoStreams<'_>, args: &mut [WString]) -> Option<c_int> {
->>>>>>> 11c252ca
     let retval = match parse_return_value(args, parser, streams) {
         Ok(v) => v,
         Err(e) => return e,
@@ -25,11 +17,7 @@
     // TODO: in concurrent mode this won't successfully exit a pipeline, as there are other parsers
     // involved. That is, `exit | sleep 1000` may not exit as hoped. Need to rationalize what
     // behavior we want here.
-<<<<<<< HEAD
-    parser.libdata_pod_mut().exit_current_script = true;
-=======
     parser.libdata_mut().pods.exit_current_script = true;
->>>>>>> 11c252ca
 
     return Some(retval);
 }