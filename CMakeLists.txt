--- conflicted
+++ resolved
@@ -51,14 +51,6 @@
 add_definitions(-DCMAKE_BINARY_DIR="${REAL_CMAKE_BINARY_DIR}")
 add_definitions(-DCMAKE_SOURCE_DIR="${REAL_CMAKE_SOURCE_DIR}")
 
-<<<<<<< HEAD
-# cargo needs to be rerun when the sources change.
-# This is imperfect, but the ninja generator really wants to
-# not run cargo, so we need to tell it *something*
-FILE(GLOB sources Cargo.* src/* src/*/* src/*/*/* macros/* macros/*/*)
-=======
->>>>>>> d30fab37
-
 # Define a function to link dependencies.
 function(FISH_LINK_DEPS_AND_SIGN target)
   add_custom_target(
