// Functions for executing builtin functions.
//
// How to add a new builtin function:
//
// 1). Create a function in builtin.c with the following signature:
//
//     <tt>static maybe_t<int> builtin_NAME(parser_t &parser, io_streams_t &streams, wchar_t
//     **argv)</tt>
//
// where NAME is the name of the builtin, and args is a zero-terminated list of arguments.
//
// 2). Add a line like { L"NAME", &builtin_NAME, N_(L"Bla bla bla") }, to the builtin_data_t
// variable. The description is used by the completion system. Note that this array is sorted.
//
// 3). Create a file doc_src/NAME.rst, containing the manual for the builtin in
// reStructuredText-format. Check the other builtin manuals for proper syntax.
//
// 4). Use 'git add doc_src/NAME.txt' to start tracking changes to the documentation file.
#include "config.h"  // IWYU pragma: keep

#include "builtin.h"

#include <unistd.h>

#include <cerrno>
#include <cstring>
#include <cwchar>
#include <deque>
#include <memory>
#include <string>

#include "builtins/argparse.h"
#include "builtins/bg.h"
#include "builtins/bind.h"
#include "builtins/builtin.h"
#include "builtins/cd.h"
#include "builtins/command.h"
#include "builtins/commandline.h"
#include "builtins/complete.h"
#include "builtins/disown.h"
#include "builtins/eval.h"
#include "builtins/fg.h"
#include "builtins/functions.h"
#include "builtins/history.h"
#include "builtins/jobs.h"
#include "builtins/math.h"
#include "builtins/path.h"
#include "builtins/printf.h"
#include "builtins/pwd.h"
#include "builtins/read.h"
#include "builtins/realpath.h"
#include "builtins/set.h"
#include "builtins/set_color.h"
#include "builtins/shared.rs.h"
#include "builtins/source.h"
#include "builtins/status.h"
#include "builtins/string.h"
#include "builtins/test.h"
#include "builtins/type.h"
#include "builtins/ulimit.h"
#include "complete.h"
#include "cxx.h"
#include "cxxgen.h"
#include "fallback.h"  // IWYU pragma: keep
#include "flog.h"
#include "io.h"
#include "null_terminated_array.h"
#include "parse_constants.h"
#include "parse_util.h"
#include "parser.h"
#include "proc.h"
#include "reader.h"
#include "wgetopt.h"
#include "wutil.h"  // IWYU pragma: keep

static maybe_t<RustBuiltin> try_get_rust_builtin(const wcstring &cmd);
static maybe_t<int> builtin_run_rust(parser_t &parser, io_streams_t &streams,
                                     const wcstring_list_t &argv, RustBuiltin builtin);

/// Counts the number of arguments in the specified null-terminated array
int builtin_count_args(const wchar_t *const *argv) {
    int argc;
    for (argc = 1; argv[argc] != nullptr;) {
        argc++;
    }

    assert(argv[argc] == nullptr);
    return argc;
}

/// This function works like wperror, but it prints its result into the streams.err string instead
/// to stderr. Used by the builtin commands.
void builtin_wperror(const wchar_t *program_name, io_streams_t &streams) {
    char *err = std::strerror(errno);
    if (program_name != nullptr) {
        streams.err.append(program_name);
        streams.err.append(L": ");
    }
    if (err != nullptr) {
        const wcstring werr = str2wcstring(err);
        streams.err.append(werr);
        streams.err.push_back(L'\n');
    }
}

static const wchar_t *const short_options = L"+:h";
static const struct woption long_options[] = {{L"help", no_argument, 'h'}, {}};

int parse_help_only_cmd_opts(struct help_only_cmd_opts_t &opts, int *optind, int argc,
                             const wchar_t **argv, parser_t &parser, io_streams_t &streams) {
    const wchar_t *cmd = argv[0];
    int opt;
    wgetopter_t w;
    while ((opt = w.wgetopt_long(argc, argv, short_options, long_options, nullptr)) != -1) {
        switch (opt) {  //!OCLINT(too few branches)
            case 'h': {
                opts.print_help = true;
                break;
            }
            case ':': {
                builtin_missing_argument(parser, streams, cmd, argv[w.woptind - 1]);
                return STATUS_INVALID_ARGS;
            }
            case '?': {
                builtin_unknown_option(parser, streams, cmd, argv[w.woptind - 1]);
                return STATUS_INVALID_ARGS;
            }
            default: {
                DIE("unexpected retval from wgetopt_long");
            }
        }
    }

    *optind = w.woptind;
    return STATUS_CMD_OK;
}

/// Display help/usage information for the specified builtin or function from manpage
///
/// @param  name
///    builtin or function name to get up help for
///
/// Process and print help for the specified builtin or function.
void builtin_print_help(parser_t &parser, const io_streams_t &streams, const wchar_t *name,
                        const wcstring &error_message) {
    // This won't ever work if no_exec is set.
    if (no_exec()) return;
    const wcstring name_esc = escape_string(name);
    wcstring cmd = format_string(L"__fish_print_help %ls ", name_esc.c_str());
    io_chain_t ios;
    if (!error_message.empty()) {
        cmd.append(escape_string(error_message));
        // If it's an error, redirect the output of __fish_print_help to stderr
        ios.push_back(std::make_shared<io_fd_t>(STDOUT_FILENO, STDERR_FILENO));
    }
    auto res = parser.eval(cmd, ios);
    if (res.status.normal_exited() && res.status.exit_code() == 2) {
        streams.err.append_format(BUILTIN_ERR_MISSING_HELP, name_esc.c_str(), name_esc.c_str());
    }
}

/// Perform error reporting for encounter with unknown option.
void builtin_unknown_option(parser_t &parser, io_streams_t &streams, const wchar_t *cmd,
                            const wchar_t *opt, bool print_hints) {
    streams.err.append_format(BUILTIN_ERR_UNKNOWN, cmd, opt);
    if (print_hints) {
        builtin_print_error_trailer(parser, streams.err, cmd);
    }
}

/// Perform error reporting for encounter with missing argument.
void builtin_missing_argument(parser_t &parser, io_streams_t &streams, const wchar_t *cmd,
                              const wchar_t *opt, bool print_hints) {
    if (opt[0] == L'-' && opt[1] != L'-') {
        // if c in -qc '-qc' is missing the argument, now opt is just 'c'
        opt += std::wcslen(opt) - 1;
        // now prepend - to output -c
        streams.err.append_format(BUILTIN_ERR_MISSING, cmd, wcstring(L"-").append(opt).c_str());
    } else
        streams.err.append_format(BUILTIN_ERR_MISSING, cmd, opt);

    if (print_hints) {
        builtin_print_error_trailer(parser, streams.err, cmd);
    }
}

/// Print the backtrace and call for help that we use at the end of error messages.
void builtin_print_error_trailer(parser_t &parser, output_stream_t &b, const wchar_t *cmd) {
    b.append(L"\n");
    const wcstring stacktrace = parser.current_line();
    // Don't print two empty lines if we don't have a stacktrace.
    if (!stacktrace.empty()) {
        b.append(stacktrace);
        b.append(L"\n");
    }
    b.append_format(_(L"(Type 'help %ls' for related documentation)\n"), cmd);
}

/// A generic builtin that only supports showing a help message. This is only a placeholder that
/// prints the help message. Useful for commands that live in the parser.
static maybe_t<int> builtin_generic(parser_t &parser, io_streams_t &streams, const wchar_t **argv) {
    const wchar_t *cmd = argv[0];
    int argc = builtin_count_args(argv);
    help_only_cmd_opts_t opts;
    int optind;
    int retval = parse_help_only_cmd_opts(opts, &optind, argc, argv, parser, streams);
    if (retval != STATUS_CMD_OK) return retval;

    if (opts.print_help) {
        builtin_print_help(parser, streams, cmd);
        return STATUS_CMD_OK;
    }

    // Hackish - if we have no arguments other than the command, we are a "naked invocation" and we
    // just print help.
    if (argc == 1 || wcscmp(cmd, L"time") == 0) {
        builtin_print_help(parser, streams, cmd);
        return STATUS_INVALID_ARGS;
    }

    return STATUS_CMD_ERROR;
}

static maybe_t<int> implemented_in_rust(parser_t &, io_streams_t &, const wchar_t **) {
    DIE("builtin is implemented in Rust, this should not be called");
}

// How many bytes we read() at once.
// Since this is just for counting, it can be massive.
#define COUNT_CHUNK_SIZE (512 * 256)
/// Implementation of the builtin count command, used to count the number of arguments sent to it.
static maybe_t<int> builtin_count(parser_t &parser, io_streams_t &streams, const wchar_t **argv) {
    UNUSED(parser);
    int argc = 0;

    // Count the newlines coming in via stdin like `wc -l`.
    if (streams.stdin_is_directly_redirected) {
        assert(streams.stdin_fd >= 0 &&
               "Should have a valid fd since stdin is directly redirected");
        char buf[COUNT_CHUNK_SIZE];
        while (true) {
            long n = read_blocked(streams.stdin_fd, buf, COUNT_CHUNK_SIZE);
            if (n == 0) {
                break;
            } else if (n < 0) {
                wperror(L"read");
                return STATUS_CMD_ERROR;
            }
            for (int i = 0; i < n; i++) {
                if (buf[i] == '\n') {
                    argc++;
                }
            }
        }
    }

    // Always add the size of argv.
    // That means if you call `something | count a b c`, you'll get the count of something _plus 3_.
    argc += builtin_count_args(argv) - 1;
    streams.out.append_format(L"%d\n", argc);
    return argc == 0 ? STATUS_CMD_ERROR : STATUS_CMD_OK;
}

/// This function handles both the 'continue' and the 'break' builtins that are used for loop
/// control.
static maybe_t<int> builtin_break_continue(parser_t &parser, io_streams_t &streams,
                                           const wchar_t **argv) {
    int is_break = (std::wcscmp(argv[0], L"break") == 0);
    int argc = builtin_count_args(argv);

    if (argc != 1) {
        wcstring error_message = format_string(BUILTIN_ERR_UNKNOWN, argv[0], argv[1]);
        builtin_print_help(parser, streams, argv[0], error_message);
        return STATUS_INVALID_ARGS;
    }

    // Paranoia: ensure we have a real loop.
    // This is checked in the AST but we may be invoked dynamically, e.g. just via "eval break".
    bool has_loop = false;
    for (const auto &b : parser.blocks()) {
        if (b.type() == block_type_t::while_block || b.type() == block_type_t::for_block) {
            has_loop = true;
            break;
        }
        if (b.is_function_call()) break;
    }
    if (!has_loop) {
        wcstring error_message = format_string(_(L"%ls: Not inside of loop\n"), argv[0]);
        builtin_print_help(parser, streams, argv[0], error_message);
        return STATUS_CMD_ERROR;
    }

    // Mark the status in the libdata.
    parser.libdata().loop_status = is_break ? loop_status_t::breaks : loop_status_t::continues;
    return STATUS_CMD_OK;
}

/// Implementation of the builtin breakpoint command, used to launch the interactive debugger.
static maybe_t<int> builtin_breakpoint(parser_t &parser, io_streams_t &streams,
                                       const wchar_t **argv) {
    const wchar_t *cmd = argv[0];
    if (argv[1] != nullptr) {
        streams.err.append_format(BUILTIN_ERR_ARG_COUNT1, cmd, 0, builtin_count_args(argv) - 1);
        return STATUS_INVALID_ARGS;
    }

    // If we're not interactive then we can't enter the debugger. So treat this command as a no-op.
    if (!parser.is_interactive()) {
        return STATUS_CMD_ERROR;
    }

    // Ensure we don't allow creating a breakpoint at an interactive prompt. There may be a simpler
    // or clearer way to do this but this works.
    const block_t *block1 = parser.block_at_index(1);
    if (!block1 || block1->type() == block_type_t::breakpoint) {
        streams.err.append_format(_(L"%ls: Command not valid at an interactive prompt\n"), cmd);
        return STATUS_ILLEGAL_CMD;
    }

    const block_t *bpb = parser.push_block(block_t::breakpoint_block());
    reader_read(parser, STDIN_FILENO, streams.io_chain ? *streams.io_chain : io_chain_t());
    parser.pop_block(bpb);
    return parser.get_last_status();
}

static maybe_t<int> builtin_true(parser_t &parser, io_streams_t &streams, const wchar_t **argv) {
    UNUSED(parser);
    UNUSED(streams);
    UNUSED(argv);
    return STATUS_CMD_OK;
}

static maybe_t<int> builtin_false(parser_t &parser, io_streams_t &streams, const wchar_t **argv) {
    UNUSED(parser);
    UNUSED(streams);
    UNUSED(argv);
    return STATUS_CMD_ERROR;
}

static maybe_t<int> builtin_gettext(parser_t &parser, io_streams_t &streams, const wchar_t **argv) {
    UNUSED(parser);
    for (int i = 1; i < builtin_count_args(argv); i++) {
        streams.out.append(_(argv[i]));
    }
    return STATUS_CMD_OK;
}

// END OF BUILTIN COMMANDS
// Below are functions for handling the builtin commands.
// THESE MUST BE SORTED BY NAME! Completion lookup uses binary search.

// Data about all the builtin commands in fish.
// Functions that are bound to builtin_generic are handled directly by the parser.
// NOTE: These must be kept in sorted order!
static constexpr builtin_data_t builtin_datas[] = {
    {L".", &builtin_source, N_(L"Evaluate contents of file")},
    {L":", &builtin_true, N_(L"Return a successful result")},
    {L"[", &builtin_test, N_(L"Test a condition")},
    {L"_", &builtin_gettext, N_(L"Translate a string")},
    {L"abbr", &implemented_in_rust, N_(L"Manage abbreviations")},
    {L"and", &builtin_generic, N_(L"Run command if last command succeeded")},
    {L"argparse", &builtin_argparse, N_(L"Parse options in fish script")},
    {L"begin", &builtin_generic, N_(L"Create a block of code")},
    {L"bg", &builtin_bg, N_(L"Send job to background")},
    {L"bind", &builtin_bind, N_(L"Handle fish key bindings")},
    {L"block", &implemented_in_rust, N_(L"Temporarily block delivery of events")},
    {L"break", &builtin_break_continue, N_(L"Stop the innermost loop")},
    {L"breakpoint", &builtin_breakpoint, N_(L"Halt execution and start debug prompt")},
    {L"builtin", &builtin_builtin, N_(L"Run a builtin specifically")},
    {L"case", &builtin_generic, N_(L"Block of code to run conditionally")},
    {L"cd", &builtin_cd, N_(L"Change working directory")},
    {L"command", &builtin_command, N_(L"Run a command specifically")},
    {L"commandline", &builtin_commandline, N_(L"Set or get the commandline")},
    {L"complete", &builtin_complete, N_(L"Edit command specific completions")},
    {L"contains", &implemented_in_rust, N_(L"Search for a specified string in a list")},
    {L"continue", &builtin_break_continue, N_(L"Skip over remaining innermost loop")},
    {L"count", &builtin_count, N_(L"Count the number of arguments")},
    {L"disown", &builtin_disown, N_(L"Remove job from job list")},
    {L"echo", &implemented_in_rust, N_(L"Print arguments")},
    {L"else", &builtin_generic, N_(L"Evaluate block if condition is false")},
    {L"emit", &implemented_in_rust, N_(L"Emit an event")},
    {L"end", &builtin_generic, N_(L"End a block of commands")},
    {L"eval", &builtin_eval, N_(L"Evaluate a string as a statement")},
    {L"exec", &builtin_generic, N_(L"Run command in current process")},
    {L"exit", &implemented_in_rust, N_(L"Exit the shell")},
    {L"false", &builtin_false, N_(L"Return an unsuccessful result")},
    {L"fg", &builtin_fg, N_(L"Send job to foreground")},
    {L"for", &builtin_generic, N_(L"Perform a set of commands multiple times")},
    {L"function", &builtin_generic, N_(L"Define a new function")},
    {L"functions", &builtin_functions, N_(L"List or remove functions")},
    {L"history", &builtin_history, N_(L"History of commands executed by user")},
    {L"if", &builtin_generic, N_(L"Evaluate block if condition is true")},
    {L"jobs", &builtin_jobs, N_(L"Print currently running jobs")},
    {L"math", &builtin_math, N_(L"Evaluate math expressions")},
    {L"not", &builtin_generic, N_(L"Negate exit status of job")},
    {L"or", &builtin_generic, N_(L"Execute command if previous command failed")},
    {L"path", &builtin_path, N_(L"Handle paths")},
    {L"printf", &builtin_printf, N_(L"Prints formatted text")},
    {L"pwd", &builtin_pwd, N_(L"Print the working directory")},
    {L"random", &implemented_in_rust, N_(L"Generate random number")},
    {L"read", &builtin_read, N_(L"Read a line of input into variables")},
    {L"realpath", &builtin_realpath, N_(L"Show absolute path sans symlinks")},
    {L"return", &implemented_in_rust, N_(L"Stop the currently evaluated function")},
    {L"set", &builtin_set, N_(L"Handle environment variables")},
    {L"set_color", &builtin_set_color, N_(L"Set the terminal color")},
    {L"source", &builtin_source, N_(L"Evaluate contents of file")},
    {L"status", &builtin_status, N_(L"Return status information about fish")},
    {L"string", &builtin_string, N_(L"Manipulate strings")},
    {L"switch", &builtin_generic, N_(L"Conditionally run blocks of code")},
    {L"test", &builtin_test, N_(L"Test a condition")},
    {L"time", &builtin_generic, N_(L"Measure how long a command or block takes")},
    {L"true", &builtin_true, N_(L"Return a successful result")},
    {L"type", &builtin_type, N_(L"Check if a thing is a thing")},
    {L"ulimit", &builtin_ulimit, N_(L"Get/set resource usage limits")},
    {L"wait", &implemented_in_rust, N_(L"Wait for background processes completed")},
    {L"while", &builtin_generic, N_(L"Perform a command multiple times")},
};
ASSERT_SORTED_BY_NAME(builtin_datas);

#define BUILTIN_COUNT (sizeof builtin_datas / sizeof *builtin_datas)

/// Look up a builtin_data_t for a specified builtin
///
/// @param  name
///    Name of the builtin
///
/// @return
///    Pointer to a builtin_data_t
///
static const builtin_data_t *builtin_lookup(const wcstring &name) {
    return get_by_sorted_name(name.c_str(), builtin_datas);
}

/// Is there a builtin command with the given name?
bool builtin_exists(const wcstring &cmd) { return static_cast<bool>(builtin_lookup(cmd)); }

/// Is the command a keyword we need to special-case the handling of `-h` and `--help`.
static const wchar_t *const help_builtins[] = {L"for", L"while",  L"function", L"if",
                                               L"end", L"switch", L"case"};
static bool cmd_needs_help(const wcstring &cmd) { return contains(help_builtins, cmd); }

/// Execute a builtin command
proc_status_t builtin_run(parser_t &parser, const wcstring_list_t &argv, io_streams_t &streams) {
    if (argv.empty()) return proc_status_t::from_exit_code(STATUS_INVALID_ARGS);
    const wcstring &cmdname = argv.front();

    // We can be handed a keyword by the parser as if it was a command. This happens when the user
    // follows the keyword by `-h` or `--help`. Since it isn't really a builtin command we need to
    // handle displaying help for it here.
    if (argv.size() == 2 && parse_util_argument_is_help(argv[1]) && cmd_needs_help(cmdname)) {
        builtin_print_help(parser, streams, cmdname.c_str());
        return proc_status_t::from_exit_code(STATUS_CMD_OK);
    }

    maybe_t<int> builtin_ret;

    auto rust_builtin = try_get_rust_builtin(cmdname);
    if (rust_builtin.has_value()) {
        builtin_ret = builtin_run_rust(parser, streams, argv, *rust_builtin);
    } else if (const builtin_data_t *data = builtin_lookup(cmdname)) {
        // Construct the permutable argv array which the builtin expects, and execute the builtin.
        null_terminated_array_t<wchar_t> argv_arr(argv);
        builtin_ret = data->func(parser, streams, argv_arr.get());
    } else {
        FLOGF(error, UNKNOWN_BUILTIN_ERR_MSG, cmdname.c_str());
        return proc_status_t::from_exit_code(STATUS_CMD_ERROR);
    }

    // Flush our out and error streams, and check for their errors.
    int out_ret = streams.out.flush_and_check_error();
    int err_ret = streams.err.flush_and_check_error();

    // Resolve our status code.
    // If the builtin itself produced an error, use that error.
    // Otherwise use any errors from writing to out and writing to err, in that order.
    int code = builtin_ret.has_value() ? *builtin_ret : 0;
    if (code == 0) code = out_ret;
    if (code == 0) code = err_ret;

    // The exit code is cast to an 8-bit unsigned integer, so saturate to 255. Otherwise,
    // multiples of 256 are reported as 0.
    if (code > 255) code = 255;

    // Handle the case of an empty status.
    if (code == 0 && !builtin_ret.has_value()) {
        return proc_status_t::empty();
    }
    if (code < 0) {
        FLOGF(warning, "builtin %ls returned invalid exit code %d", cmdname.c_str(), code);
    }
    return proc_status_t::from_exit_code(code);
}

/// Returns a list of all builtin names.
wcstring_list_t builtin_get_names() {
    wcstring_list_t result;
    result.reserve(BUILTIN_COUNT);
    for (const auto &builtin_data : builtin_datas) {
        result.push_back(builtin_data.name);
    }
    return result;
}

/// Insert all builtin names into list.
void builtin_get_names(completion_list_t *list) {
    assert(list != nullptr);
    list->reserve(list->size() + BUILTIN_COUNT);
    for (const auto &builtin_data : builtin_datas) {
        append_completion(list, builtin_data.name);
    }
}

/// Return a one-line description of the specified builtin.
const wchar_t *builtin_get_desc(const wcstring &name) {
    const wchar_t *result = L"";
    const builtin_data_t *builtin = builtin_lookup(name);
    if (builtin) {
        result = _(builtin->desc);
    }
    return result;
}

static maybe_t<RustBuiltin> try_get_rust_builtin(const wcstring &cmd) {
<<<<<<< HEAD
    if (cmd == L"block") {
        return RustBuiltin::Block;
=======
    if (cmd == L"abbr") {
        return RustBuiltin::Abbr;
>>>>>>> dff7db2f
    }
    if (cmd == L"contains") {
        return RustBuiltin::Contains;
    }
    if (cmd == L"echo") {
        return RustBuiltin::Echo;
    }
    if (cmd == L"emit") {
        return RustBuiltin::Emit;
    }
    if (cmd == L"exit") {
        return RustBuiltin::Exit;
    }
    if (cmd == L"random") {
        return RustBuiltin::Random;
    }
    if (cmd == L"wait") {
        return RustBuiltin::Wait;
    }
    if (cmd == L"return") {
        return RustBuiltin::Return;
    }
    return none();
}

static maybe_t<int> builtin_run_rust(parser_t &parser, io_streams_t &streams,
                                     const wcstring_list_t &argv, RustBuiltin builtin) {
    ::rust::Vec<wcharz_t> rust_argv;
    for (const wcstring &arg : argv) {
        rust_argv.emplace_back(arg.c_str());
    }

    int status_code;
    bool update_status = rust_run_builtin(parser, streams, rust_argv, builtin, status_code);
    if (update_status) {
        return status_code;
    } else {
        return none();
    }
}<|MERGE_RESOLUTION|>--- conflicted
+++ resolved
@@ -521,13 +521,11 @@
 }
 
 static maybe_t<RustBuiltin> try_get_rust_builtin(const wcstring &cmd) {
-<<<<<<< HEAD
+    if (cmd == L"abbr") {
+        return RustBuiltin::Abbr;
+    }
     if (cmd == L"block") {
         return RustBuiltin::Block;
-=======
-    if (cmd == L"abbr") {
-        return RustBuiltin::Abbr;
->>>>>>> dff7db2f
     }
     if (cmd == L"contains") {
         return RustBuiltin::Contains;
